/*!
 * \file config_structure.cpp
 * \brief Main file for managing the config file
 * \author F. Palacios, T. Economon, B. Tracey
 * \version 4.2.0 "Cardinal"
 *
 * SU2 Lead Developers: Dr. Francisco Palacios (Francisco.D.Palacios@boeing.com).
 *                      Dr. Thomas D. Economon (economon@stanford.edu).
 *
 * SU2 Developers: Prof. Juan J. Alonso's group at Stanford University.
 *                 Prof. Piero Colonna's group at Delft University of Technology.
 *                 Prof. Nicolas R. Gauger's group at Kaiserslautern University of Technology.
 *                 Prof. Alberto Guardone's group at Polytechnic University of Milan.
 *                 Prof. Rafael Palacios' group at Imperial College London.
 *
 * Copyright (C) 2012-2016 SU2, the open-source CFD code.
 *
 * SU2 is free software; you can redistribute it and/or
 * modify it under the terms of the GNU Lesser General Public
 * License as published by the Free Software Foundation; either
 * version 2.1 of the License, or (at your option) any later version.
 *
 * SU2 is distributed in the hope that it will be useful,
 * but WITHOUT ANY WARRANTY; without even the implied warranty of
 * MERCHANTABILITY or FITNESS FOR A PARTICULAR PURPOSE. See the GNU
 * Lesser General Public License for more details.
 *
 * You should have received a copy of the GNU Lesser General Public
 * License along with SU2. If not, see <http://www.gnu.org/licenses/>.
 */

#include "../include/config_structure.hpp"

unsigned short CConfig::GetnZone(string val_mesh_filename, unsigned short val_format, CConfig *config) {
  string text_line, Marker_Tag;
  ifstream mesh_file;
  short nZone = 1; // Default value
  unsigned short iLine, nLine = 10;
  char cstr[200];
  string::size_type position;

  /*--- Search the mesh file for the 'NZONE' keyword. ---*/

  switch (val_format) {
    case SU2:

      /*--- Open grid file ---*/

      strcpy (cstr, val_mesh_filename.c_str());
      mesh_file.open(cstr, ios::in);
      if (mesh_file.fail()) {
        cout << "cstr=" << cstr << endl;
        cout << "There is no geometry file (GetnZone))!" << endl;

#ifndef HAVE_MPI
        exit(EXIT_FAILURE);
#else
        MPI_Abort(MPI_COMM_WORLD,1);
        MPI_Finalize();
#endif
      }

      /*--- Read the SU2 mesh file ---*/

      for (iLine = 0; iLine < nLine ; iLine++) {

        getline (mesh_file, text_line);

        /*--- Search for the "NZONE" keyword to see if there are multiple Zones ---*/

        position = text_line.find ("NZONE=",0);
        if (position != string::npos) {
          text_line.erase (0,6); nZone = atoi(text_line.c_str());
        }
      }

      break;

  }

  /*--- For time spectral integration, nZones = nTimeInstances. ---*/

  if (config->GetUnsteady_Simulation() == TIME_SPECTRAL) {
    nZone = config->GetnTimeInstances();
  }

  return (unsigned short) nZone;
}

unsigned short CConfig::GetnDim(string val_mesh_filename, unsigned short val_format) {

  string text_line, Marker_Tag;
  ifstream mesh_file;
  short nDim = 3;
  unsigned short iLine, nLine = 10;
  char cstr[200];
  string::size_type position;

  /*--- Open grid file ---*/

  strcpy (cstr, val_mesh_filename.c_str());
  mesh_file.open(cstr, ios::in);

  switch (val_format) {
    case SU2:

      /*--- Read SU2 mesh file ---*/

      for (iLine = 0; iLine < nLine ; iLine++) {

        getline (mesh_file, text_line);

        /*--- Search for the "NDIM" keyword to see if there are multiple Zones ---*/

        position = text_line.find ("NDIME=",0);
        if (position != string::npos) {
          text_line.erase (0,6); nDim = atoi(text_line.c_str());
        }
      }
      break;

    case CGNS:

#ifdef HAVE_CGNS

      /*--- Local variables which are needed when calling the CGNS mid-level API. ---*/

      int fn, nbases = 0, nzones = 0, file_type;
      int cell_dim = 0, phys_dim = 0;
      char basename[CGNS_STRING_SIZE];

      /*--- Check whether the supplied file is truly a CGNS file. ---*/

      if ( cg_is_cgns(val_mesh_filename.c_str(), &file_type) != CG_OK ) {
        printf( "\n\n   !!! Error !!!\n" );
        printf( " %s is not a CGNS file.\n", val_mesh_filename.c_str());
        printf( " Now exiting...\n\n");
        exit(EXIT_FAILURE);
      }

      /*--- Open the CGNS file for reading. The value of fn returned
       is the specific index number for this file and will be
       repeatedly used in the function calls. ---*/

      if (cg_open(val_mesh_filename.c_str(), CG_MODE_READ, &fn)) cg_error_exit();

      /*--- Get the number of databases. This is the highest node
       in the CGNS heirarchy. ---*/

      if (cg_nbases(fn, &nbases)) cg_error_exit();

      /*--- Check if there is more than one database. Throw an
       error if there is because this reader can currently
       only handle one database. ---*/

      if ( nbases > 1 ) {
        printf("\n\n   !!! Error !!!\n" );
        printf("CGNS reader currently incapable of handling more than 1 database.");
        printf("Now exiting...\n\n");
        exit(EXIT_FAILURE);
      }

      /*--- Read the databases. Note that the indexing starts at 1. ---*/

      for ( int i = 1; i <= nbases; i++ ) {

        if (cg_base_read(fn, i, basename, &cell_dim, &phys_dim)) cg_error_exit();

        /*--- Get the number of zones for this base. ---*/

        if (cg_nzones(fn, i, &nzones)) cg_error_exit();

      }

      /*--- Set the problem dimension as read from the CGNS file ---*/

      nDim = cell_dim;

#endif

      break;

  }

  mesh_file.close();

  return (unsigned short) nDim;
}

CConfig::CConfig(char case_filename[MAX_STRING_SIZE], unsigned short val_software, unsigned short val_iZone, unsigned short val_nZone, unsigned short val_nDim, unsigned short verb_level) {

  int rank = MASTER_NODE;
#ifdef HAVE_MPI
  MPI_Comm_rank(MPI_COMM_WORLD, &rank);
#endif

  /*--- Initialize pointers to Null---*/
  
  SetPointersNull();

  /*--- Reading config options  ---*/
  
  SetConfig_Options(val_iZone, val_nZone);

  /*--- Parsing the config file  ---*/
  
  SetConfig_Parsing(case_filename);

  /*--- Configuration file postprocessing ---*/

  SetPostprocessing(val_software, val_iZone, val_nDim);

  /*--- Configuration file boundaries/markers setting ---*/
  
  SetMarkers(val_software);

  /*--- Configuration file output ---*/

  if ((rank == MASTER_NODE) && (verb_level == VERB_HIGH) && (val_iZone != 1))
    SetOutput(val_software, val_iZone);

}

CConfig::CConfig(char case_filename[MAX_STRING_SIZE], unsigned short val_software) {
  
  /*--- Initialize pointers to Null---*/
  
  SetPointersNull();

  /*--- Reading config options  ---*/
  
  SetConfig_Options(0, 1);

  /*--- Parsing the config file  ---*/
  
  SetConfig_Parsing(case_filename);

  /*--- Configuration file postprocessing ---*/
  
  SetPostprocessing(val_software, 0, 1);
  
}

CConfig::CConfig(char case_filename[MAX_STRING_SIZE], CConfig *config) {
  
  bool runtime_file = false;
  
  /*--- Initialize pointers to Null---*/
  
  SetPointersNull();
  
  /*--- Reading config options  ---*/
  
  SetRunTime_Options();
  
  /*--- Parsing the config file  ---*/
  
  runtime_file = SetRunTime_Parsing(case_filename);
  
  /*--- Update original config file ---*/
  
  if (runtime_file) {
    config->SetnExtIter(nExtIter);
  }

}

void CConfig::SetPointersNull(void) {
  Marker_CfgFile_Out_1D=NULL;       Marker_All_Out_1D=NULL;
  Marker_CfgFile_GeoEval=NULL;      Marker_All_GeoEval=NULL;
  Marker_CfgFile_Monitoring=NULL;   Marker_All_Monitoring=NULL;
  Marker_CfgFile_Designing=NULL;    Marker_All_Designing=NULL;
  Marker_CfgFile_Plotting=NULL;     Marker_All_Plotting=NULL;
  Marker_CfgFile_DV=NULL;           Marker_All_DV=NULL;
  Marker_CfgFile_Moving=NULL;       Marker_All_Moving=NULL;
  Marker_CfgFile_PerBound=NULL;     Marker_All_PerBound=NULL;   Marker_PerBound=NULL;
  Marker_CfgFile_FSIinterface=NULL;
  
  Marker_DV=NULL;  Marker_Moving=NULL;  Marker_Monitoring=NULL;
  Marker_Designing=NULL;  Marker_GeoEval=NULL;  Marker_Plotting=NULL;
  Marker_CfgFile_KindBC=NULL;       Marker_All_KindBC=NULL;
  /*--- Marker Pointers ---*/

  Marker_Euler = NULL;            Marker_FarField = NULL;           Marker_Custom = NULL;
  Marker_SymWall = NULL;          Marker_Pressure = NULL;           Marker_PerBound = NULL;
  Marker_PerDonor = NULL;         Marker_NearFieldBound = NULL;     Marker_InterfaceBound = NULL;
  Marker_Dirichlet = NULL;        Marker_Inlet = NULL;
  Marker_Supersonic_Inlet = NULL; Marker_Outlet = NULL;             Marker_Out_1D = NULL;
  Marker_Isothermal = NULL;       Marker_HeatFlux = NULL;           Marker_EngineInflow = NULL;
  Marker_EngineBleed = NULL;      Marker_Supersonic_Outlet = NULL;
  Marker_EngineExhaust = NULL;    Marker_Displacement = NULL;       Marker_Load = NULL;
  Marker_Load_Dir = NULL;         Marker_Load_Sine = NULL;          Marker_Clamped = NULL;
  Marker_FlowLoad = NULL;         Marker_Neumann = NULL;
  Marker_All_TagBound = NULL;     Marker_CfgFile_TagBound = NULL;   Marker_All_KindBC = NULL;
  Marker_CfgFile_KindBC = NULL;   Marker_All_SendRecv = NULL;       Marker_All_PerBound = NULL;
  Marker_FSIinterface = NULL;     Marker_All_FSIinterface=NULL; Marker_Riemann = NULL;
  Marker_Load = NULL;
  /*--- Boundary Condition settings ---*/

  Dirichlet_Value = NULL;         Exhaust_Temperature_Target = NULL;
  Exhaust_Pressure_Target = NULL; Inlet_Ttotal = NULL;              Inlet_Ptotal = NULL;
  Inlet_FlowDir = NULL;           Inlet_Temperature = NULL;         Inlet_Pressure = NULL;
  Inlet_Velocity = NULL;          Inflow_Mach_Target = NULL;        Inflow_Mach = NULL;
  Inflow_Pressure = NULL;         Bleed_Temperature_Target = NULL;  Bleed_Temperature = NULL;
  Bleed_MassFlow_Target = NULL;   Bleed_MassFlow = NULL;            Exhaust_Pressure = NULL; Exhaust_Temperature = NULL;
  Bleed_Pressure = NULL;          Outlet_Pressure = NULL;           Isothermal_Temperature = NULL;
  Heat_Flux = NULL;               Displ_Value = NULL;               Load_Value = NULL;
  FlowLoad_Value = NULL;
  
  Periodic_Translate=NULL;    Periodic_Rotation=NULL;    Periodic_Center=NULL;
  Periodic_Translation=NULL;   Periodic_RotAngles=NULL;   Periodic_RotCenter=NULL;

  Load_Dir = NULL;	          Load_Dir_Value = NULL;          Load_Dir_Multiplier = NULL;
  Load_Sine_Dir = NULL;	      Load_Sine_Amplitude = NULL;     Load_Sine_Frequency = NULL;

  /*--- Miscellaneous/unsorted ---*/

  Aeroelastic_plunge = NULL;    Aeroelastic_pitch = NULL;
  MassFrac_FreeStream = NULL;
  Velocity_FreeStream = NULL;
  RefOriginMoment = NULL;
  CFL_AdaptParam = NULL;            CFL=NULL;
  PlaneTag = NULL;
  Kappa_Flow = NULL;    Kappa_AdjFlow = NULL;
  Section_Location = NULL;
  ParamDV=NULL;     DV_Value = NULL;    Design_Variable=NULL;
  MG_PreSmooth = NULL;
  MG_PostSmooth = NULL;
  MG_CorrecSmooth = NULL;
  Subsonic_Engine_Box = NULL;
  Hold_GridFixed_Coord=NULL;
  EA_IntLimit=NULL;
  RK_Alpha_Step=NULL;
  Int_Coeffs = NULL;
  Kind_ObjFunc = NULL;
  Weight_ObjFunc = NULL;

  /*--- Moving mesh pointers ---*/

  Kind_GridMovement = NULL;
  Motion_Origin_X = NULL;     Motion_Origin_Y = NULL;     Motion_Origin_Z = NULL;
  Translation_Rate_X = NULL;  Translation_Rate_Y = NULL;  Translation_Rate_Z = NULL;
  Rotation_Rate_X = NULL;     Rotation_Rate_Y = NULL;     Rotation_Rate_Z = NULL;
  Pitching_Omega_X = NULL;    Pitching_Omega_Y = NULL;    Pitching_Omega_Z = NULL;
  Pitching_Ampl_X = NULL;     Pitching_Ampl_Y = NULL;     Pitching_Ampl_Z = NULL;
  Pitching_Phase_X = NULL;    Pitching_Phase_Y = NULL;    Pitching_Phase_Z = NULL;
  Plunging_Omega_X = NULL;    Plunging_Omega_Y = NULL;    Plunging_Omega_Z = NULL;
  Plunging_Ampl_X = NULL;     Plunging_Ampl_Y = NULL;     Plunging_Ampl_Z = NULL;
  RefOriginMoment_X = NULL;   RefOriginMoment_Y = NULL;   RefOriginMoment_Z = NULL;
  MoveMotion_Origin = NULL;

  /*--- Initialize some default arrays to NULL. ---*/
  
  default_vel_inf       = NULL;
  default_eng_box       = NULL;
  default_cfl_adapt     = NULL;
  default_ad_coeff_flow = NULL;
  default_ad_coeff_adj  = NULL;
  default_obj_coeff     = NULL;
  default_geo_loc       = NULL;
  default_ea_lim        = NULL;
  default_grid_fix      = NULL;
  default_inc_crit      = NULL;
  
  Riemann_FlowDir= NULL;
  NRBC_FlowDir = NULL;
  ActDisk_Origin= NULL;
  CoordFFDBox= NULL;
  DegreeFFDBox= NULL;
  FFDTag = NULL;
  nDV_Value = NULL;
  TagFFDBox = NULL;
 
  Kind_Data_Riemann = NULL;
  Riemann_Var1 = NULL;
  Riemann_Var2 = NULL;
  Kind_Data_NRBC = NULL;
  NRBC_Var1 = NULL;
  NRBC_Var2 = NULL;
  Marker_TurboBoundIn = NULL;
  Marker_TurboBoundOut = NULL;
  Kind_TurboPerformance = NULL;
  Marker_NRBC = NULL;
  
  /*--- Variable initialization ---*/
  
  ExtIter = 0;
  IntIter = 0;
  
  nMarker_PerBound = 0;
  nPeriodic_Index = 0;

  Grid_Movement = false;
  Aeroelastic_Simulation = false;
  
}

void CConfig::SetRunTime_Options(void) {
  
  /* DESCRIPTION: Number of external iterations */
  
  addUnsignedLongOption("EXT_ITER", nExtIter, 999999);

}

void CConfig::SetConfig_Options(unsigned short val_iZone, unsigned short val_nZone) {
  
  nZone = val_nZone;
  iZone = val_iZone;

  /*--- Allocate some default arrays needed for lists of doubles. ---*/
  
  default_vel_inf       = new su2double[3];
  default_eng_box       = new su2double[6];
  default_cfl_adapt     = new su2double[4];
  default_ad_coeff_flow = new su2double[3];
  default_ad_coeff_adj  = new su2double[3];
  default_obj_coeff     = new su2double[5];
  default_geo_loc       = new su2double[2];
  default_ea_lim        = new su2double[3];
  default_grid_fix      = new su2double[6];
  default_inc_crit      = new su2double[3];

  // This config file is parsed by a number of programs to make it easy to write SU2
  // wrapper scripts (in python, go, etc.) so please do
  // the best you can to follow the established format. It's very hard to parse c++ code
  // and none of us that write the parsers want to write a full c++ interpreter. Please
  // play nice with the existing format so that you don't break the existing scripts.

  /* BEGIN_CONFIG_OPTIONS */

  /*!\par CONFIG_CATEGORY: Problem Definition \ingroup Config */
  /*--- Options related to problem definition and partitioning ---*/

  /*!\brief REGIME_TYPE \n  DESCRIPTION: Regime type \n OPTIONS: see \link Regime_Map \endlink \ingroup Config*/
  addEnumOption("REGIME_TYPE", Kind_Regime, Regime_Map, COMPRESSIBLE);
  
  /* DESCRIPTION: Debug mode */
  addBoolOption("DEBUG_MODE",DebugMode, false);
  
  /*!\brief PHYSICAL_PROBLEM \n DESCRIPTION: Physical governing equations \n Options: see \link Solver_Map \endlink \n DEFAULT: NO_SOLVER \ingroup Config*/
  addEnumOption("PHYSICAL_PROBLEM", Kind_Solver, Solver_Map, NO_SOLVER);
  /*!\brief MATH_PROBLEM  \n DESCRIPTION: Mathematical problem \n  Options: DIRECT, ADJOINT \ingroup Config*/
  addMathProblemOption("MATH_PROBLEM", ContinuousAdjoint, false, DiscreteAdjoint, false, Restart_Flow, false);
  /*!\brief KIND_TURB_MODEL \n DESCRIPTION: Specify turbulence model \n Options: see \link Turb_Model_Map \endlink \n DEFAULT: NO_TURB_MODEL \ingroup Config*/
  addEnumOption("KIND_TURB_MODEL", Kind_Turb_Model, Turb_Model_Map, NO_TURB_MODEL);

  /*!\brief KIND_TRANS_MODEL \n DESCRIPTION: Specify transition model OPTIONS: see \link Trans_Model_Map \endlink \n DEFAULT: NO_TRANS_MODEL \ingroup Config*/
  addEnumOption("KIND_TRANS_MODEL", Kind_Trans_Model, Trans_Model_Map, NO_TRANS_MODEL);

  /*\brief AXISYMMETRIC \n DESCRIPTION: Axisymmetric simulation \n DEFAULT: false \ingroup Config */
  addBoolOption("AXISYMMETRIC", Axisymmetric, false);
  /* DESCRIPTION: Add the gravity force */
  addBoolOption("GRAVITY_FORCE", GravityForce, false);
  /* DESCRIPTION: Perform a low fidelity simulation */
  addBoolOption("LOW_FIDELITY_SIMULATION", LowFidelitySim, false);
  /*!\brief RESTART_SOL \n DESCRIPTION: Restart solution from native solution file \n Options: NO, YES \ingroup Config */
  addBoolOption("RESTART_SOL", Restart, false);
  /*!\brief SYSTEM_MEASUREMENTS \n DESCRIPTION: System of measurements \n OPTIONS: see \link Measurements_Map \endlink \n DEFAULT: SI \ingroup Config*/
  addEnumOption("SYSTEM_MEASUREMENTS", SystemMeasurements, Measurements_Map, SI);

  /*!\par CONFIG_CATEGORY: FluidModel \ingroup Config*/
  /*!\brief FLUID_MODEL \n DESCRIPTION: Fluid model \n OPTIONS: See \link FluidModel_Map \endlink \n DEFAULT: STANDARD_AIR \ingroup Config*/
  addEnumOption("FLUID_MODEL", Kind_FluidModel, FluidModel_Map, STANDARD_AIR);


  /*!\par CONFIG_CATEGORY: Freestream Conditions \ingroup Config*/
  /*--- Options related to freestream specification ---*/

  /*!\brief GAS_CONSTANT \n DESCRIPTION: Specific gas constant (287.058 J/kg*K (air), only for compressible flows) \ingroup Config*/
  addDoubleOption("GAS_CONSTANT", Gas_Constant, 287.058);
  /*!\brief GAMMA_VALUE  \n DESCRIPTION: Ratio of specific heats (1.4 (air), only for compressible flows) \ingroup Config*/
  addDoubleOption("GAMMA_VALUE", Gamma, 1.4);


  /*--- Options related to VAN der WAALS MODEL and PENG ROBINSON ---*/

  /* DESCRIPTION: Critical Temperature, default value for AIR */
  addDoubleOption("CRITICAL_TEMPERATURE", Temperature_Critical, 131.00);
  /* DESCRIPTION: Critical Pressure, default value for MDM */
  addDoubleOption("CRITICAL_PRESSURE", Pressure_Critical, 3588550.0);
  /* DESCRIPTION: Critical Density, default value for MDM */
  addDoubleOption("CRITICAL_DENSITY", Density_Critical, 263.0);

  /*--- Options related to VAN der WAALS MODEL and PENG ROBINSON ---*/
  /* DESCRIPTION: Critical Density, default value for MDM */
   addDoubleOption("ACENTRIC_FACTOR", Acentric_Factor, 0.035);

   /*--- Options related to Viscosity Model ---*/
  /*!\brief VISCOSITY_MODEL \n DESCRIPTION: model of the viscosity \n OPTIONS: See \link ViscosityModel_Map \endlink \n DEFAULT: SUTHERLAND \ingroup Config*/
  addEnumOption("VISCOSITY_MODEL", Kind_ViscosityModel, ViscosityModel_Map, SUTHERLAND);

  /*--- Options related to Constant Viscosity Model ---*/

  /* DESCRIPTION: default value for AIR */
  addDoubleOption("MU_CONSTANT", Mu_ConstantND , 1.716E-5);

  /*--- Options related to Sutherland Viscosity Model ---*/

  /* DESCRIPTION: Sutherland Viscosity Ref default value for AIR SI */
  addDoubleOption("MU_REF", Mu_RefND, 1.716E-5);
  /* DESCRIPTION: Sutherland Temperature Ref, default value for AIR SI */
  addDoubleOption("MU_T_REF", Mu_Temperature_RefND, 273.15);
  /* DESCRIPTION: Sutherland constant, default value for AIR SI */
  addDoubleOption("SUTHERLAND_CONSTANT", Mu_SND, 110.4);

  /*--- Options related to Thermal Conductivity Model ---*/

  addEnumOption("CONDUCTIVITY_MODEL", Kind_ConductivityModel, ConductivityModel_Map, CONSTANT_PRANDTL);

 /*--- Options related to Constant Thermal Conductivity Model ---*/

 /* DESCRIPTION: default value for AIR */
  addDoubleOption("KT_CONSTANT", Kt_ConstantND , 0.0257);

  /*!\brief REYNOLDS_NUMBER \n DESCRIPTION: Reynolds number (non-dimensional, based on the free-stream values). Needed for viscous solvers. For incompressible solvers the Reynolds length will always be 1.0 \n DEFAULT: 0.0 \ingroup Config */
  addDoubleOption("REYNOLDS_NUMBER", Reynolds, 0.0);
  /*!\brief REYNOLDS_LENGTH \n DESCRIPTION: Reynolds length (1 m by default). Used for compressible solver: incompressible solver will use 1.0. \ingroup Config */
  addDoubleOption("REYNOLDS_LENGTH", Length_Reynolds, 1.0);
  /*!\brief PRANDTL_LAM \n DESCRIPTION: Laminar Prandtl number (0.72 (air), only for compressible flows) \n DEFAULT: 0.72 \ingroup Config*/
  addDoubleOption("PRANDTL_LAM", Prandtl_Lam, 0.72);
  /*!\brief PRANDTL_TURB \n DESCRIPTION: Turbulent Prandtl number (0.9 (air), only for compressible flows) \n DEFAULT 0.90 \ingroup Config*/
  addDoubleOption("PRANDTL_TURB", Prandtl_Turb, 0.90);
  /*!\brief BULK_MODULUS \n DESCRIPTION: Value of the Bulk Modulus  \n DEFAULT 1.42E5 \ingroup Config*/
  addDoubleOption("BULK_MODULUS", Bulk_Modulus, 1.42E5);
  /* DESCRIPTION: Artifical compressibility factor  */
  addDoubleOption("ARTCOMP_FACTOR", ArtComp_Factor, 1.0);
  /*!\brief MACH_NUMBER  \n DESCRIPTION:  Mach number (non-dimensional, based on the free-stream values). 0.0 by default \ingroup Config*/
  addDoubleOption("MACH_NUMBER", Mach, 0.0);
  /*!\brief INIT_OPTION \n DESCRIPTION: Init option to choose between Reynolds or thermodynamics quantities for initializing the solution \n OPTIONS: see \link InitOption_Map \endlink \n DEFAULT REYNOLDS \ingroup Config*/
  addEnumOption("INIT_OPTION", Kind_InitOption, InitOption_Map, REYNOLDS);
  /* DESCRIPTION: Free-stream option to choose between density and temperature for initializing the solution */
  addEnumOption("FREESTREAM_OPTION", Kind_FreeStreamOption, FreeStreamOption_Map, TEMPERATURE_FS);
  /*!\brief FREESTREAM_PRESSURE\n DESCRIPTION: Free-stream pressure (101325.0 N/m^2 by default) \ingroup Config*/
  addDoubleOption("FREESTREAM_PRESSURE", Pressure_FreeStream, 101325.0);
  /*!\brief FREESTREAM_DENSITY\n DESCRIPTION: Free-stream density (1.2886 Kg/m^3 (air), 998.2 Kg/m^3 (water)) \n DEFAULT -1.0 (calculated from others) \ingroup Config*/
  addDoubleOption("FREESTREAM_DENSITY", Density_FreeStream, -1.0);
  /*!\brief FREESTREAM_TEMPERATURE\n DESCRIPTION: Free-stream temperature (288.15 K by default) \ingroup Config*/
  addDoubleOption("FREESTREAM_TEMPERATURE", Temperature_FreeStream, 288.15);
  /*!\brief FREESTREAM_TEMPERATURE_VE\n DESCRIPTION: Free-stream vibrational-electronic temperature (288.15 K by default) \ingroup Config*/
  addDoubleOption("FREESTREAM_TEMPERATURE_VE", Temperature_ve_FreeStream, 288.15);
  default_vel_inf[0] = 1.0; default_vel_inf[1] = 0.0; default_vel_inf[2] = 0.0;
  /*!\brief FREESTREAM_VELOCITY\n DESCRIPTION: Free-stream velocity (m/s) */
  addDoubleArrayOption("FREESTREAM_VELOCITY", 3, Velocity_FreeStream, default_vel_inf);
  /* DESCRIPTION: Free-stream viscosity (1.853E-5 Ns/m^2 (air), 0.798E-3 Ns/m^2 (water)) */
  addDoubleOption("FREESTREAM_VISCOSITY", Viscosity_FreeStream, -1.0);
  /* DESCRIPTION:  */
  addDoubleOption("FREESTREAM_INTERMITTENCY", Intermittency_FreeStream, 1.0);
  /* DESCRIPTION:  */
  addDoubleOption("FREESTREAM_TURBULENCEINTENSITY", TurbulenceIntensity_FreeStream, 0.05);
  /* DESCRIPTION:  */
  addDoubleOption("FREESTREAM_NU_FACTOR", NuFactor_FreeStream, 3.0);
  /* DESCRIPTION:  */
  addDoubleOption("ENGINE_NU_FACTOR", NuFactor_Engine, 30.0);
  /* DESCRIPTION:  */
  addDoubleOption("FREESTREAM_TURB2LAMVISCRATIO", Turb2LamViscRatio_FreeStream, 10.0);
  /* DESCRIPTION: Side-slip angle (degrees, only for compressible flows) */
  addDoubleOption("SIDESLIP_ANGLE", AoS, 0.0);
  /*!\brief AOA  \n DESCRIPTION: Angle of attack (degrees, only for compressible flows) \ingroup Config*/
  addDoubleOption("AOA", AoA, 0.0);
  /* DESCRIPTION: Activate fixed CL mode (specify a CL instead of AoA). */
  addBoolOption("FIXED_CL_MODE", Fixed_CL_Mode, false);
  /* DESCRIPTION: Specify a fixed coefficient of lift instead of AoA (only for compressible flows) */
  addDoubleOption("TARGET_CL", Target_CL, 0.0);
  /* DESCRIPTION: Lift cure slope for fixed CL mode (0.2 per deg by default). */
  addDoubleOption("DCL_DALPHA", dCl_dAlpha, 0.2);
  /* DESCRIPTION: Iterations to re-evaluate the angle of attack. */
  addUnsignedLongOption("ITER_FIXED_CL", Iter_Fixed_CL, 500);


  /*!\par CONFIG_CATEGORY: Reference Conditions \ingroup Config*/
  /*--- Options related to reference values for nondimensionalization ---*/

  Length_Ref = 1.0; //<---- NOTE: this should be given an option or set as a const

  /*!\brief REF_ORIGIN_MOMENT_X\n DESCRIPTION: X Reference origin for moment computation \ingroup Config*/
  addDoubleListOption("REF_ORIGIN_MOMENT_X", nRefOriginMoment_X, RefOriginMoment_X);
  /*!\brief REF_ORIGIN_MOMENT_Y\n DESCRIPTION: Y Reference origin for moment computation \ingroup Config*/
  addDoubleListOption("REF_ORIGIN_MOMENT_Y", nRefOriginMoment_Y, RefOriginMoment_Y);
  /*!\brief REF_ORIGIN_MOMENT_Z\n DESCRIPTION: Z Reference origin for moment computation \ingroup Config*/
  addDoubleListOption("REF_ORIGIN_MOMENT_Z", nRefOriginMoment_Z, RefOriginMoment_Z);
  /*!\brief REF_AREA\n DESCRIPTION: Reference area for force coefficients (0 implies automatic calculation) \ingroup Config*/
  addDoubleOption("REF_AREA", RefAreaCoeff, 1.0);
  /*!\brief REF_LENGTH_MOMENT\n DESCRIPTION: Reference length for pitching, rolling, and yawing non-dimensional moment \ingroup Config*/
  addDoubleOption("REF_LENGTH_MOMENT", RefLengthMoment, 1.0);
  /*!\brief REF_ELEM_LENGTH\n DESCRIPTION: Reference element length for computing the slope limiter epsilon \ingroup Config*/
  addDoubleOption("REF_ELEM_LENGTH", RefElemLength, 0.1);
  /*!\brief REF_SHARP_EDGES\n DESCRIPTION: Reference coefficient for detecting sharp edges \ingroup Config*/
  addDoubleOption("REF_SHARP_EDGES", RefSharpEdges, 3.0);
	/*!\brief REF_VELOCITY\n DESCRIPTION: Reference velocity (incompressible only)  \ingroup Config*/
  addDoubleOption("REF_VELOCITY", Velocity_Ref, -1.0);
	/* !\brief REF_VISCOSITY  \n DESCRIPTION: Reference viscosity (incompressible only)  \ingroup Config*/
  addDoubleOption("REF_VISCOSITY", Viscosity_Ref, -1.0);
  /* DESCRIPTION: Type of mesh motion */
  addEnumOption("REF_DIMENSIONALIZATION", Ref_NonDim, NonDim_Map, DIMENSIONAL);

  /*!\par CONFIG_CATEGORY: Boundary Markers \ingroup Config*/
  /*--- Options related to various boundary markers ---*/

  /*!\brief MARKER_PLOTTING\n DESCRIPTION: Marker(s) of the surface in the surface flow solution file  \ingroup Config*/
  addStringListOption("MARKER_PLOTTING", nMarker_Plotting, Marker_Plotting);
  /*!\brief MARKER_MONITORING\n DESCRIPTION: Marker(s) of the surface where evaluate the non-dimensional coefficients \ingroup Config*/
  addStringListOption("MARKER_MONITORING", nMarker_Monitoring, Marker_Monitoring);
  /*!\brief MARKER_DESIGNING\n DESCRIPTION: Marker(s) of the surface where objective function (design problem) will be evaluated \ingroup Config*/
  addStringListOption("MARKER_DESIGNING", nMarker_Designing, Marker_Designing);
  /*!\brief MARKER_OUT_1D \n DESCRIPTION: Outlet boundary marker(s) over which to calculate 1-D flow properties
   Format: ( outlet marker) \ingroup Config*/
  addStringListOption("MARKER_OUT_1D", nMarker_Out_1D, Marker_Out_1D);
  /*!\brief GEO_MARKER\n DESCRIPTION: Marker(s) of the surface where evaluate the geometrical functions \ingroup Config*/
  addStringListOption("GEO_MARKER", nMarker_GeoEval, Marker_GeoEval);
  /*!\brief MARKER_EULER\n DESCRIPTION: Euler wall boundary marker(s) \ingroup Config*/
  addStringListOption("MARKER_EULER", nMarker_Euler, Marker_Euler);
  /*!\brief MARKER_FAR\n DESCRIPTION: Far-field boundary marker(s) \ingroup Config*/
  addStringListOption("MARKER_FAR", nMarker_FarField, Marker_FarField);
  /*!\brief MARKER_SYM\n DESCRIPTION: Symmetry boundary condition \ingroup Config*/
  addStringListOption("MARKER_SYM", nMarker_SymWall, Marker_SymWall);
  /*!\brief MARKER_PRESSURE\n DESCRIPTION: Symmetry boundary condition \ingroup Config*/
  addStringListOption("MARKER_PRESSURE", nMarker_Pressure, Marker_Pressure);
  /*!\brief MARKER_NEARFIELD\n DESCRIPTION: Near-Field boundary condition \ingroup Config*/
  addStringListOption("MARKER_NEARFIELD", nMarker_NearFieldBound, Marker_NearFieldBound);
  /*!\brief MARKER_INTERFACE\n DESCRIPTION: Zone interface boundary marker(s) \ingroup Config*/
  addStringListOption("MARKER_INTERFACE", nMarker_InterfaceBound, Marker_InterfaceBound);
  /*!\brief MARKER_FSI_INTERFACE \n DESCRIPTION: FSI interface boundary marker(s) \ingroup Config*/
  addStringListOption("MARKER_FSI_INTERFACE", nMarker_FSIinterface, Marker_FSIinterface);
  /*!\brief MARKER_DIRICHLET  \n DESCRIPTION: Dirichlet boundary marker(s) \ingroup Config*/
  addStringListOption("MARKER_DIRICHLET", nMarker_Dirichlet, Marker_Dirichlet);
  /* DESCRIPTION: Neumann boundary marker(s) */
  addStringListOption("MARKER_NEUMANN", nMarker_Neumann, Marker_Neumann);
  /* DESCRIPTION: Custom boundary marker(s) */
  addStringListOption("MARKER_CUSTOM", nMarker_Custom, Marker_Custom);
  /* DESCRIPTION: Periodic boundary marker(s) for use with SU2_MSH
   Format: ( periodic marker, donor marker, rotation_center_x, rotation_center_y,
   rotation_center_z, rotation_angle_x-axis, rotation_angle_y-axis,
   rotation_angle_z-axis, translation_x, translation_y, translation_z, ... ) */
  addPeriodicOption("MARKER_PERIODIC", nMarker_PerBound, Marker_PerBound, Marker_PerDonor,
                    Periodic_RotCenter, Periodic_RotAngles, Periodic_Translation);

  /*!\brief MARKER_ACTDISK\n DESCRIPTION: Periodic boundary marker(s) for use with SU2_MSH
   Format: ( periodic marker, donor marker, rotation_center_x, rotation_center_y,
   rotation_center_z, rotation_angle_x-axis, rotation_angle_y-axis,
   rotation_angle_z-axis, translation_x, translation_y, translation_z, ... ) \ingroup Config*/
  addActuatorDiskOption("MARKER_ACTDISK", nMarker_ActDisk_Inlet, nMarker_ActDisk_Outlet,
                        Marker_ActDisk_Inlet, Marker_ActDisk_Outlet,
                        ActDisk_Origin, ActDisk_RootRadius, ActDisk_TipRadius,
                        ActDisk_PressJump, ActDisk_TempJump, ActDisk_Omega, ActDisk_Distribution);

  /*!\brief INLET_TYPE  \n DESCRIPTION: Inlet boundary type \n OPTIONS: see \link Inlet_Map \endlink \n DEFAULT: TOTAL_CONDITIONS \ingroup Config*/
  addEnumOption("INLET_TYPE", Kind_Inlet, Inlet_Map, TOTAL_CONDITIONS);

  /*!\brief MARKER_INLET  \n DESCRIPTION: Inlet boundary marker(s) with the following formats,
   Total Conditions: (inlet marker, total temp, total pressure, flow_direction_x,
   flow_direction_y, flow_direction_z, ... ) where flow_direction is
   a unit vector.
   Mass Flow: (inlet marker, density, velocity magnitude, flow_direction_x,
   flow_direction_y, flow_direction_z, ... ) where flow_direction is
   a unit vector. \ingroup Config*/
  addInletOption("MARKER_INLET", nMarker_Inlet, Marker_Inlet, Inlet_Ttotal, Inlet_Ptotal, Inlet_FlowDir);

  /*!\brief MARKER_RIEMANN \n DESCRIPTION: Riemann boundary marker(s) with the following formats, a unit vector.
   * \n OPTIONS: See \link Riemann_Map \endlink. The variables indicated by the option and the flow direction unit vector must be specified. \ingroup Config*/
  addRiemannOption("MARKER_RIEMANN", nMarker_Riemann, Marker_Riemann, Kind_Data_Riemann, Riemann_Map, Riemann_Var1, Riemann_Var2, Riemann_FlowDir);
  /*!\brief MARKER_NRBC \n DESCRIPTION: Riemann boundary marker(s) with the following formats, a unit vector. */
  addNRBCOption("MARKER_NRBC", nMarker_NRBC, Marker_NRBC, Kind_Data_NRBC, NRBC_Map, NRBC_Var1, NRBC_Var2, NRBC_FlowDir, RelaxFactorAverage, RelaxFactorFourier);
  /*!\brief MIXING_PROCESS_TYPE \n DESCRIPTION: types of mixing process for averaging quantities at the boundaries.
    \n OPTIONS: see \link MixingProcess_Map \endlink \n DEFAULT: AREA_AVERAGE \ingroup Config*/
  addEnumOption("MIXING_PROCESS_KIND", Kind_MixingProcess, MixingProcess_Map, AREA_AVERAGE);
  /*!\brief MARKER_MIXINGPLANE \n DESCRIPTION: Identify the boundaries in which the mixing plane is applied. \ingroup Config*/
  addStringListOption("MARKER_MIXINGPLANE_INTERFACE", nMarker_MixingPlaneInterface, Marker_MixingPlaneInterface);
  /*!\brief MARKER_MIXINGPLANE \n DESCRIPTION: Identify the boundaries in which the mixing plane is applied. \ingroup Config*/
  addTurboPerfOption("MARKER_TURBOMACHINERY", nMarker_Turbomachinery, Marker_TurboBoundIn, Marker_TurboBoundOut);
  /* DESCRIPTION: Integer number of spanwise sections to compute 3D BC and Performance for turbomachinery */
  addUnsignedShortOption("NUM_SPANWISE_SECTIONS", nSpanWiseSections, 1);
  /*!\brief TURBOMACHINERY_TYPE \n DESCRIPTION: types of turbomachynery architecture.
      \n OPTIONS: see \link TurboMachinery_Map \endlink \n Default: AXIAL */
  addEnumListOption("TURBOMACHINERY_KIND",nTurboMachineryKind, Kind_TurboMachinery, TurboMachinery_Map);
  /*!\brief MARKER_SUPERSONIC_INLET  \n DESCRIPTION: Supersonic inlet boundary marker(s)
   * \n   Format: (inlet marker, temperature, static pressure, velocity_x,   velocity_y, velocity_z, ... ), i.e. primitive variables specified. \ingroup Config*/
  addInletOption("MARKER_SUPERSONIC_INLET", nMarker_Supersonic_Inlet, Marker_Supersonic_Inlet,
                 Inlet_Temperature, Inlet_Pressure, Inlet_Velocity);
  /*!\brief MARKER_SUPERSONIC_OUTLET \n DESCRIPTION: Supersonic outlet boundary marker(s) \ingroup Config*/
  addStringListOption("MARKER_SUPERSONIC_OUTLET", nMarker_Supersonic_Outlet, Marker_Supersonic_Outlet);
  /*!\brief MARKER_OUTLET  \n DESCRIPTION: Outlet boundary marker(s)\n
   Format: ( outlet marker, back pressure (static), ... ) \ingroup Config*/
  addStringDoubleListOption("MARKER_OUTLET", nMarker_Outlet, Marker_Outlet, Outlet_Pressure);
  /*!\brief MARKER_ISOTHERMAL DESCRIPTION: Isothermal wall boundary marker(s)\n
   * Format: ( isothermal marker, wall temperature (static), ... ) \ingroup Config  */
  addStringDoubleListOption("MARKER_ISOTHERMAL", nMarker_Isothermal, Marker_Isothermal, Isothermal_Temperature);
  /*!\brief MARKER_HEATFLUX  \n DESCRIPTION: Specified heat flux wall boundary marker(s)
   Format: ( Heat flux marker, wall heat flux (static), ... ) \ingroup Config*/
  addStringDoubleListOption("MARKER_HEATFLUX", nMarker_HeatFlux, Marker_HeatFlux, Heat_Flux);
  /*!\brief MARKER_ENGINE_INFLOW  \n DESCRIPTION: Engine inflow boundary marker(s)
   Format: ( nacelle inflow marker, fan face Mach, ... ) \ingroup Config*/
  addStringDoubleListOption("MARKER_ENGINE_INFLOW", nMarker_EngineInflow, Marker_EngineInflow, Inflow_Mach_Target);
  /*!\brief MARKER_ENGINE_BLEED  \n DESCRIPTION: Engine bleed boundary marker(s)
   Format: ( nacelle inflow marker, flux, ... ) \ingroup Config*/
  addBleedOption("MARKER_ENGINE_BLEED", nMarker_EngineBleed, Marker_EngineBleed, Bleed_MassFlow_Target, Bleed_Temperature_Target);
  /*!\brief SUBSONIC_ENGINE\n DESCRIPTION: Engine subsonic intake region \ingroup Config*/
  addBoolOption("SUBSONIC_ENGINE", Engine_Intake, false);
  default_eng_box[0] = -1E15; default_eng_box[1] = -1E15; default_eng_box[2] = -1E15;
  default_eng_box[3] =  1E15; default_eng_box[4] =  1E15; default_eng_box[5] =  1E15;
  /* DESCRIPTION: Coordinates of the box to impose a subsonic nacellle (Xmin, Ymin, Zmin, Xmax, Ymax, Zmax) */
  addDoubleArrayOption("SUBSONIC_ENGINE_BOX", 6, Subsonic_Engine_Box, default_eng_box);
  /* DESCRIPTION: Engine exhaust boundary marker(s)
   Format: (nacelle exhaust marker, total nozzle temp, total nozzle pressure, ... )*/
  addExhaustOption("MARKER_ENGINE_EXHAUST", nMarker_EngineExhaust, Marker_EngineExhaust, Exhaust_Temperature_Target, Exhaust_Pressure_Target);
  /* DESCRIPTION: Clamped boundary marker(s) */
  addStringListOption("MARKER_CLAMPED", nMarker_Clamped, Marker_Clamped);
  /* DESCRIPTION: Displacement boundary marker(s) */
  addStringDoubleListOption("MARKER_NORMAL_DISPL", nMarker_Displacement, Marker_Displacement, Displ_Value);
  /* DESCRIPTION: Load boundary marker(s) */
  addStringDoubleListOption("MARKER_NORMAL_LOAD", nMarker_Load, Marker_Load, Load_Value);
  /* DESCRIPTION: Load boundary marker(s)
   Format: (inlet marker, load, multiplier, dir_x, dir_y, dir_z, ... ), i.e. primitive variables specified. */
  addInletOption("MARKER_LOAD", nMarker_Load_Dir, Marker_Load_Dir, Load_Dir_Value, Load_Dir_Multiplier, Load_Dir);
  /* DESCRIPTION: Sine load boundary marker(s)
   Format: (inlet marker, load, multiplier, dir_x, dir_y, dir_z, ... ), i.e. primitive variables specified. */
  addInletOption("MARKER_SINE_LOAD", nMarker_Load_Sine, Marker_Load_Sine, Load_Sine_Amplitude, Load_Sine_Frequency, Load_Sine_Dir);

  /* DESCRIPTION: Flow load boundary marker(s) */
  addStringDoubleListOption("MARKER_FLOWLOAD", nMarker_FlowLoad, Marker_FlowLoad, FlowLoad_Value);
  /* DESCRIPTION: Damping factor for engine inlet condition */
  addDoubleOption("DAMP_ENGINE_INFLOW", Damp_Engine_Inflow, 0.95);
  /* DESCRIPTION: Damping factor for engine bleed condition */
  addDoubleOption("DAMP_ENGINE_BLEED", Damp_Engine_Bleed, 0.95);
  /* DESCRIPTION: Damping factor for engine exhaust condition */
  addDoubleOption("DAMP_ENGINE_EXHAUST", Damp_Engine_Exhaust, 0.95);


  /*!\par CONFIG_CATEGORY: Time-marching \ingroup Config*/
  /*--- Options related to time-marching ---*/

  /* DESCRIPTION: Unsteady simulation  */
  addEnumOption("UNSTEADY_SIMULATION", Unsteady_Simulation, Unsteady_Map, STEADY);
  /* DESCRIPTION:  Courant-Friedrichs-Lewy condition of the finest grid */
  addDoubleOption("CFL_NUMBER", CFLFineGrid, 1.25);
  /* DESCRIPTION:  Max time step in local time stepping simulations */
  addDoubleOption("MAX_DELTA_TIME", Max_DeltaTime, 1000000);
  /* DESCRIPTION: Activate The adaptive CFL number. */
  addBoolOption("CFL_ADAPT", CFL_Adapt, false);
  /* !\brief CFL_ADAPT_PARAM
   * DESCRIPTION: Parameters of the adaptive CFL number (factor down, factor up, CFL limit (min and max) )
   * Factor down generally >1.0, factor up generally < 1.0 to cause the CFL to increase when residual is decreasing,
   * and decrease when the residual is increasing or stalled. \ingroup Config*/
  default_cfl_adapt[0] = 0.0; default_cfl_adapt[1] = 0.0; default_cfl_adapt[2] = 1.0; default_cfl_adapt[3] = 100.0;
  addDoubleArrayOption("CFL_ADAPT_PARAM", 4, CFL_AdaptParam, default_cfl_adapt);
  /* DESCRIPTION: Reduction factor of the CFL coefficient in the adjoint problem */
  addDoubleOption("CFL_REDUCTION_ADJFLOW", CFLRedCoeff_AdjFlow, 0.8);
  /* DESCRIPTION: Reduction factor of the CFL coefficient in the level set problem */
  addDoubleOption("CFL_REDUCTION_TURB", CFLRedCoeff_Turb, 1.0);
  /* DESCRIPTION: Reduction factor of the CFL coefficient in the turbulent adjoint problem */
  addDoubleOption("CFL_REDUCTION_ADJTURB", CFLRedCoeff_AdjTurb, 1.0);
  /* DESCRIPTION: Number of total iterations */
  addUnsignedLongOption("EXT_ITER", nExtIter, 999999);
  // these options share nRKStep as their size, which is not a good idea in general
  /* DESCRIPTION: Runge-Kutta alpha coefficients */
  addDoubleListOption("RK_ALPHA_COEFF", nRKStep, RK_Alpha_Step);
  /* DESCRIPTION: Time Step for dual time stepping simulations (s) */
  addDoubleOption("UNST_TIMESTEP", Delta_UnstTime, 0.0);
  /* DESCRIPTION: Total Physical Time for dual time stepping simulations (s) */
  addDoubleOption("UNST_TIME", Total_UnstTime, 1.0);
  /* DESCRIPTION: Unsteady Courant-Friedrichs-Lewy number of the finest grid */
  addDoubleOption("UNST_CFL_NUMBER", Unst_CFL, 0.0);
  /* DESCRIPTION: Number of internal iterations (dual time method) */
  addUnsignedLongOption("UNST_INT_ITER", Unst_nIntIter, 100);
  /* DESCRIPTION: Integer number of periodic time instances for Time Spectral */
  addUnsignedShortOption("TIME_INSTANCES", nTimeInstances, 1);
  /* DESCRIPTION: Iteration number to begin unsteady restarts (dual time method) */
  addLongOption("UNST_RESTART_ITER", Unst_RestartIter, 0);
  /* DESCRIPTION: Starting direct solver iteration for the unsteady adjoint */
  addLongOption("UNST_ADJOINT_ITER", Unst_AdjointIter, 0);
  /* DESCRIPTION: Number of iterations to average the objective */
  addLongOption("ITER_AVERAGE_OBJ", Iter_Avg_Objective , 0);
  /* DESCRIPTION: Iteration number to begin unsteady restarts (structural analysis) */
  addLongOption("DYN_RESTART_ITER", Dyn_RestartIter, 0);
  /* DESCRIPTION: Time discretization */
  addEnumOption("TIME_DISCRE_FLOW", Kind_TimeIntScheme_Flow, Time_Int_Map, EULER_IMPLICIT);
  /* DESCRIPTION: Time discretization */
  addEnumOption("TIME_DISCRE_ADJLEVELSET", Kind_TimeIntScheme_AdjLevelSet, Time_Int_Map, EULER_IMPLICIT);
  /* DESCRIPTION: Time discretization */
  addEnumOption("TIME_DISCRE_ADJFLOW", Kind_TimeIntScheme_AdjFlow, Time_Int_Map, EULER_IMPLICIT);
  /* DESCRIPTION: Time discretization */
  addEnumOption("TIME_DISCRE_TURB", Kind_TimeIntScheme_Turb, Time_Int_Map, EULER_IMPLICIT);
  /* DESCRIPTION: Time discretization */
  addEnumOption("TIME_DISCRE_ADJTURB", Kind_TimeIntScheme_AdjTurb, Time_Int_Map, EULER_IMPLICIT);
  /* DESCRIPTION: Time discretization */
  addEnumOption("TIME_DISCRE_WAVE", Kind_TimeIntScheme_Wave, Time_Int_Map, EULER_IMPLICIT);
  /* DESCRIPTION: Time discretization */
  addEnumOption("TIME_DISCRE_FEA", Kind_TimeIntScheme_FEA, Time_Int_Map_FEA, NEWMARK_IMPLICIT);
  /* DESCRIPTION: Time discretization */
  addEnumOption("TIME_DISCRE_HEAT", Kind_TimeIntScheme_Heat, Time_Int_Map, EULER_IMPLICIT);
  /* DESCRIPTION: Time discretization */
  addEnumOption("TIME_DISCRE_POISSON", Kind_TimeIntScheme_Poisson, Time_Int_Map, EULER_IMPLICIT);

  /*!\par CONFIG_CATEGORY: Linear solver definition \ingroup Config*/
  /*--- Options related to the linear solvers ---*/

  /*!\brief LINEAR_SOLVER
   *  \n DESCRIPTION: Linear solver for the implicit, mesh deformation, or discrete adjoint systems \n OPTIONS: see \link Linear_Solver_Map \endlink \n DEFAULT: FGMRES \ingroup Config*/
  addEnumOption("LINEAR_SOLVER", Kind_Linear_Solver, Linear_Solver_Map, FGMRES);
  /*!\brief LINEAR_SOLVER_PREC
   *  \n DESCRIPTION: Preconditioner for the Krylov linear solvers \n OPTIONS: see \link Linear_Solver_Prec_Map \endlink \n DEFAULT: LU_SGS \ingroup Config*/
  addEnumOption("LINEAR_SOLVER_PREC", Kind_Linear_Solver_Prec, Linear_Solver_Prec_Map, LU_SGS);
  /* DESCRIPTION: Minimum error threshold for the linear solver for the implicit formulation */
  addDoubleOption("LINEAR_SOLVER_ERROR", Linear_Solver_Error, 1E-5);
  /* DESCRIPTION: Maximum number of iterations of the linear solver for the implicit formulation */
  addUnsignedLongOption("LINEAR_SOLVER_ITER", Linear_Solver_Iter, 10);
  /* DESCRIPTION: Maximum number of iterations of the linear solver for the implicit formulation */
  addUnsignedLongOption("LINEAR_SOLVER_RESTART_FREQUENCY", Linear_Solver_Restart_Frequency, 10);
  /* DESCRIPTION: Relaxation of the flow equations solver for the implicit formulation */
  addDoubleOption("RELAXATION_FACTOR_FLOW", Relaxation_Factor_Flow, 1.0);
  /* DESCRIPTION: Relaxation of the turb equations solver for the implicit formulation */
  addDoubleOption("RELAXATION_FACTOR_TURB", Relaxation_Factor_Turb, 1.0);
  /* DESCRIPTION: Relaxation of the adjoint flow equations solver for the implicit formulation */
  addDoubleOption("RELAXATION_FACTOR_ADJFLOW", Relaxation_Factor_AdjFlow, 1.0);
  /* DESCRIPTION: Roe coefficient */
  addDoubleOption("ROE_KAPPA", Roe_Kappa, 0.5);
  /* DESCRIPTION: Roe-Turkel preconditioning for low Mach number flows */
  addBoolOption("ROE_TURKEL_PREC", Low_Mach_Precon, false);
  /* DESCRIPTION: Post-reconstruction correction for low Mach number flows */
  addBoolOption("LOW_MACH_CORR", Low_Mach_Corr, false);
  /* DESCRIPTION: Time Step for dual time stepping simulations (s) */
  addDoubleOption("MIN_ROE_TURKEL_PREC", Min_Beta_RoeTurkel, 0.01);
  /* DESCRIPTION: Time Step for dual time stepping simulations (s) */
  addDoubleOption("MAX_ROE_TURKEL_PREC", Max_Beta_RoeTurkel, 0.2);
  /* DESCRIPTION: Linear solver for the turbulent adjoint systems */
  addEnumOption("ADJTURB_LIN_SOLVER", Kind_AdjTurb_Linear_Solver, Linear_Solver_Map, FGMRES);
  /* DESCRIPTION: Preconditioner for the turbulent adjoint Krylov linear solvers */
  addEnumOption("ADJTURB_LIN_PREC", Kind_AdjTurb_Linear_Prec, Linear_Solver_Prec_Map, LU_SGS);
  /* DESCRIPTION: Minimum error threshold for the turbulent adjoint linear solver for the implicit formulation */
  addDoubleOption("ADJTURB_LIN_ERROR", AdjTurb_Linear_Error, 1E-5);
  /* DESCRIPTION: Maximum number of iterations of the turbulent adjoint linear solver for the implicit formulation */
  addUnsignedShortOption("ADJTURB_LIN_ITER", AdjTurb_Linear_Iter, 10);
  /* DESCRIPTION: Entropy fix factor */
  addDoubleOption("ENTROPY_FIX_COEFF", EntropyFix_Coeff, 0.001);
  /* DESCRIPTION: Linear solver for the discete adjoint systems */
  addEnumOption("DISCADJ_LIN_SOLVER", Kind_DiscAdj_Linear_Solver, Linear_Solver_Map, FGMRES);
  /* DESCRIPTION: Preconditioner for the discrete adjoint Krylov linear solvers */
  addEnumOption("DISCADJ_LIN_PREC", Kind_DiscAdj_Linear_Prec, Linear_Solver_Prec_Map, ILU);
  
  /*!\par CONFIG_CATEGORY: Convergence\ingroup Config*/
  /*--- Options related to convergence ---*/
  
  /*!\brief CONV_CRITERIA
   *  \n DESCRIPTION: Convergence criteria \n OPTIONS: see \link Converge_Crit_Map \endlink \n DEFAULT: RESIDUAL \ingroup Config*/
  addEnumOption("CONV_CRITERIA", ConvCriteria, Converge_Crit_Map, RESIDUAL);
  /*!\brief RESIDUAL_REDUCTION \n DESCRIPTION: Residual reduction (order of magnitude with respect to the initial value)\n DEFAULT: 3.0 \ingroup Config*/
  addDoubleOption("RESIDUAL_REDUCTION", OrderMagResidual, 3.0);
  /*!\brief RESIDUAL_MINVAL\n DESCRIPTION: Min value of the residual (log10 of the residual)\n DEFAULT: -8.0 \ingroup Config*/
  addDoubleOption("RESIDUAL_MINVAL", MinLogResidual, -8.0);
  /* DESCRIPTION: Residual reduction (order of magnitude with respect to the initial value) */
  addDoubleOption("RESIDUAL_REDUCTION_FSI", OrderMagResidualFSI, 3.0);
  /* DESCRIPTION: Min value of the residual (log10 of the residual) */
  addDoubleOption("RESIDUAL_MINVAL_FSI", MinLogResidualFSI, -5.0);
  /* DESCRIPTION: FEM: UTOL = norm(Delta_U(k)) / norm(U(k)) */
  addDoubleOption("RESIDUAL_FEM_UTOL", Res_FEM_UTOL, -9.0);
  /* DESCRIPTION: FEM: RTOL = norm(Residual(k)) / norm(Residual(0)) */
  addDoubleOption("RESIDUAL_FEM_RTOL", Res_FEM_RTOL, -9.0);
  /* DESCRIPTION: FEM: ETOL = Delta_U(k) * Residual(k) / Delta_U(0) * Residual(0) */
  addDoubleOption("RESIDUAL_FEM_ETOL", Res_FEM_ETOL, -9.0);
  /*!\brief RESIDUAL_FUNC_FLOW\n DESCRIPTION: Flow functional for the Residual criteria\n OPTIONS: See \link Residual_Map \endlink \n DEFAULT: RHO_RESIDUAL \ingroup Config*/
  addEnumOption("RESIDUAL_FUNC_FLOW", Residual_Func_Flow, Residual_Map, RHO_RESIDUAL);
  /*!\brief STARTCONV_ITER\n DESCRIPTION: Iteration number to begin convergence monitoring\n DEFAULT: 5 \ingroup Config*/
  addUnsignedLongOption("STARTCONV_ITER", StartConv_Iter, 5);
  /*!\brief CAUCHY_ELEMS\n DESCRIPTION: Number of elements to apply the criteria. \n DEFAULT 100 \ingroup Config*/
  addUnsignedShortOption("CAUCHY_ELEMS", Cauchy_Elems, 100);
  /*!\brief CAUCHY_EPS\n DESCRIPTION: Epsilon to control the series convergence \n DEFAULT: 1e-10 \ingroup Config*/
  addDoubleOption("CAUCHY_EPS", Cauchy_Eps, 1E-10);
  /*!\brief CAUCHY_FUNC_FLOW
   *  \n DESCRIPTION: Flow functional for the Cauchy criteria \n OPTIONS: see \link Objective_Map \endlink \n DEFAULT: DRAG_COEFFICIENT \ingroup Config*/
  addEnumOption("CAUCHY_FUNC_FLOW", Cauchy_Func_Flow, Objective_Map, DRAG_COEFFICIENT);
  /*!\brief CAUCHY_FUNC_ADJFLOW\n DESCRIPTION: Adjoint functional for the Cauchy criteria.\n OPTIONS: See \link Sens_Map \endlink. \n DEFAULT: SENS_GEOMETRY \ingroup Config*/
  addEnumOption("CAUCHY_FUNC_ADJFLOW", Cauchy_Func_AdjFlow, Sens_Map, SENS_GEOMETRY);

  /*!\par CONFIG_CATEGORY: Multi-grid \ingroup Config*/
  /*--- Options related to Multi-grid ---*/

  /*!\brief START_UP_ITER \n DESCRIPTION: Start up iterations using the fine grid only. DEFAULT: 0 \ingroup Config*/
  addUnsignedShortOption("START_UP_ITER", nStartUpIter, 0);
  /*!\brief MGLEVEL\n DESCRIPTION: Multi-grid Levels. DEFAULT: 0 \ingroup Config*/
  addUnsignedShortOption("MGLEVEL", nMGLevels, 0);
  /*!\brief MGCYCLE\n DESCRIPTION: Multi-grid cycle. OPTIONS: See \link MG_Cycle_Map \endlink. Defualt V_CYCLE \ingroup Config*/
  addEnumOption("MGCYCLE", MGCycle, MG_Cycle_Map, V_CYCLE);
  /*!\brief MG_PRE_SMOOTH\n DESCRIPTION: Multi-grid pre-smoothing level \ingroup Config*/
  addUShortListOption("MG_PRE_SMOOTH", nMG_PreSmooth, MG_PreSmooth);
  /*!\brief MG_POST_SMOOTH\n DESCRIPTION: Multi-grid post-smoothing level \ingroup Config*/
  addUShortListOption("MG_POST_SMOOTH", nMG_PostSmooth, MG_PostSmooth);
  /*!\brief MG_CORRECTION_SMOOTH\n DESCRIPTION: Jacobi implicit smoothing of the correction \ingroup Config*/
  addUShortListOption("MG_CORRECTION_SMOOTH", nMG_CorrecSmooth, MG_CorrecSmooth);
  /*!\brief MG_DAMP_RESTRICTION\n DESCRIPTION: Damping factor for the residual restriction. DEFAULT: 0.75 \ingroup Config*/
  addDoubleOption("MG_DAMP_RESTRICTION", Damp_Res_Restric, 0.75);
  /*!\brief MG_DAMP_PROLONGATION\n DESCRIPTION: Damping factor for the correction prolongation. DEFAULT 0.75 \ingroup Config*/
  addDoubleOption("MG_DAMP_PROLONGATION", Damp_Correc_Prolong, 0.75);

  /*!\par CONFIG_CATEGORY: Spatial Discretization \ingroup Config*/
  /*--- Options related to the spatial discretization ---*/

  /*!\brief NUM_METHOD_GRAD
   *  \n DESCRIPTION: Numerical method for spatial gradients \n OPTIONS: See \link Gradient_Map \endlink. \n DEFAULT: WEIGHTED_LEAST_SQUARES. \ingroup Config*/
  addEnumOption("NUM_METHOD_GRAD", Kind_Gradient_Method, Gradient_Map, WEIGHTED_LEAST_SQUARES);
  /*!\brief LIMITER_COEFF
   *  \n DESCRIPTION: Coefficient for the limiter. DEFAULT value 0.5. Larger values decrease the extent of limiting, values approaching zero cause lower-order approximation to the solution. \ingroup Config */
  addDoubleOption("LIMITER_COEFF", LimiterCoeff, 0.5);
  /*!\brief LIMITER_ITER
   *  \n DESCRIPTION: Freeze the value of the limiter after a number of iterations. DEFAULT value 999999. \ingroup Config*/
  addUnsignedLongOption("LIMITER_ITER", LimiterIter, 999999);
  /*!\brief SHARP_EDGES_COEFF
   *  \n DESCRIPTION: Coefficient for detecting the limit of the sharp edges. DEFAULT value 3.0.  Use with sharp edges limiter. \ingroup Config*/
  addDoubleOption("SHARP_EDGES_COEFF", SharpEdgesCoeff, 3.0);

  /*!\brief CONV_NUM_METHOD_FLOW
   *  \n DESCRIPTION: Convective numerical method \n OPTIONS: See \link Upwind_Map \endlink , \link Centered_Map \endlink. \ingroup Config*/
  addConvectOption("CONV_NUM_METHOD_FLOW", Kind_ConvNumScheme_Flow, Kind_Centered_Flow, Kind_Upwind_Flow);
  /*!\brief SPATIAL_ORDER_FLOW
   *  \n DESCRIPTION: Spatial numerical order integration \n OPTIONS: See \link SpatialOrder_Map \endlink \n DEFAULT: SECOND_ORDER \ingroup Config*/
  addEnumOption("SPATIAL_ORDER_FLOW", SpatialOrder_Flow, SpatialOrder_Map, SECOND_ORDER);
  /*!\brief SLOPE_LIMITER_FLOW
   * DESCRIPTION: Slope limiter for the direct solution. \n OPTIONS: See \link Limiter_Map \endlink \n DEFAULT VENKATAKRISHNAN \ingroup Config*/
  addEnumOption("SLOPE_LIMITER_FLOW", Kind_SlopeLimit_Flow, Limiter_Map, VENKATAKRISHNAN);
  default_ad_coeff_flow[0] = 0.15; default_ad_coeff_flow[1] = 0.5; default_ad_coeff_flow[2] = 0.02;
  /*!\brief AD_COEFF_FLOW \n DESCRIPTION: 1st, 2nd and 4th order artificial dissipation coefficients \ingroup Config*/
  addDoubleArrayOption("AD_COEFF_FLOW", 3, Kappa_Flow, default_ad_coeff_flow);

  /*!\brief CONV_NUM_METHOD_ADJFLOW
   *  \n DESCRIPTION: Convective numerical method for the adjoint solver.
   *  \n OPTIONS:  See \link Upwind_Map \endlink , \link Centered_Map \endlink. Note: not all methods are guaranteed to be implemented for the adjoint solver. \ingroup Config */
  addConvectOption("CONV_NUM_METHOD_ADJFLOW", Kind_ConvNumScheme_AdjFlow, Kind_Centered_AdjFlow, Kind_Upwind_AdjFlow);
  /*!\brief SPATIAL_ORDER_ADJFLOW
   *  \n DESCRIPTION: Spatial numerical order integration \n OPTIONS: See \link SpatialOrder_Map \endlink \n DEFAULT: SECOND_ORDER \ingroup Config*/
  addEnumOption("SPATIAL_ORDER_ADJFLOW", SpatialOrder_AdjFlow, SpatialOrder_Map, SECOND_ORDER);
  /*!\brief SLOPE_LIMITER_ADJFLOW
     * DESCRIPTION: Slope limiter for the adjoint solution. \n OPTIONS: See \link Limiter_Map \endlink \n DEFAULT VENKATAKRISHNAN \ingroup Config*/
  addEnumOption("SLOPE_LIMITER_ADJFLOW", Kind_SlopeLimit_AdjFlow, Limiter_Map, VENKATAKRISHNAN);
  default_ad_coeff_adj[0] = 0.15; default_ad_coeff_adj[1] = 0.5; default_ad_coeff_adj[2] = 0.02;
  /*!\brief AD_COEFF_ADJFLOW
   *  \n DESCRIPTION: 1st, 2nd and 4th order artificial dissipation coefficients for the adjoint solver.
   *  \n FORMAT and default values: AD_COEFF_ADJFLOW = (0.15, 0.5, 0.02) \ingroup Config*/
  addDoubleArrayOption("AD_COEFF_ADJFLOW", 3, Kappa_AdjFlow, default_ad_coeff_adj);

  /*!\brief SPATIAL_ORDER_TURB
   *  \n DESCRIPTION: Spatial numerical order integration.\n OPTIONS: See \link SpatialOrder_Map \endlink \n DEFAULT: FIRST_ORDER \ingroup Config*/
  addEnumOption("SPATIAL_ORDER_TURB", SpatialOrder_Turb, SpatialOrder_Map, FIRST_ORDER);
  /*!\brief SLOPE_LIMITER_TURB
   *  \n DESCRIPTION: Slope limiter  \n OPTIONS: See \link Limiter_Map \endlink \n DEFAULT VENKATAKRISHNAN \ingroup Config*/
  addEnumOption("SLOPE_LIMITER_TURB", Kind_SlopeLimit_Turb, Limiter_Map, VENKATAKRISHNAN);
  /*!\brief CONV_NUM_METHOD_TURB
   *  \n DESCRIPTION: Convective numerical method \ingroup Config*/
  addConvectOption("CONV_NUM_METHOD_TURB", Kind_ConvNumScheme_Turb, Kind_Centered_Turb, Kind_Upwind_Turb);
  
  /*!\brief SPATIAL_ORDER_ADJTURB
   *  \n DESCRIPTION: Spatial numerical order integration \n OPTIONS: See \link SpatialOrder_Map \endlink \n DEFAULT: FIRST_ORDER \ingroup Config*/
  addEnumOption("SPATIAL_ORDER_ADJTURB", SpatialOrder_AdjTurb, SpatialOrder_Map, FIRST_ORDER);
  /*!\brief SLOPE_LIMITER_ADJTURB
   *  \n DESCRIPTION: Slope limiter \n OPTIONS: See \link Limiter_Map \endlink \n DEFAULT VENKATAKRISHNAN \ingroup Config */
  addEnumOption("SLOPE_LIMITER_ADJTURB", Kind_SlopeLimit_AdjTurb, Limiter_Map, VENKATAKRISHNAN);
  /*!\brief CONV_NUM_METHOD_ADJTURB\n DESCRIPTION: Convective numerical method for the adjoint/turbulent problem \ingroup Config*/
  addConvectOption("CONV_NUM_METHOD_ADJTURB", Kind_ConvNumScheme_AdjTurb, Kind_Centered_AdjTurb, Kind_Upwind_AdjTurb);

  /*!\brief SPATIAL_ORDER_ADJLEVELSET
   *  \n DESCRIPTION: Spatial numerical order integration \n OPTIONS: See \link SpatialOrder_Map \endlink \n DEFAULT: 2ND_ORDER \ingroup Config*/
  addEnumOption("SPATIAL_ORDER_ADJLEVELSET", SpatialOrder_AdjLevelSet, SpatialOrder_Map, SECOND_ORDER);
  /*!\brief SLOPE_LIMITER_ADJLEVELTSET
   *  \n DESCRIPTION: Slope limiter\n OPTIONS: See \link Limiter_Map \endlink \n DEFAULT VENKATAKRISHNAN \ingroup Config */
  addEnumOption("SLOPE_LIMITER_ADJLEVELSET", Kind_SlopeLimit_AdjLevelSet, Limiter_Map, VENKATAKRISHNAN);
  /*!\brief CONV_NUM_METHOD_ADJLEVELSET
   *  \n DESCRIPTION: Convective numerical method for the adjoint levelset problem. \ingroup Config*/
  addConvectOption("CONV_NUM_METHOD_ADJLEVELSET", Kind_ConvNumScheme_AdjLevelSet, Kind_Centered_AdjLevelSet, Kind_Upwind_AdjLevelSet);

  /* DESCRIPTION: Viscous limiter mean flow equations */
  addBoolOption("VISCOUS_LIMITER_FLOW", Viscous_Limiter_Flow, false);
  /* DESCRIPTION: Viscous limiter turbulent equations */
  addBoolOption("VISCOUS_LIMITER_TURB", Viscous_Limiter_Turb, false);
  
  /*!\par CONFIG_CATEGORY: Adjoint and Gradient \ingroup Config*/
  /*--- Options related to the adjoint and gradient ---*/

  /*!\brief LIMIT_ADJFLOW \n DESCRIPTION: Limit value for the adjoint variable.\n DEFAULT: 1E6. \ingroup Config*/
  addDoubleOption("LIMIT_ADJFLOW", AdjointLimit, 1E6);
  /*!\brief MG_ADJFLOW\n DESCRIPTION: Multigrid with the adjoint problem. \n Defualt: YES \ingroup Config*/
  addBoolOption("MG_ADJFLOW", MG_AdjointFlow, true);

  /*!\brief OBJECTIVE_WEIGHT  \n DESCRIPTION: Adjoint problem boundary condition weights. Applies scaling factor to objective(s) \ingroup Config*/
  addDoubleListOption("OBJECTIVE_WEIGHT", nObjW, Weight_ObjFunc);
  /*!\brief OBJECTIVE_FUNCTION
   *  \n DESCRIPTION: Adjoint problem boundary condition \n OPTIONS: see \link Objective_Map \endlink \n DEFAULT: DRAG_COEFFICIENT \ingroup Config*/
  addEnumListOption("OBJECTIVE_FUNCTION", nObj, Kind_ObjFunc, Objective_Map);

  default_obj_coeff[0]=0.0; default_obj_coeff[1]=0.0; default_obj_coeff[2]=0.0;
  default_obj_coeff[3]=0.0;  default_obj_coeff[4]=0.0;
  /*!\brief OBJ_CHAIN_RULE_COEFF
  * \n DESCRIPTION: Coefficients defining the objective function gradient using the chain rule
  * with area-averaged outlet primitive variables. This is used with the genereralized outflow
  * objective.  \ingroup Config   */
  addDoubleArrayOption("OBJ_CHAIN_RULE_COEFF",5,Obj_ChainRuleCoeff,default_obj_coeff);

  default_geo_loc[0] = 0.0; default_geo_loc[1] = 1.0;
  /* DESCRIPTION: Definition of the airfoil section */
  addDoubleArrayOption("GEO_LOCATION_SECTIONS", 2, Section_Location, default_geo_loc);
  /* DESCRIPTION: Identify the axis of the section */
  addEnumOption("GEO_ORIENTATION_SECTIONS", Axis_Orientation, Axis_Orientation_Map, Y_AXIS);
  /* DESCRIPTION: Percentage of new elements (% of the original number of elements) */
  addUnsignedShortOption("GEO_NUMBER_SECTIONS", nSections, 5);
  /* DESCRIPTION: Number of section cuts to make when calculating internal volume */
  addUnsignedShortOption("GEO_VOLUME_SECTIONS", nVolSections, 101);
  /* DESCRIPTION: Output sectional forces for specified markers. */
  addBoolOption("GEO_PLOT_SECTIONS", Plot_Section_Forces, false);
  /* DESCRIPTION: Mode of the GDC code (analysis, or gradient) */
  addEnumOption("GEO_MODE", GeometryMode, GeometryMode_Map, FUNCTION);

  /* DESCRIPTION: Drag weight in sonic boom Objective Function (from 0.0 to 1.0) */
  addDoubleOption("DRAG_IN_SONICBOOM", WeightCd, 0.0);
  /* DESCRIPTION: Sensitivity smoothing  */
  addEnumOption("SENS_SMOOTHING", Kind_SensSmooth, Sens_Smoothing_Map, NO_SMOOTH);
  /* DESCRIPTION: Adjoint frozen viscosity */
  addBoolOption("FROZEN_VISC", Frozen_Visc, true);
   /* DESCRIPTION:  */
  addDoubleOption("FIX_AZIMUTHAL_LINE", FixAzimuthalLine, 90.0);
  /*!\brief SENS_REMOVE_SHARP
   * \n DESCRIPTION: Remove sharp edges from the sensitivity evaluation  \n Format: SENS_REMOVE_SHARP = YES \n DEFAULT: NO \ingroup Config*/
  addBoolOption("SENS_REMOVE_SHARP", Sens_Remove_Sharp, false);

  /*!\par CONFIG_CATEGORY: Input/output files and formats \ingroup Config */
  /*--- Options related to input/output files and formats ---*/

  /*!\brief OUTPUT_FORMAT \n DESCRIPTION: I/O format for output plots. \n OPTIONS: see \link Output_Map \endlink \n DEFAULT: TECPLOT \ingroup Config */
  addEnumOption("OUTPUT_FORMAT", Output_FileFormat, Output_Map, TECPLOT);
  /*!\brief MESH_FORMAT \n DESCRIPTION: Mesh input file format \n OPTIONS: see \link Input_Map \endlink \n DEFAULT: SU2 \ingroup Config*/
  addEnumOption("MESH_FORMAT", Mesh_FileFormat, Input_Map, SU2);
  /* DESCRIPTION:  Mesh input file */
  addStringOption("MESH_FILENAME", Mesh_FileName, string("mesh.su2"));
  /*!\brief MESH_OUT_FILENAME \n DESCRIPTION: Mesh output file name. Used when converting, scaling, or deforming a mesh. \n DEFAULT: mesh_out.su2 \ingroup Config*/
  addStringOption("MESH_OUT_FILENAME", Mesh_Out_FileName, string("mesh_out.su2"));

  /*!\brief CONV_FILENAME \n DESCRIPTION: Output file convergence history (w/o extension) \n DEFAULT: history \ingroup Config*/
  addStringOption("CONV_FILENAME", Conv_FileName, string("history"));
  /*!\brief BREAKDOWN_FILENAME \n DESCRIPTION: Output file forces breakdown \ingroup Config*/
  addStringOption("BREAKDOWN_FILENAME", Breakdown_FileName, string("forces_breakdown.dat"));
  /*!\brief CONV_FILENAME \n DESCRIPTION: Output file convergence history (w/o extension) \n DEFAULT: history \ingroup Config*/
  addStringOption("CONV_FILENAME_FSI", Conv_FileName_FSI, string("historyFSI.csv"));
  /* DESCRIPTION: Viscous limiter turbulent equations */
  addBoolOption("WRITE_CONV_FILENAME_FSI", Write_Conv_FSI, false);
  /*!\brief SOLUTION_FLOW_FILENAME \n DESCRIPTION: Restart flow input file (the file output under the filename set by RESTART_FLOW_FILENAME) \n DEFAULT: solution_flow.dat \ingroup Config */
  addStringOption("SOLUTION_FLOW_FILENAME", Solution_FlowFileName, string("solution_flow.dat"));
  /*!\brief SOLUTION_ADJ_FILENAME\n DESCRIPTION: Restart adjoint input file. Objective function abbreviation is expected. \ingroup Config*/
  addStringOption("SOLUTION_ADJ_FILENAME", Solution_AdjFileName, string("solution_adj.dat"));
  /*!\brief SOLUTION_FLOW_FILENAME \n DESCRIPTION: Restart structure input file (the file output under the filename set by RESTART_FLOW_FILENAME) \n Default: solution_flow.dat \ingroup Config */
  addStringOption("SOLUTION_STRUCTURE_FILENAME", Solution_FEMFileName, string("solution_structure.dat"));
  /*!\brief RESTART_FLOW_FILENAME \n DESCRIPTION: Output file restart flow \ingroup Config*/
  addStringOption("RESTART_FLOW_FILENAME", Restart_FlowFileName, string("restart_flow.dat"));
  /*!\brief RESTART_ADJ_FILENAME  \n DESCRIPTION: Output file restart adjoint. Objective function abbreviation will be appended. \ingroup Config*/
  addStringOption("RESTART_ADJ_FILENAME", Restart_AdjFileName, string("restart_adj.dat"));
  /*!\brief RESTART_WAVE_FILENAME \n DESCRIPTION: Output file restart wave \ingroup Config*/
  addStringOption("RESTART_WAVE_FILENAME", Restart_WaveFileName, string("restart_wave.dat"));
  /*!\brief RESTART_FLOW_FILENAME \n DESCRIPTION: Output file restart structure \ingroup Config*/
  addStringOption("RESTART_STRUCTURE_FILENAME", Restart_FEMFileName, string("restart_structure.dat"));
  /*!\brief VOLUME_FLOW_FILENAME  \n DESCRIPTION: Output file flow (w/o extension) variables \ingroup Config */
  addStringOption("VOLUME_FLOW_FILENAME", Flow_FileName, string("flow"));
  /*!\brief VOLUME_STRUCTURE_FILENAME
   * \n  DESCRIPTION: Output file structure (w/o extension) variables \ingroup Config*/
  addStringOption("VOLUME_STRUCTURE_FILENAME", Structure_FileName, string("structure"));
  /*!\brief SURFACE_STRUCTURE_FILENAME
   *  \n DESCRIPTION: Output file structure (w/o extension) variables \ingroup Config*/
  addStringOption("SURFACE_STRUCTURE_FILENAME", SurfStructure_FileName, string("surface_structure"));
  /*!\brief SURFACE_WAVE_FILENAME
   *  \n DESCRIPTION: Output file structure (w/o extension) variables \ingroup Config*/
  addStringOption("SURFACE_WAVE_FILENAME", SurfWave_FileName, string("surface_wave"));
  /*!\brief SURFACE_HEAT_FILENAME
   *  \n DESCRIPTION: Output file structure (w/o extension) variables \ingroup Config */
  addStringOption("SURFACE_HEAT_FILENAME", SurfHeat_FileName, string("surface_heat"));
  /*!\brief VOLUME_WAVE_FILENAME
   *  \n DESCRIPTION: Output file wave (w/o extension) variables  \ingroup Config*/
  addStringOption("VOLUME_WAVE_FILENAME", Wave_FileName, string("wave"));
  /*!\brief VOLUME_HEAT_FILENAME
   *  \n DESCRIPTION: Output file wave (w/o extension) variables  \ingroup Config*/
  addStringOption("VOLUME_HEAT_FILENAME", Heat_FileName, string("heat"));
  /*!\brief VOLUME_ADJWAVE_FILENAME
   *  \n DESCRIPTION: Output file adj. wave (w/o extension) variables  \ingroup Config*/
  addStringOption("VOLUME_ADJWAVE_FILENAME", AdjWave_FileName, string("adjoint_wave"));
  /*!\brief VOLUME_ADJ_FILENAME
   *  \n DESCRIPTION: Output file adjoint (w/o extension) variables  \ingroup Config*/
  addStringOption("VOLUME_ADJ_FILENAME", Adj_FileName, string("adjoint"));
  /*!\brief GRAD_OBJFUNC_FILENAME
   *  \n DESCRIPTION: Output objective function gradient  \ingroup Config*/
  addStringOption("GRAD_OBJFUNC_FILENAME", ObjFunc_Grad_FileName, string("of_grad.dat"));
  /*!\brief VALUE_OBJFUNC_FILENAME
   *  \n DESCRIPTION: Output objective function  \ingroup Config*/
  addStringOption("VALUE_OBJFUNC_FILENAME", ObjFunc_Value_FileName, string("of_func.dat"));
  /*!\brief SURFACE_FLOW_FILENAME
   *  \n DESCRIPTION: Output file surface flow coefficient (w/o extension)  \ingroup Config*/
  addStringOption("SURFACE_FLOW_FILENAME", SurfFlowCoeff_FileName, string("surface_flow"));
  /*!\brief SURFACE_ADJ_FILENAME
   *  \n DESCRIPTION: Output file surface adjoint coefficient (w/o extension)  \ingroup Config*/
  addStringOption("SURFACE_ADJ_FILENAME", SurfAdjCoeff_FileName, string("surface_adjoint"));
  /*!\brief SURFACE_SENS_FILENAME_FILENAME
   *  \n DESCRIPTION: Output file surface sensitivity (discrete adjoint) (w/o extension)  \ingroup Config*/
  addStringOption("SURFACE_SENS_FILENAME", SurfSens_FileName, string("surface_sens"));
  /*!\brief VOLUME_SENS_FILENAME
   *  \n DESCRIPTION: Output file volume sensitivity (discrete adjoint))  \ingroup Config*/
  addStringOption("VOLUME_SENS_FILENAME", VolSens_FileName, string("volume_sens"));
  /*!\brief WRT_SOL_FREQ
   *  \n DESCRIPTION: Writing solution file frequency  \ingroup Config*/
  addUnsignedLongOption("WRT_SOL_FREQ", Wrt_Sol_Freq, 1000);
  /*!\brief WRT_SOL_FREQ_DUALTIME
   *  \n DESCRIPTION: Writing solution file frequency for dual time  \ingroup Config*/
  addUnsignedLongOption("WRT_SOL_FREQ_DUALTIME", Wrt_Sol_Freq_DualTime, 1);
  /*!\brief WRT_CON_FREQ
   *  \n DESCRIPTION: Writing convergence history frequency  \ingroup Config*/
  addUnsignedLongOption("WRT_CON_FREQ",  Wrt_Con_Freq, 1);
  /*!\brief WRT_CON_FREQ_DUALTIME
   *  \n DESCRIPTION: Writing convergence history frequency for the dual time  \ingroup Config*/
  addUnsignedLongOption("WRT_CON_FREQ_DUALTIME",  Wrt_Con_Freq_DualTime, 10);
  /*!\brief LOW_MEMORY_OUTPUT
   *  \n DESCRIPTION: Output less information for lower memory use.  \ingroup Config*/
  addBoolOption("LOW_MEMORY_OUTPUT", Low_MemoryOutput, false);
  /*!\brief WRT_VOL_SOL
   *  \n DESCRIPTION: Write a volume solution file  \ingroup Config*/
  addBoolOption("WRT_VOL_SOL", Wrt_Vol_Sol, true);
  /*!\brief WRT_SRF_SOL
   *  \n DESCRIPTION: Write a surface solution file  \ingroup Config*/
  addBoolOption("WRT_SRF_SOL", Wrt_Srf_Sol, true);
  /*!\brief WRT_CSV_SOL
   *  \n DESCRIPTION: Write a surface CSV solution file  \ingroup Config*/
  addBoolOption("WRT_CSV_SOL", Wrt_Csv_Sol, true);
  /*!\brief WRT_RESIDUALS
   *  \n DESCRIPTION: Output residual info to solution/restart file  \ingroup Config*/
  addBoolOption("WRT_RESIDUALS", Wrt_Residuals, false);
  /*!\brief WRT_LIMITERS
   *  \n DESCRIPTION: Output limiter value information to solution/restart file  \ingroup Config*/
  addBoolOption("WRT_LIMITERS", Wrt_Limiters, false);
  /*!\brief WRT_SHARPEDGES
   *  \n DESCRIPTION: Output sharp edge limiter information to solution/restart file  \ingroup Config*/
  addBoolOption("WRT_SHARPEDGES", Wrt_SharpEdges, false);
  /* DESCRIPTION: Output the rind layers in the solution files  \ingroup Config*/
  addBoolOption("WRT_HALO", Wrt_Halo, false);
  /*!\brief ONE_D_OUTPUT
   *  \n DESCRIPTION: Output averaged outlet flow values on specified exit marker. \n Use with MARKER_OUT_1D. \ingroup Config*/
  addBoolOption("ONE_D_OUTPUT", Wrt_1D_Output, false);
  /*!\brief CONSOLE_OUTPUT_VERBOSITY
   *  \n DESCRIPTION: Verbosity level for console output  \ingroup Config*/
  addEnumOption("CONSOLE_OUTPUT_VERBOSITY", Console_Output_Verb, Verb_Map, VERB_HIGH);


  /*!\par CONFIG_CATEGORY: Dynamic mesh definition \ingroup Config*/
  /*--- Options related to dynamic meshes ---*/

  /* DESCRIPTION: Mesh motion for unsteady simulations */
  addBoolOption("GRID_MOVEMENT", Grid_Movement, false);
  /* DESCRIPTION: Type of mesh motion */
  addEnumListOption("GRID_MOVEMENT_KIND", nGridMovement, Kind_GridMovement, GridMovement_Map);
  /* DESCRIPTION: Marker(s) of moving surfaces (MOVING_WALL or DEFORMING grid motion). */
  addStringListOption("MARKER_MOVING", nMarker_Moving, Marker_Moving);
  /* DESCRIPTION: Mach number (non-dimensional, based on the mesh velocity and freestream vals.) */
  addDoubleOption("MACH_MOTION", Mach_Motion, 0.0);
  /* DESCRIPTION: Coordinates of the rigid motion origin */
  addDoubleListOption("MOTION_ORIGIN_X", nMotion_Origin_X, Motion_Origin_X);
  /* DESCRIPTION: Coordinates of the rigid motion origin */
  addDoubleListOption("MOTION_ORIGIN_Y", nMotion_Origin_Y, Motion_Origin_Y);
  /* DESCRIPTION: Coordinates of the rigid motion origin */
  addDoubleListOption("MOTION_ORIGIN_Z", nMotion_Origin_Z, Motion_Origin_Z);
  /* DESCRIPTION: Translational velocity vector (m/s) in the x, y, & z directions (RIGID_MOTION only) */
  addDoubleListOption("TRANSLATION_RATE_X", nTranslation_Rate_X, Translation_Rate_X);
  /* DESCRIPTION: Translational velocity vector (m/s) in the x, y, & z directions (RIGID_MOTION only) */
  addDoubleListOption("TRANSLATION_RATE_Y", nTranslation_Rate_Y, Translation_Rate_Y);
  /* DESCRIPTION: Translational velocity vector (m/s) in the x, y, & z directions (RIGID_MOTION only) */
  addDoubleListOption("TRANSLATION_RATE_Z", nTranslation_Rate_Z, Translation_Rate_Z);
  /* DESCRIPTION: Angular velocity vector (rad/s) about x, y, & z axes (RIGID_MOTION only) */
  addDoubleListOption("ROTATION_RATE_X", nRotation_Rate_X, Rotation_Rate_X);
  /* DESCRIPTION: Angular velocity vector (rad/s) about x, y, & z axes (RIGID_MOTION only) */
  addDoubleListOption("ROTATION_RATE_Y", nRotation_Rate_Y, Rotation_Rate_Y);
  /* DESCRIPTION: Angular velocity vector (rad/s) about x, y, & z axes (RIGID_MOTION only) */
  addDoubleListOption("ROTATION_RATE_Z", nRotation_Rate_Z, Rotation_Rate_Z);
  /* DESCRIPTION: Pitching angular freq. (rad/s) about x, y, & z axes (RIGID_MOTION only) */
  addDoubleListOption("PITCHING_OMEGA_X", nPitching_Omega_X, Pitching_Omega_X);
  /* DESCRIPTION: Pitching angular freq. (rad/s) about x, y, & z axes (RIGID_MOTION only) */
  addDoubleListOption("PITCHING_OMEGA_Y", nPitching_Omega_Y, Pitching_Omega_Y);
  /* DESCRIPTION: Pitching angular freq. (rad/s) about x, y, & z axes (RIGID_MOTION only) */
  addDoubleListOption("PITCHING_OMEGA_Z", nPitching_Omega_Z, Pitching_Omega_Z);
  /* DESCRIPTION: Pitching amplitude (degrees) about x, y, & z axes (RIGID_MOTION only) */
  addDoubleListOption("PITCHING_AMPL_X", nPitching_Ampl_X, Pitching_Ampl_X);
  /* DESCRIPTION: Pitching amplitude (degrees) about x, y, & z axes (RIGID_MOTION only) */
  addDoubleListOption("PITCHING_AMPL_Y", nPitching_Ampl_Y, Pitching_Ampl_Y);
  /* DESCRIPTION: Pitching amplitude (degrees) about x, y, & z axes (RIGID_MOTION only) */
  addDoubleListOption("PITCHING_AMPL_Z", nPitching_Ampl_Z, Pitching_Ampl_Z);
  /* DESCRIPTION: Pitching phase offset (degrees) about x, y, & z axes (RIGID_MOTION only) */
  addDoubleListOption("PITCHING_PHASE_X", nPitching_Phase_X, Pitching_Phase_X);
  /* DESCRIPTION: Pitching phase offset (degrees) about x, y, & z axes (RIGID_MOTION only) */
  addDoubleListOption("PITCHING_PHASE_Y", nPitching_Phase_Y, Pitching_Phase_Y);
  /* DESCRIPTION: Pitching phase offset (degrees) about x, y, & z axes (RIGID_MOTION only) */
  addDoubleListOption("PITCHING_PHASE_Z", nPitching_Phase_Z, Pitching_Phase_Z);
  /* DESCRIPTION: Plunging angular freq. (rad/s) in x, y, & z directions (RIGID_MOTION only) */
  addDoubleListOption("PLUNGING_OMEGA_X", nPlunging_Omega_X, Plunging_Omega_X);
  /* DESCRIPTION: Plunging angular freq. (rad/s) in x, y, & z directions (RIGID_MOTION only) */
  addDoubleListOption("PLUNGING_OMEGA_Y", nPlunging_Omega_Y, Plunging_Omega_Y);
  /* DESCRIPTION: Plunging angular freq. (rad/s) in x, y, & z directions (RIGID_MOTION only) */
  addDoubleListOption("PLUNGING_OMEGA_Z", nPlunging_Omega_Z, Plunging_Omega_Z);
  /* DESCRIPTION: Plunging amplitude (m) in x, y, & z directions (RIGID_MOTION only) */
  addDoubleListOption("PLUNGING_AMPL_X", nPlunging_Ampl_X, Plunging_Ampl_X);
  /* DESCRIPTION: Plunging amplitude (m) in x, y, & z directions (RIGID_MOTION only) */
  addDoubleListOption("PLUNGING_AMPL_Y", nPlunging_Ampl_Y, Plunging_Ampl_Y);
  /* DESCRIPTION: Plunging amplitude (m) in x, y, & z directions (RIGID_MOTION only) */
  addDoubleListOption("PLUNGING_AMPL_Z", nPlunging_Ampl_Z, Plunging_Ampl_Z);
  /* DESCRIPTION: Value to move motion origins (1 or 0) */
  addUShortListOption("MOVE_MOTION_ORIGIN", nMoveMotion_Origin, MoveMotion_Origin);
  /* DESCRIPTION:  */
  addStringOption("MOTION_FILENAME", Motion_Filename, string("mesh_motion.dat"));

  /*!\par CONFIG_CATEGORY: Grid adaptation \ingroup Config*/
  /*--- Options related to grid adaptation ---*/

  /* DESCRIPTION: Kind of grid adaptation */
  addEnumOption("KIND_ADAPT", Kind_Adaptation, Adapt_Map, NO_ADAPT);
  /* DESCRIPTION: Percentage of new elements (% of the original number of elements) */
  addDoubleOption("NEW_ELEMS", New_Elem_Adapt, -1.0);
  /* DESCRIPTION: Scale factor for the dual volume */
  addDoubleOption("DUALVOL_POWER", DualVol_Power, 0.5);
  /* DESCRIPTION: Use analytical definition for surfaces */
  addEnumOption("ANALYTICAL_SURFDEF", Analytical_Surface, Geo_Analytic_Map, NO_GEO_ANALYTIC);
  /* DESCRIPTION: Before each computation, implicitly smooth the nodal coordinates */
  addBoolOption("SMOOTH_GEOMETRY", SmoothNumGrid, false);
  /* DESCRIPTION: Adapt the boundary elements */
  addBoolOption("ADAPT_BOUNDARY", AdaptBoundary, true);

  /*!\par CONFIG_CATEGORY: Aeroelastic Simulation (Typical Section Model) \ingroup Config*/
  /*--- Options related to aeroelastic simulations using the Typical Section Model) ---*/
  /* DESCRIPTION: The flutter speed index (modifies the freestream condition) */
  addDoubleOption("FLUTTER_SPEED_INDEX", FlutterSpeedIndex, 0.6);
  /* DESCRIPTION: Natural frequency of the spring in the plunging direction (rad/s). */
  addDoubleOption("PLUNGE_NATURAL_FREQUENCY", PlungeNaturalFrequency, 100);
  /* DESCRIPTION: Natural frequency of the spring in the pitching direction (rad/s). */
  addDoubleOption("PITCH_NATURAL_FREQUENCY", PitchNaturalFrequency, 100);
  /* DESCRIPTION: The airfoil mass ratio. */
  addDoubleOption("AIRFOIL_MASS_RATIO", AirfoilMassRatio, 60);
  /* DESCRIPTION: Distance in semichords by which the center of gravity lies behind the elastic axis. */
  addDoubleOption("CG_LOCATION", CG_Location, 1.8);
  /* DESCRIPTION: The radius of gyration squared (expressed in semichords) of the typical section about the elastic axis. */
  addDoubleOption("RADIUS_GYRATION_SQUARED", RadiusGyrationSquared, 3.48);
  /* DESCRIPTION: Solve the aeroelastic equations every given number of internal iterations. */
  addUnsignedShortOption("AEROELASTIC_ITER", AeroelasticIter, 3);
  
  /*!\par CONFIG_CATEGORY: Wind Gust \ingroup Config*/
  /*--- Options related to wind gust simulations ---*/

  /* DESCRIPTION: Apply a wind gust */
  addBoolOption("WIND_GUST", Wind_Gust, false);
  /* DESCRIPTION: Type of gust */
  addEnumOption("GUST_TYPE", Gust_Type, Gust_Type_Map, NO_GUST);
  /* DESCRIPTION: Gust wavelenght (meters) */
  addDoubleOption("GUST_WAVELENGTH", Gust_WaveLength, 0.0);
  /* DESCRIPTION: Number of gust periods */
  addDoubleOption("GUST_PERIODS", Gust_Periods, 1.0);
  /* DESCRIPTION: Gust amplitude (m/s) */
  addDoubleOption("GUST_AMPL", Gust_Ampl, 0.0);
  /* DESCRIPTION: Time at which to begin the gust (sec) */
  addDoubleOption("GUST_BEGIN_TIME", Gust_Begin_Time, 0.0);
  /* DESCRIPTION: Location at which the gust begins (meters) */
  addDoubleOption("GUST_BEGIN_LOC", Gust_Begin_Loc, 0.0);
  /* DESCRIPTION: Direction of the gust X or Y dir */
  addEnumOption("GUST_DIR", Gust_Dir, Gust_Dir_Map, Y_DIR);


  /*!\par CONFIG_CATEGORY: Equivalent Area \ingroup Config*/
  /*--- Options related to the equivalent area ---*/

  /* DESCRIPTION: Evaluate equivalent area on the Near-Field  */
  addBoolOption("EQUIV_AREA", EquivArea, false);
  default_ea_lim[0] = 0.0; default_ea_lim[1] = 1.0; default_ea_lim[2] = 1.0;
  /* DESCRIPTION: Integration limits of the equivalent area ( xmin, xmax, Dist_NearField ) */
  addDoubleArrayOption("EA_INT_LIMIT", 3, EA_IntLimit, default_ea_lim);
  /* DESCRIPTION: Equivalent area scaling factor */
  addDoubleOption("EA_SCALE_FACTOR", EA_ScaleFactor, 1.0);

	/*!\par CONFIG_CATEGORY: Free surface simulation \ingroup Config*/
	/*--- Options related to free surface simulation ---*/

	/* DESCRIPTION: Ratio of density for two phase problems */
  addDoubleOption("RATIO_DENSITY", RatioDensity, 0.1);
	/* DESCRIPTION: Ratio of viscosity for two phase problems */
  addDoubleOption("RATIO_VISCOSITY", RatioViscosity, 0.1);
	/* DESCRIPTION: Location of the freesurface (y or z coordinate) */
  addDoubleOption("FREESURFACE_ZERO", FreeSurface_Zero, 0.0);
	/* DESCRIPTION: Free surface depth surface (x or y coordinate) */
  addDoubleOption("FREESURFACE_DEPTH", FreeSurface_Depth, 1.0);
	/* DESCRIPTION: Thickness of the interface in a free surface problem */
  addDoubleOption("FREESURFACE_THICKNESS", FreeSurface_Thickness, 0.1);
	/* DESCRIPTION: Free surface damping coefficient */
  addDoubleOption("FREESURFACE_DAMPING_COEFF", FreeSurface_Damping_Coeff, 0.0);
	/* DESCRIPTION: Free surface damping length (times the baseline wave) */
  addDoubleOption("FREESURFACE_DAMPING_LENGTH", FreeSurface_Damping_Length, 1.0);
	/* DESCRIPTION: Location of the free surface outlet surface (x or y coordinate) */
  addDoubleOption("FREESURFACE_OUTLET", FreeSurface_Outlet, 0.0);

	// these options share nDV as their size in the option references; not a good idea
	/*!\par CONFIG_CATEGORY: Grid deformation \ingroup Config*/
  /*--- Options related to the grid deformation ---*/

	/* DESCRIPTION: Kind of deformation */
	addEnumListOption("DV_KIND", nDV, Design_Variable, Param_Map);
	/* DESCRIPTION: Marker of the surface to which we are going apply the shape deformation */
  addStringListOption("DV_MARKER", nMarker_DV, Marker_DV);
	/* DESCRIPTION: Parameters of the shape deformation
   - FFD_CONTROL_POINT_2D ( FFDBox ID, i_Ind, j_Ind, x_Disp, y_Disp )
   - FFD_RADIUS_2D ( FFDBox ID )
   - FFD_CAMBER_2D ( FFDBox ID, i_Ind )
   - FFD_THICKNESS_2D ( FFDBox ID, i_Ind )
   - HICKS_HENNE ( Lower Surface (0)/Upper Surface (1)/Only one Surface (2), x_Loc )
   - COSINE_BUMP ( Lower Surface (0)/Upper Surface (1)/Only one Surface (2), x_Loc, Thickness )
   - FOURIER ( Lower Surface (0)/Upper Surface (1)/Only one Surface (2), index, cos(0)/sin(1) )
   - NACA_4DIGITS ( 1st digit, 2nd digit, 3rd and 4th digit )
   - PARABOLIC ( Center, Thickness )
   - DISPLACEMENT ( x_Disp, y_Disp, z_Disp )
   - ROTATION ( x_Orig, y_Orig, z_Orig, x_End, y_End, z_End )
   - OBSTACLE ( Center, Bump size )
   - SPHERICAL ( ControlPoint_Index, Theta_Disp, R_Disp )
   - FFD_CONTROL_POINT ( FFDBox ID, i_Ind, j_Ind, k_Ind, x_Disp, y_Disp, z_Disp )
   - FFD_DIHEDRAL_ANGLE ( FFDBox ID, x_Orig, y_Orig, z_Orig, x_End, y_End, z_End )
   - FFD_TWIST_ANGLE ( FFDBox ID, x_Orig, y_Orig, z_Orig, x_End, y_End, z_End )
   - FFD_ROTATION ( FFDBox ID, x_Orig, y_Orig, z_Orig, x_End, y_End, z_End )
   - FFD_CONTROL_SURFACE ( FFDBox ID, x_Orig, y_Orig, z_Orig, x_End, y_End, z_End )
   - FFD_CAMBER ( FFDBox ID, i_Ind, j_Ind )
   - FFD_THICKNESS ( FFDBox ID, i_Ind, j_Ind ) */
	addDVParamOption("DV_PARAM", nDV, ParamDV, FFDTag, Design_Variable);
  /* DESCRIPTION: New value of the shape deformation */
  addDVValueOption("DV_VALUE", nDV_Value, DV_Value, nDV, ParamDV, Design_Variable);
	/* DESCRIPTION: Hold the grid fixed in a region */
  addBoolOption("HOLD_GRID_FIXED", Hold_GridFixed, false);
	default_grid_fix[0] = -1E15; default_grid_fix[1] = -1E15; default_grid_fix[2] = -1E15;
	default_grid_fix[3] =  1E15; default_grid_fix[4] =  1E15; default_grid_fix[5] =  1E15;
	/* DESCRIPTION: Coordinates of the box where the grid will be deformed (Xmin, Ymin, Zmin, Xmax, Ymax, Zmax) */
	addDoubleArrayOption("HOLD_GRID_FIXED_COORD", 6, Hold_GridFixed_Coord, default_grid_fix);
	/* DESCRIPTION: Visualize the deformation */
  addBoolOption("VISUALIZE_DEFORMATION", Visualize_Deformation, false);
  /* DESCRIPTION: Print the residuals during mesh deformation to the console */
  addBoolOption("DEFORM_CONSOLE_OUTPUT", Deform_Output, true);
  /* DESCRIPTION: Number of nonlinear deformation iterations (surface deformation increments) */
  addUnsignedLongOption("DEFORM_NONLINEAR_ITER", GridDef_Nonlinear_Iter, 1);
  /* DESCRIPTION: Number of smoothing iterations for FEA mesh deformation */
  addUnsignedLongOption("DEFORM_LINEAR_ITER", GridDef_Linear_Iter, 1000);
  /* DESCRIPTION: Factor to multiply smallest volume for deform tolerance (0.001 default) */
  addDoubleOption("DEFORM_TOL_FACTOR", Deform_Tol_Factor, 1E-6);
  /* DESCRIPTION: Deform coefficient (-1.0 to 0.5) */
  addDoubleOption("DEFORM_COEFF", Deform_Coeff, 1E6);
  /* DESCRIPTION: Type of element stiffness imposed for FEA mesh deformation (INVERSE_VOLUME, WALL_DISTANCE, CONSTANT_STIFFNESS) */
  addEnumOption("DEFORM_STIFFNESS_TYPE", Deform_Stiffness_Type, Deform_Stiffness_Map, WALL_DISTANCE);
  /* DESCRIPTION: Poisson's ratio for constant stiffness FEA method of grid deformation*/
  addDoubleOption("DEFORM_ELASTICITY_MODULUS", Deform_ElasticityMod, 2E11);
  /* DESCRIPTION: Young's modulus and Poisson's ratio for constant stiffness FEA method of grid deformation*/
  addDoubleOption("DEFORM_POISSONS_RATIO", Deform_PoissonRatio, 0.3);
  /*  DESCRIPTION: Linear solver for the mesh deformation\n OPTIONS: see \link Linear_Solver_Map \endlink \n DEFAULT: FGMRES \ingroup Config*/
  addEnumOption("DEFORM_LINEAR_SOLVER", Deform_Linear_Solver, Linear_Solver_Map, FGMRES);

  /*!\par CONFIG_CATEGORY: Rotorcraft problem \ingroup Config*/
  /*--- option related to rotorcraft problems ---*/

  /* DESCRIPTION: MISSING ---*/
  addDoubleOption("CYCLIC_PITCH", Cyclic_Pitch, 0.0);
  /* DESCRIPTION: MISSING ---*/
  addDoubleOption("COLLECTIVE_PITCH", Collective_Pitch, 0.0);


  /*!\par CONFIG_CATEGORY: FEA solver \ingroup Config*/
  /*--- Options related to the FEA solver ---*/

  /* DESCRIPTION: Modulus of elasticity */
  addDoubleOption("ELASTICITY_MODULUS", ElasticyMod, 2E11);
  /* DESCRIPTION: Poisson ratio */
  addDoubleOption("POISSON_RATIO", PoissonRatio, 0.30);
  /* DESCRIPTION: Material density */
  addDoubleOption("MATERIAL_DENSITY", MaterialDensity, 7854);
  /*!\brief BULK_MODULUS_STRUCT \n DESCRIPTION: Value of the Bulk Modulus for a structural problem \n DEFAULT 160E9 */
  /* This is a temporal definition */
  addDoubleOption("BULK_MODULUS_STRUCT", Bulk_Modulus_Struct, 160E9);

  /*!\brief REGIME_TYPE \n  DESCRIPTION: Geometric condition \n OPTIONS: see \link Struct_Map \endlink \ingroup Config*/
  addEnumOption("GEOMETRIC_CONDITIONS", Kind_Struct_Solver, Struct_Map, SMALL_DEFORMATIONS);
  /*!\brief REGIME_TYPE \n  DESCRIPTION: Material model \n OPTIONS: see \link Material_Map \endlink \ingroup Config*/
  addEnumOption("MATERIAL_MODEL", Kind_Material, Material_Map, LINEAR_ELASTIC);
  /*!\brief REGIME_TYPE \n  DESCRIPTION: Compressibility of the material \n OPTIONS: see \link MatComp_Map \endlink \ingroup Config*/
  addEnumOption("MATERIAL_COMPRESSIBILITY", Kind_Material_Compress, MatComp_Map, COMPRESSIBLE_MAT);

  /*  DESCRIPTION: Consider a prestretch in the structural domain
  *  Options: NO, YES \ingroup Config */
  addBoolOption("PRESTRETCH", Prestretch, false);
  /*!\brief PRESTRETCH_FILENAME \n DESCRIPTION: Filename to input for prestretching membranes \n Default: prestretch_file.dat \ingroup Config */
  addStringOption("PRESTRETCH_FILENAME", Prestretch_FEMFileName, string("prestretch_file.dat"));

  /* DESCRIPTION: Iterative method for non-linear structural analysis */
  addEnumOption("NONLINEAR_FEM_SOLUTION_METHOD", Kind_SpaceIteScheme_FEA, Space_Ite_Map_FEA, NEWTON_RAPHSON);
  /* DESCRIPTION: Number of internal iterations for Newton-Raphson Method in nonlinear structural applications */
  addUnsignedLongOption("NONLINEAR_FEM_INT_ITER", Dyn_nIntIter, 10);

  /* DESCRIPTION: Formulation for bidimensional elasticity solver */
  addEnumOption("FORMULATION_ELASTICITY_2D", Kind_2DElasForm, ElasForm_2D, PLANE_STRAIN);
  /*  DESCRIPTION: Apply dead loads
  *  Options: NO, YES \ingroup Config */
  addBoolOption("DEAD_LOAD", DeadLoad, false);
  /* DESCRIPTION: Dynamic or static structural analysis */
  addEnumOption("DYNAMIC_ANALYSIS", Dynamic_Analysis, Dynamic_Map, STATIC);
  /* DESCRIPTION: Time Step for dynamic analysis (s) */
  addDoubleOption("DYN_TIMESTEP", Delta_DynTime, 0.0);
  /* DESCRIPTION: Total Physical Time for dual time stepping simulations (s) */
  addDoubleOption("DYN_TIME", Total_DynTime, 1.0);
  /* DESCRIPTION: Parameter alpha for Newmark scheme (s) */
  addDoubleOption("NEWMARK_ALPHA", Newmark_alpha, 0.25);
  /* DESCRIPTION: Parameter delta for Newmark scheme (s) */
  addDoubleOption("NEWMARK_DELTA", Newmark_delta, 0.5);
  /* DESCRIPTION: Apply the load slowly or suddenly */
  addBoolOption("SIGMOID_LOADING", Sigmoid_Load, false);
  /* DESCRIPTION: Apply the load as a ramp */
  addBoolOption("RAMP_LOADING", Ramp_Load, false);
  /* DESCRIPTION: Time while the load is to be increased linearly */
  addDoubleOption("RAMP_TIME", Ramp_Time, 1.0);
  /* DESCRIPTION: Time while the load is to be increased linearly */
  addDoubleOption("SIGMOID_TIME", Sigmoid_Time, 1.0);
  /* DESCRIPTION: Constant of steepness of the sigmoid */
  addDoubleOption("SIGMOID_K", Sigmoid_K, 10.0);

  /* DESCRIPTION: Newmark - Generalized alpha - coefficients */
  addDoubleListOption("TIME_INT_STRUCT_COEFFS", nIntCoeffs, Int_Coeffs);

  /*  DESCRIPTION: Apply dead loads. Options: NO, YES \ingroup Config */
  addBoolOption("INCREMENTAL_LOAD", IncrementalLoad, false);
  /* DESCRIPTION: Maximum number of increments of the  */
  addUnsignedLongOption("NUMBER_INCREMENTS", IncLoad_Nincrements, 10);

  default_inc_crit[0] = 0.0; default_inc_crit[1] = 0.0; default_inc_crit[2] = 0.0;
  /* DESCRIPTION: Definition of the  UTOL RTOL ETOL*/
  addDoubleArrayOption("INCREMENTAL_CRITERIA", 3, IncLoad_Criteria, default_inc_crit);

  /* DESCRIPTION: Time while the structure is static */
  addDoubleOption("STATIC_TIME", Static_Time, 0.0);

  /* DESCRIPTION: Order of the predictor */
  addUnsignedShortOption("PREDICTOR_ORDER", Pred_Order, 0);

  /* DESCRIPTION: Transfer method used for multiphysics problems */
  addEnumOption("MULTIPHYSICS_TRANSFER_METHOD", Kind_TransferMethod, Transfer_Method_Map, BROADCAST_DATA);


  /* CONFIG_CATEGORY: FSI solver */
  /*--- Options related to the FSI solver ---*/

  /*!\brief PHYSICAL_PROBLEM_FLUID_FSI
   *  DESCRIPTION: Physical governing equations \n
   *  Options: NONE (default),EULER, NAVIER_STOKES, RANS,
   *  \ingroup Config*/
  addEnumOption("FSI_FLUID_PROBLEM", Kind_Solver_Fluid_FSI, FSI_Fluid_Solver_Map, NO_SOLVER_FFSI);

  /*!\brief PHYSICAL_PROBLEM_STRUCTURAL_FSI
   *  DESCRIPTION: Physical governing equations \n
   *  Options: NONE (default), FEM_ELASTICITY
   *  \ingroup Config*/
  addEnumOption("FSI_STRUCTURAL_PROBLEM", Kind_Solver_Struc_FSI, FSI_Struc_Solver_Map, NO_SOLVER_SFSI);

  /* DESCRIPTION: Linear solver for the structural side on FSI problems */
  addEnumOption("FSI_LINEAR_SOLVER_STRUC", Kind_Linear_Solver_FSI_Struc, Linear_Solver_Map, FGMRES);
  /* DESCRIPTION: Preconditioner for the Krylov linear solvers */
  addEnumOption("FSI_LINEAR_SOLVER_PREC_STRUC", Kind_Linear_Solver_Prec_FSI_Struc, Linear_Solver_Prec_Map, LU_SGS);
  /* DESCRIPTION: Maximum number of iterations of the linear solver for the implicit formulation */
  addUnsignedLongOption("FSI_LINEAR_SOLVER_ITER_STRUC", Linear_Solver_Iter_FSI_Struc, 500);
  /* DESCRIPTION: Minimum error threshold for the linear solver for the implicit formulation */
  addDoubleOption("FSI_LINEAR_SOLVER_ERROR_STRUC", Linear_Solver_Error_FSI_Struc, 1E-6);

  /* DESCRIPTION: Restart from a steady state (sets grid velocities to 0 when loading the restart). */
  addBoolOption("RESTART_STEADY_STATE", SteadyRestart, false);

  /*  DESCRIPTION: Apply dead loads
  *  Options: NO, YES \ingroup Config */
  addBoolOption("MATCHING_MESH", MatchingMesh, true);

  /*!\par KIND_INTERPOLATION \n
   * DESCRIPTION: Type of interpolation to use for multi-zone problems. \n OPTIONS: see \link Interpolator_Map \endlink
   * Sets Kind_Interpolation \ingroup Config
   */
  addEnumOption("KIND_INTERPOLATION", Kind_Interpolation, Interpolator_Map, NEAREST_NEIGHBOR);

  /* DESCRIPTION: Maximum number of FSI iterations */
  addUnsignedShortOption("FSI_ITER", nIterFSI, 1);
  /* DESCRIPTION: Aitken's static relaxation factor */
  addDoubleOption("STAT_RELAX_PARAMETER", AitkenStatRelax, 0.4);
  /* DESCRIPTION: Aitken's dynamic maximum relaxation factor for the first iteration */
  addDoubleOption("AITKEN_DYN_MAX_INITIAL", AitkenDynMaxInit, 0.5);
  /* DESCRIPTION: Aitken's dynamic minimum relaxation factor for the first iteration */
  addDoubleOption("AITKEN_DYN_MIN_INITIAL", AitkenDynMinInit, 0.5);
  /* DESCRIPTION: Type of gust */
  addEnumOption("BGS_RELAXATION", Kind_BGS_RelaxMethod, AitkenForm_Map, NO_RELAXATION);


  /*!\par CONFIG_CATEGORY: Wave solver \ingroup Config*/
  /*--- options related to the wave solver ---*/

  /* DESCRIPTION: Constant wave speed */
  addDoubleOption("WAVE_SPEED", Wave_Speed, 331.79);

  /*!\par CONFIG_CATEGORY: Heat solver \ingroup Config*/
  /*--- options related to the heat solver ---*/

  /* DESCRIPTION: Thermal diffusivity constant */
  addDoubleOption("THERMAL_DIFFUSIVITY", Thermal_Diffusivity, 1.172E-5);

  /*!\par CONFIG_CATEGORY: Visualize Control Volumes \ingroup Config*/
  /*--- options related to visualizing control volumes ---*/

  /* DESCRIPTION: Node number for the CV to be visualized */
  addLongOption("VISUALIZE_CV", Visualize_CV, -1);

  /*!\par CONFIG_CATEGORY: Inverse design problem \ingroup Config*/
  /*--- options related to inverse design problem ---*/

  /* DESCRIPTION: Evaluate inverse design on the surface  */
  addBoolOption("INV_DESIGN_CP", InvDesign_Cp, false);

  /* DESCRIPTION: Evaluate inverse design on the surface  */
  addBoolOption("INV_DESIGN_HEATFLUX", InvDesign_HeatFlux, false);

  /*!\par CONFIG_CATEGORY: Unsupported options \ingroup Config*/
  /*--- Options that are experimental and not intended for general use ---*/

  /* DESCRIPTION: Write extra output */
  addBoolOption("EXTRA_OUTPUT", ExtraOutput, false);

  /*--- options related to the FFD problem ---*/
  /*!\par CONFIG_CATEGORY:FFD point inversion \ingroup Config*/

  /* DESCRIPTION: Number of total iterations in the FFD point inversion */
  addUnsignedShortOption("FFD_ITERATIONS", nFFD_Iter, 500);

  /* DESCRIPTION: Free surface damping coefficient */
	addDoubleOption("FFD_TOLERANCE", FFD_Tol, 1E-10);

  /* DESCRIPTION: Definition of the FFD boxes */
  addFFDDefOption("FFD_DEFINITION", nFFDBox, CoordFFDBox, TagFFDBox);
  
  /* DESCRIPTION: Definition of the FFD boxes */
  addFFDDegreeOption("FFD_DEGREE", nFFDBox, DegreeFFDBox);
  
  /* DESCRIPTION: Surface continuity at the intersection with the FFD */
  addEnumOption("FFD_CONTINUITY", FFD_Continuity, Continuity_Map, DERIVATIVE_2ND);


  /*--- Options for the automatic differentiation methods ---*/
  /*!\par CONFIG_CATEGORY: Automatic Differentation options\ingroup Config*/

  /* DESCRIPTION: Direct differentiation mode (forward) */
  addEnumOption("DIRECT_DIFF", DirectDiff, DirectDiff_Var_Map, NO_DERIVATIVE);

  /* DESCRIPTION: Automatic differentiation mode (reverse) */
  addBoolOption("AUTO_DIFF", AD_Mode, NO);

  /*--- options that are used in the python optimization scripts. These have no effect on the c++ toolsuite ---*/
  /*!\par CONFIG_CATEGORY:Python Options\ingroup Config*/

  /* DESCRIPTION: Gradient method */
  addPythonOption("GRADIENT_METHOD");

  /* DESCRIPTION: Geometrical Parameter */
  addPythonOption("GEO_PARAM");

  /* DESCRIPTION: Setup for design variables */
  addPythonOption("DEFINITION_DV");

  /* DESCRIPTION: Maximum number of iterations */
  addPythonOption("OPT_ITERATIONS");
  
  /* DESCRIPTION: Requested accuracy */
  addPythonOption("OPT_ACCURACY");
  
  /* DESCRIPTION: Setup for design variables (upper bound) */
  addPythonOption("OPT_BOUND_UPPER");
  
  /* DESCRIPTION: Setup for design variables (lower bound) */
  addPythonOption("OPT_BOUND_LOWER");
  
  /*!\brief OPT_COMBINE_OBJECTIVE
   *  \n DESCRIPTION: Flag specifying whether to internally combine a multi-objective function or treat separately */
  addPythonOption("OPT_COMBINE_OBJECTIVE");

  /* DESCRIPTION: Current value of the design variables */
  addPythonOption("DV_VALUE_NEW");

  /* DESCRIPTION: Previous value of the design variables */
  addPythonOption("DV_VALUE_OLD");

  /* DESCRIPTION: Number of partitions of the mesh */
  addPythonOption("NUMBER_PART");

  /* DESCRIPTION: Optimization objective function with optional scaling factor*/
  addPythonOption("OPT_OBJECTIVE");

  /* DESCRIPTION: Optimization constraint functions with optional scaling factor */
  addPythonOption("OPT_CONSTRAINT");

  /* DESCRIPTION: Finite different step for gradient estimation */
  addPythonOption("FIN_DIFF_STEP");

  /* DESCRIPTION: Verbosity of the python scripts to Stdout */
  addPythonOption("CONSOLE");

  /* DESCRIPTION: Flag specifying if the mesh was decomposed */
  addPythonOption("DECOMPOSED");

  /* DESCRIPTION: Number of zones of the problem */
  addPythonOption("NZONES");

  /* DESCRIPTION: Activate ParMETIS mode for testing */
  addBoolOption("PARMETIS", ParMETIS, false);
  
  /* END_CONFIG_OPTIONS */

}

void CConfig::SetConfig_Parsing(char case_filename[MAX_STRING_SIZE]) {
  string text_line, option_name;
  ifstream case_file;
  vector<string> option_value;
  int rank = MASTER_NODE;
  
#ifdef HAVE_MPI
  MPI_Comm_rank(MPI_COMM_WORLD, &rank);
#endif
  
  /*--- Read the configuration file ---*/
  
  case_file.open(case_filename, ios::in);

  if (case_file.fail()) {
    if (rank == MASTER_NODE) cout << endl << "The configuration file (.cfg) is missing!!" << endl << endl;
    exit(EXIT_FAILURE);
  }

  string errorString;

  int  err_count = 0;  // How many errors have we found in the config file
  int max_err_count = 30; // Maximum number of errors to print before stopping

  map<string, bool> included_options;

  /*--- Parse the configuration file and set the options ---*/
  
  while (getline (case_file, text_line)) {
    
    if (err_count >= max_err_count) {
      errorString.append("too many errors. Stopping parse");

      cout << errorString << endl;
      throw(1);
    }
    
    if (TokenizeString(text_line, option_name, option_value)) {
      
      /*--- See if it's a python option ---*/

      if (option_map.find(option_name) == option_map.end()) {
          string newString;
          newString.append(option_name);
          newString.append(": invalid option name");
          newString.append(". Check current SU2 options in config_template.cfg.");
          newString.append("\n");
          errorString.append(newString);
          err_count++;
        continue;
      }

      /*--- Option exists, check if the option has already been in the config file ---*/
      
      if (included_options.find(option_name) != included_options.end()) {
        string newString;
        newString.append(option_name);
        newString.append(": option appears twice");
        newString.append("\n");
        errorString.append(newString);
        err_count++;
        continue;
      }


      /*--- New found option. Add it to the map, and delete from all options ---*/
      
      included_options.insert(pair<string, bool>(option_name, true));
      all_options.erase(option_name);

      /*--- Set the value and check error ---*/
      
      string out = option_map[option_name]->SetValue(option_value);
      if (out.compare("") != 0) {
        errorString.append(out);
        errorString.append("\n");
        err_count++;
      }
    }
  }

  /*--- See if there were any errors parsing the config file ---*/
      
  if (errorString.size() != 0) {
    if (rank == MASTER_NODE) cout << errorString << endl;
    exit(EXIT_FAILURE);
  }

  /*--- Set the default values for all of the options that weren't set ---*/
      
  for (map<string, bool>::iterator iter = all_options.begin(); iter != all_options.end(); ++iter) {
    option_map[iter->first]->SetDefault();
  }

  case_file.close();
  
}

bool CConfig::SetRunTime_Parsing(char case_filename[MAX_STRING_SIZE]) {
  string text_line, option_name;
  ifstream case_file;
  vector<string> option_value;
  int rank = MASTER_NODE;
  
#ifdef HAVE_MPI
  MPI_Comm_rank(MPI_COMM_WORLD, &rank);
#endif
  
  /*--- Read the configuration file ---*/
  
  case_file.open(case_filename, ios::in);
  
  if (case_file.fail()) { return false; }
  
  string errorString;
  
  int err_count = 0;  // How many errors have we found in the config file
  int max_err_count = 30; // Maximum number of errors to print before stopping
  
  map<string, bool> included_options;
  
  /*--- Parse the configuration file and set the options ---*/
  
  while (getline (case_file, text_line)) {
    
    if (err_count >= max_err_count) {
      errorString.append("too many errors. Stopping parse");
      
      cout << errorString << endl;
      throw(1);
    }
    
    if (TokenizeString(text_line, option_name, option_value)) {
      
      if (option_map.find(option_name) == option_map.end()) {
        
        /*--- See if it's a python option ---*/
        
        string newString;
        newString.append(option_name);
        newString.append(": invalid option name");
        newString.append("\n");
        errorString.append(newString);
        err_count++;
        continue;
      }
      
      /*--- Option exists, check if the option has already been in the config file ---*/
      
      if (included_options.find(option_name) != included_options.end()) {
        string newString;
        newString.append(option_name);
        newString.append(": option appears twice");
        newString.append("\n");
        errorString.append(newString);
        err_count++;
        continue;
      }
      
      /*--- New found option. Add it to the map, and delete from all options ---*/
      
      included_options.insert(pair<string, bool>(option_name, true));
      all_options.erase(option_name);
      
      /*--- Set the value and check error ---*/
      
      string out = option_map[option_name]->SetValue(option_value);
      if (out.compare("") != 0) {
        errorString.append(out);
        errorString.append("\n");
        err_count++;
      }
      
    }
  }
  
  /*--- See if there were any errors parsing the runtime file ---*/
  
  if (errorString.size() != 0) {
    if (rank == MASTER_NODE) cout << errorString << endl;
    exit(EXIT_FAILURE);
  }
  
  case_file.close();
  
  return true;
  
}

void CConfig::SetPostprocessing(unsigned short val_software, unsigned short val_izone, unsigned short val_nDim) {
  
  unsigned short iZone, iCFL, iDim, iMarker;
  bool ideal_gas       = (Kind_FluidModel == STANDARD_AIR || Kind_FluidModel == IDEAL_GAS );
  bool standard_air       = (Kind_FluidModel == STANDARD_AIR);
  
#ifdef HAVE_MPI
  int size = SINGLE_NODE;
  MPI_Comm_size(MPI_COMM_WORLD, &size);
#endif
  
#ifndef HAVE_TECIO
  if (Output_FileFormat == TECPLOT_BINARY) {
    cout << "Tecplot binary file requested but SU2 was built without TecIO support." << "\n";
    Output_FileFormat = TECPLOT;
  }
#endif
  
  /*--- Store the SU2 module that we are executing. ---*/
  
  Kind_SU2 = val_software;

  /*--- If Kind_Obj has not been specified, these arrays need to take a default --*/
  if (Weight_ObjFunc==NULL and Kind_ObjFunc==NULL){
    Kind_ObjFunc = new unsigned short[1];
    Kind_ObjFunc[0]=DRAG_COEFFICIENT;
    Weight_ObjFunc = new su2double[1];
    Weight_ObjFunc[0]=1.0;
    nObj=1;
    nObjW=1;
  }
  /*-- Correct for case where Weight_ObjFunc has not been provided or has length < kind_objfunc---*/
  if (nObjW<nObj){
    if (Weight_ObjFunc!=NULL){
      cout <<"The option OBJECTIVE_WEIGHT must either have the same length as OBJECTIVE_FUNCTION,\n"<<
          "or be deleted from the config file (equal weights will be applied)."<< endl;
      exit(EXIT_FAILURE);
    }
    Weight_ObjFunc = new su2double[nObj];
    for (unsigned short iObj=0; iObj<nObj; iObj++)
      Weight_ObjFunc[iObj]=1.0;
  }
  /*--- Ignore weights if only one objective provided ---*/
  if (nObj == 1 )
      Weight_ObjFunc[0] = 1.0;

  /*--- Maker sure that nMarker = nObj ---*/
  /*--- Maker sure that nMarker = nObj ---*/
  if (nObj>0){
    if (nMarker_Monitoring!=nObj and Marker_Monitoring!=NULL){
      if (nMarker_Monitoring==1){
        /*-- If only one marker was listed with multiple objectives, set that marker as the marker for each objective ---*/
        nMarker_Monitoring = nObj;
        string marker = Marker_Monitoring[0];
        delete[] Marker_Monitoring;
        Marker_Monitoring = new string[nMarker_Monitoring];
        for (iMarker=0; iMarker<nMarker_Monitoring; iMarker++)
          Marker_Monitoring[iMarker] = marker;
      }
      else if(nObj>1){
        cout <<"When using more than one OBJECTIVE_FUNCTION, MARKER_MONTIOR must be the same length or length 1. \n "<<
            "For multiple surfaces per objective, list the objective multiple times. \n"<<
            "For multiple objectives per marker either use one marker overall or list the marker multiple times."<<endl;
        exit(EXIT_FAILURE);
      }
    }
  }

  /*--- Low memory only for ASCII Tecplot ---*/

  if (Output_FileFormat != TECPLOT) Low_MemoryOutput = NO;
  
  /*--- Deactivate the multigrid in the adjoint problem ---*/
  
  if ((ContinuousAdjoint && !MG_AdjointFlow) ||
      (Unsteady_Simulation == TIME_STEPPING)) { nMGLevels = 0; }

  /*--- If Fluid Structure Interaction, set the solver for each zone.
   *--- ZONE_0 is the zone of the fluid.
   *--- All the other zones are structure.
   *--- This will allow us to define multiple physics structural problems */

  if (Kind_Solver == FLUID_STRUCTURE_INTERACTION){
	  if (val_izone==0) {	Kind_Solver = Kind_Solver_Fluid_FSI; 		FSI_Problem = true;}

	  else {			 	Kind_Solver = Kind_Solver_Struc_FSI;	  	FSI_Problem = true;
	  	  	  	  	  	  	Kind_Linear_Solver = Kind_Linear_Solver_FSI_Struc;
	  	  	  	  	  	  	Kind_Linear_Solver_Prec = Kind_Linear_Solver_Prec_FSI_Struc;
	  	  	  	  	  	  	Linear_Solver_Error = Linear_Solver_Error_FSI_Struc;
	  	  	  	  	  	  	Linear_Solver_Iter = Linear_Solver_Iter_FSI_Struc;}
  }
  else{ FSI_Problem = false; }

  
  /*--- Initialize non-physical points/reconstructions to zero ---*/
  
  Nonphys_Points   = 0;
  Nonphys_Reconstr = 0;
  
  /*--- Don't do any deformation if there is no Design variable information ---*/
  
//  if (Design_Variable == NULL) {
//    Design_Variable = new unsigned short [1];
//    nDV = 1; Design_Variable[0] = NONE;
//  }
  
  /*--- Identification of free-surface problem, this problems are always 
   unsteady and incompressible. ---*/
  
  if (Kind_Regime == FREESURFACE) {
    if (Unsteady_Simulation != DT_STEPPING_2ND) Unsteady_Simulation = DT_STEPPING_1ST;
  }
  
  if (Kind_Solver == POISSON_EQUATION) {
    Unsteady_Simulation = STEADY;
  }
  
  /*--- Set the number of external iterations to 1 for the steady state problem ---*/

  if ((Kind_Solver == HEAT_EQUATION) ||
      (Kind_Solver == WAVE_EQUATION) || (Kind_Solver == POISSON_EQUATION)) {
    nMGLevels = 0;
    if (Unsteady_Simulation == STEADY) nExtIter = 1;
    else Unst_nIntIter = 2;
  }
  
  if (Kind_Solver == FEM_ELASTICITY) {
    nMGLevels = 0;
    if (Dynamic_Analysis == STATIC)
	nExtIter = 1;
  }

  /*--- Decide whether we should be writing unsteady solution files. ---*/
  
  if (Unsteady_Simulation == STEADY ||
      Unsteady_Simulation == TIME_SPECTRAL  ||
      Kind_Regime == FREESURFACE) { Wrt_Unsteady = false; }
  else { Wrt_Unsteady = true; }

  if (Kind_Solver == FEM_ELASTICITY) {

	  if (Dynamic_Analysis == STATIC) { Wrt_Dynamic = false; }
	  else { Wrt_Dynamic = true; }

  } else {
    Wrt_Dynamic = false;
  }

  
  /*--- Check for Fluid model consistency ---*/

  if (standard_air){
	if (Gamma != 1.4 || Gas_Constant != 287.058){
		Gamma = 1.4;
		Gas_Constant = 287.058;
        }
  }
  /*--- Check for Measurement System ---*/
  
  if (SystemMeasurements == US && !standard_air) {
    cout << "Only STANDARD_AIR fluid model can be used with US Measurement System" << endl;
    exit(EXIT_FAILURE);
  }
  
  /*--- Check for Convective scheme available for NICFD ---*/
  
  if (!ideal_gas) {
		if (Kind_Upwind_Flow != ROE && Kind_Upwind_Flow != HLLC && Kind_Centered_Flow != JST) {
			cout << "Only ROE Upwind, HLLC Upwind scheme, and JST scheme can be used for Non-Ideal Compressible Fluids" << endl;
			exit(EXIT_FAILURE);
		}

  }
  
  /*--- Check for Boundary condition available for NICFD ---*/
  
  if (!ideal_gas) {
    if (nMarker_Inlet != 0) {
      cout << "Riemann Boundary conditions or NRBC must be used for inlet and outlet with Not Ideal Compressible Fluids " << endl;
      exit(EXIT_FAILURE);
    }
    if (nMarker_Outlet != 0) {
      cout << "Riemann Boundary conditions or NRBC must be used outlet with Not Ideal Compressible Fluids " << endl;
      exit(EXIT_FAILURE);
    }
    
    if (nMarker_FarField != 0) {
      cout << "Riemann Boundary conditions or NRBC must be used outlet with Not Ideal Compressible Fluids " << endl;
      exit(EXIT_FAILURE);
    }
    
  }
  
  /*--- Check for Boundary condition available for NICF ---*/
  
  if (ideal_gas) {
    if (SystemMeasurements == US && standard_air) {
      if (Kind_ViscosityModel != SUTHERLAND) {
        cout << "Only SUTHERLAND viscosity model can be used with US Measurement  " << endl;
        exit(EXIT_FAILURE);
      }
    }
    if (Kind_ConductivityModel != CONSTANT_PRANDTL ) {
      cout << "Only CONSTANT_PRANDTL thermal conductivity model can be used with STANDARD_AIR and IDEAL_GAS" << endl;
      exit(EXIT_FAILURE);
    }
    
  }
  
  /*--- Force number of span-wise section to 1 if 2D case ---*/
  if(val_nDim ==2) nSpanWiseSections=1;

  /*--- Set number of TurboPerformance markers ---*/
  if(nMarker_Turbomachinery > 0){
  	if(nMarker_Turbomachinery > 1){
  		nMarker_TurboPerformance = nMarker_Turbomachinery + int(nMarker_Turbomachinery/2) + 1;
  	}else{
  		nMarker_TurboPerformance = nMarker_Turbomachinery;
  	}
  } else {
    nMarker_TurboPerformance = 0;
  }



  /*--- Set grid movement kind to NO_MOVEMENT if not specified, which means
   that we also set the Grid_Movement flag to false. We initialize to the
   number of zones here, because we are guaranteed to at least have one. ---*/
  
  if (Kind_GridMovement == NULL) {
    Kind_GridMovement = new unsigned short[nZone];
    for (unsigned short iZone = 0; iZone < nZone; iZone++ )
      Kind_GridMovement[iZone] = NO_MOVEMENT;
    if (Grid_Movement == true) {
      cout << "GRID_MOVEMENT = YES but no type provided in GRID_MOVEMENT_KIND!!" << endl;
      exit(EXIT_FAILURE);
    }
  }
  
  /*--- If we're solving a purely steady problem with no prescribed grid
   movement (both rotating frame and moving walls can be steady), make sure that
   there is no grid motion ---*/
  
  if ((Kind_SU2 == SU2_CFD || Kind_SU2 == SU2_SOL) &&
      (Unsteady_Simulation == STEADY) &&
      ((Kind_GridMovement[ZONE_0] != MOVING_WALL) &&
       (Kind_GridMovement[ZONE_0] != ROTATING_FRAME) &&
       (Kind_GridMovement[ZONE_0] != STEADY_TRANSLATION) &&
       (Kind_GridMovement[ZONE_0] != FLUID_STRUCTURE)))
    Grid_Movement = false;
  
  /*--- If it is not specified, set the mesh motion mach number
   equal to the freestream value. ---*/
  
  if (Grid_Movement && Mach_Motion == 0.0)
    Mach_Motion = Mach;
  
  /*--- Set the boolean flag if we are in a rotating frame (source term). ---*/
  
  if (Grid_Movement && Kind_GridMovement[ZONE_0] == ROTATING_FRAME)
    Rotating_Frame = true;
  else
    Rotating_Frame = false;
  
  /*--- Check the number of moving markers against the number of grid movement
   types provided (should be equal, except that rigid motion and rotating frame
   do not depend on surface specification). ---*/
  
  if (Grid_Movement &&
      (Kind_GridMovement[ZONE_0] != RIGID_MOTION) &&
      (Kind_GridMovement[ZONE_0] != ROTATING_FRAME) &&
      (Kind_GridMovement[ZONE_0] != STEADY_TRANSLATION) &&
      (Kind_GridMovement[ZONE_0] != FLUID_STRUCTURE) &&
      (Kind_GridMovement[ZONE_0] != GUST) &&
      (nGridMovement != nMarker_Moving)) {
    cout << "Number of GRID_MOVEMENT_KIND must match number of MARKER_MOVING!!" << endl;
    exit(EXIT_FAILURE);
  }
  
  /*--- Make sure that there aren't more than one rigid motion or
   rotating frame specified in GRID_MOVEMENT_KIND. ---*/
  
  if (Grid_Movement && (Kind_GridMovement[ZONE_0] == RIGID_MOTION) &&
      (nGridMovement > 1)) {
    cout << "Can not support more than one type of rigid motion in GRID_MOVEMENT_KIND!!" << endl;
    exit(EXIT_FAILURE);
  }
  
  /*--- In case the grid movement parameters have not been declared in the
   config file, set them equal to zero for safety. Also check to make sure
   that for each option, a value has been declared for each moving marker. ---*/
  
  unsigned short nMoving;
  if (nGridMovement > nZone) nMoving = nGridMovement;
  else nMoving = nZone;
  
  /*--- Motion Origin: ---*/
  
  if (Motion_Origin_X == NULL) {
    Motion_Origin_X = new su2double[nMoving];
    for (iZone = 0; iZone < nMoving; iZone++ )
      Motion_Origin_X[iZone] = 0.0;
  } else {
    if (Grid_Movement && (nMotion_Origin_X != nGridMovement)) {
      cout << "Length of MOTION_ORIGIN_X must match GRID_MOVEMENT_KIND!!" << endl;
      exit(EXIT_FAILURE);
    }
  }
  
  if (Motion_Origin_Y == NULL) {
    Motion_Origin_Y = new su2double[nMoving];
    for (iZone = 0; iZone < nMoving; iZone++ )
      Motion_Origin_Y[iZone] = 0.0;
  } else {
    if (Grid_Movement && (nMotion_Origin_Y != nGridMovement)) {
      cout << "Length of MOTION_ORIGIN_Y must match GRID_MOVEMENT_KIND!!" << endl;
      exit(EXIT_FAILURE);
    }
  }
  
  if (Motion_Origin_Z == NULL) {
    Motion_Origin_Z = new su2double[nMoving];
    for (iZone = 0; iZone < nMoving; iZone++ )
      Motion_Origin_Z[iZone] = 0.0;
  } else {
    if (Grid_Movement && (nMotion_Origin_Z != nGridMovement)) {
      cout << "Length of MOTION_ORIGIN_Z must match GRID_MOVEMENT_KIND!!" << endl;
      exit(EXIT_FAILURE);
    }
  }
  
  if (MoveMotion_Origin == NULL) {
    MoveMotion_Origin = new unsigned short[nMoving];
    for (iZone = 0; iZone < nMoving; iZone++ )
      MoveMotion_Origin[iZone] = 0;
  } else {
    if (Grid_Movement && (nMoveMotion_Origin != nGridMovement)) {
      cout << "Length of MOVE_MOTION_ORIGIN must match GRID_MOVEMENT_KIND!!" << endl;
      exit(EXIT_FAILURE);
    }
  }
  
  /*--- Translation: ---*/
  
  if (Translation_Rate_X == NULL) {
    Translation_Rate_X = new su2double[nMoving];
    for (iZone = 0; iZone < nMoving; iZone++ )
      Translation_Rate_X[iZone] = 0.0;
  } else {
    if (Grid_Movement && (nTranslation_Rate_X != nGridMovement)) {
      cout << "Length of TRANSLATION_RATE_X must match GRID_MOVEMENT_KIND!!" << endl;
      exit(EXIT_FAILURE);
    }
  }
  
  if (Translation_Rate_Y == NULL) {
    Translation_Rate_Y = new su2double[nMoving];
    for (iZone = 0; iZone < nMoving; iZone++ )
      Translation_Rate_Y[iZone] = 0.0;
  } else {
    if (Grid_Movement && (nTranslation_Rate_Y != nGridMovement)) {
      cout << "Length of TRANSLATION_RATE_Y must match GRID_MOVEMENT_KIND!!" << endl;
      exit(EXIT_FAILURE);
    }
  }
  
  if (Translation_Rate_Z == NULL) {
    Translation_Rate_Z = new su2double[nMoving];
    for (iZone = 0; iZone < nMoving; iZone++ )
      Translation_Rate_Z[iZone] = 0.0;
  } else {
    if (Grid_Movement && (nTranslation_Rate_Z != nGridMovement)) {
      cout << "Length of TRANSLATION_RATE_Z must match GRID_MOVEMENT_KIND!!" << endl;
      exit(EXIT_FAILURE);
    }
  }
  
  /*--- Rotation: ---*/
  
  if (Rotation_Rate_X == NULL) {
    Rotation_Rate_X = new su2double[nMoving];
    for (iZone = 0; iZone < nMoving; iZone++ )
      Rotation_Rate_X[iZone] = 0.0;
  } else {
    if (Grid_Movement && (nRotation_Rate_X != nGridMovement)) {
      cout << "Length of ROTATION_RATE_X must match GRID_MOVEMENT_KIND!!" << endl;
      exit(EXIT_FAILURE);
    }
  }
  
  if (Rotation_Rate_Y == NULL) {
    Rotation_Rate_Y = new su2double[nMoving];
    for (iZone = 0; iZone < nMoving; iZone++ )
      Rotation_Rate_Y[iZone] = 0.0;
  } else {
    if (Grid_Movement && (nRotation_Rate_Y != nGridMovement)) {
      cout << "Length of ROTATION_RATE_Y must match GRID_MOVEMENT_KIND!!" << endl;
      exit(EXIT_FAILURE);
    }
  }
  
  if (Rotation_Rate_Z == NULL) {
    Rotation_Rate_Z = new su2double[nMoving];
    for (iZone = 0; iZone < nMoving; iZone++ )
      Rotation_Rate_Z[iZone] = 0.0;
  } else {
    if (Grid_Movement && (nRotation_Rate_Z != nGridMovement)) {
      cout << "Length of ROTATION_RATE_Z must match GRID_MOVEMENT_KIND!!" << endl;
      exit(EXIT_FAILURE);
    }
  }
  
  /*--- Pitching: ---*/
  
  if (Pitching_Omega_X == NULL) {
    Pitching_Omega_X = new su2double[nMoving];
    for (iZone = 0; iZone < nMoving; iZone++ )
      Pitching_Omega_X[iZone] = 0.0;
  } else {
    if (Grid_Movement && (nPitching_Omega_X != nGridMovement)) {
      cout << "Length of PITCHING_OMEGA_X must match GRID_MOVEMENT_KIND!!" << endl;
      exit(EXIT_FAILURE);
    }
  }
  
  if (Pitching_Omega_Y == NULL) {
    Pitching_Omega_Y = new su2double[nMoving];
    for (iZone = 0; iZone < nMoving; iZone++ )
      Pitching_Omega_Y[iZone] = 0.0;
  } else {
    if (Grid_Movement && (nPitching_Omega_Y != nGridMovement)) {
      cout << "Length of PITCHING_OMEGA_Y must match GRID_MOVEMENT_KIND!!" << endl;
      exit(EXIT_FAILURE);
    }
  }
  
  if (Pitching_Omega_Z == NULL) {
    Pitching_Omega_Z = new su2double[nMoving];
    for (iZone = 0; iZone < nMoving; iZone++ )
      Pitching_Omega_Z[iZone] = 0.0;
  } else {
    if (Grid_Movement && (nPitching_Omega_Z != nGridMovement)) {
      cout << "Length of PITCHING_OMEGA_Z must match GRID_MOVEMENT_KIND!!" << endl;
      exit(EXIT_FAILURE);
    }
  }
  
  /*--- Pitching Amplitude: ---*/
  
  if (Pitching_Ampl_X == NULL) {
    Pitching_Ampl_X = new su2double[nMoving];
    for (iZone = 0; iZone < nMoving; iZone++ )
      Pitching_Ampl_X[iZone] = 0.0;
  } else {
    if (Grid_Movement && (nPitching_Ampl_X != nGridMovement)) {
      cout << "Length of PITCHING_AMPL_X must match GRID_MOVEMENT_KIND!!" << endl;
      exit(EXIT_FAILURE);
    }
  }
  
  if (Pitching_Ampl_Y == NULL) {
    Pitching_Ampl_Y = new su2double[nMoving];
    for (iZone = 0; iZone < nMoving; iZone++ )
      Pitching_Ampl_Y[iZone] = 0.0;
  } else {
    if (Grid_Movement && (nPitching_Ampl_Y != nGridMovement)) {
      cout << "Length of PITCHING_AMPL_Y must match GRID_MOVEMENT_KIND!!" << endl;
      exit(EXIT_FAILURE);
    }
  }
  
  if (Pitching_Ampl_Z == NULL) {
    Pitching_Ampl_Z = new su2double[nMoving];
    for (iZone = 0; iZone < nMoving; iZone++ )
      Pitching_Ampl_Z[iZone] = 0.0;
  } else {
    if (Grid_Movement && (nPitching_Ampl_Z != nGridMovement)) {
      cout << "Length of PITCHING_AMPL_Z must match GRID_MOVEMENT_KIND!!" << endl;
      exit(EXIT_FAILURE);
    }
  }
  
  /*--- Pitching Phase: ---*/
  
  if (Pitching_Phase_X == NULL) {
    Pitching_Phase_X = new su2double[nMoving];
    for (iZone = 0; iZone < nMoving; iZone++ )
      Pitching_Phase_X[iZone] = 0.0;
  } else {
    if (Grid_Movement && (nPitching_Phase_X != nGridMovement)) {
      cout << "Length of PITCHING_PHASE_X must match GRID_MOVEMENT_KIND!!" << endl;
      exit(EXIT_FAILURE);
    }
  }
  
  if (Pitching_Phase_Y == NULL) {
    Pitching_Phase_Y = new su2double[nMoving];
    for (iZone = 0; iZone < nMoving; iZone++ )
      Pitching_Phase_Y[iZone] = 0.0;
  } else {
    if (Grid_Movement && (nPitching_Phase_Y != nGridMovement)) {
      cout << "Length of PITCHING_PHASE_Y must match GRID_MOVEMENT_KIND!!" << endl;
      exit(EXIT_FAILURE);
    }
  }
  
  if (Pitching_Phase_Z == NULL) {
    Pitching_Phase_Z = new su2double[nMoving];
    for (iZone = 0; iZone < nMoving; iZone++ )
      Pitching_Phase_Z[iZone] = 0.0;
  } else {
    if (Grid_Movement && (nPitching_Phase_Z != nGridMovement)) {
      cout << "Length of PITCHING_PHASE_Z must match GRID_MOVEMENT_KIND!!" << endl;
      exit(EXIT_FAILURE);
    }
  }
  
  /*--- Plunging: ---*/
  
  if (Plunging_Omega_X == NULL) {
    Plunging_Omega_X = new su2double[nMoving];
    for (iZone = 0; iZone < nMoving; iZone++ )
      Plunging_Omega_X[iZone] = 0.0;
  } else {
    if (Grid_Movement && (nPlunging_Omega_X != nGridMovement)) {
      cout << "Length of PLUNGING_OMEGA_X must match GRID_MOVEMENT_KIND!!" << endl;
      exit(EXIT_FAILURE);
    }
  }
  
  if (Plunging_Omega_Y == NULL) {
    Plunging_Omega_Y = new su2double[nMoving];
    for (iZone = 0; iZone < nMoving; iZone++ )
      Plunging_Omega_Y[iZone] = 0.0;
  } else {
    if (Grid_Movement && (nPlunging_Omega_Y != nGridMovement)) {
      cout << "Length of PLUNGING_OMEGA_Y must match GRID_MOVEMENT_KIND!!" << endl;
      exit(EXIT_FAILURE);
    }
  }
  
  if (Plunging_Omega_Z == NULL) {
    Plunging_Omega_Z = new su2double[nMoving];
    for (iZone = 0; iZone < nMoving; iZone++ )
      Plunging_Omega_Z[iZone] = 0.0;
  } else {
    if (Grid_Movement && (nPlunging_Omega_Z != nGridMovement)) {
      cout << "Length of PLUNGING_OMEGA_Z must match GRID_MOVEMENT_KIND!!" << endl;
      exit(EXIT_FAILURE);
    }
  }
  
  /*--- Plunging Amplitude: ---*/
  
  if (Plunging_Ampl_X == NULL) {
    Plunging_Ampl_X = new su2double[nMoving];
    for (iZone = 0; iZone < nMoving; iZone++ )
      Plunging_Ampl_X[iZone] = 0.0;
  } else {
    if (Grid_Movement && (nPlunging_Ampl_X != nGridMovement)) {
      cout << "Length of PLUNGING_AMPL_X must match GRID_MOVEMENT_KIND!!" << endl;
      exit(EXIT_FAILURE);
    }
  }
  
  if (Plunging_Ampl_Y == NULL) {
    Plunging_Ampl_Y = new su2double[nMoving];
    for (iZone = 0; iZone < nMoving; iZone++ )
      Plunging_Ampl_Y[iZone] = 0.0;
  } else {
    if (Grid_Movement && (nPlunging_Ampl_Y != nGridMovement)) {
      cout << "Length of PLUNGING_AMPL_Y must match GRID_MOVEMENT_KIND!!" << endl;
      exit(EXIT_FAILURE);
    }
  }
  
  if (Plunging_Ampl_Z == NULL) {
    Plunging_Ampl_Z = new su2double[nMoving];
    for (iZone = 0; iZone < nMoving; iZone++ )
      Plunging_Ampl_Z[iZone] = 0.0;
  } else {
    if (Grid_Movement && (nPlunging_Ampl_Z != nGridMovement)) {
      cout << "Length of PLUNGING_AMPL_Z must match GRID_MOVEMENT_KIND!!" << endl;
      exit(EXIT_FAILURE);
    }
  }
  
  /*--- Use the various rigid-motion input frequencies to determine the period to be used with time-spectral cases.
   There are THREE types of motion to consider, namely: rotation, pitching, and plunging.
   The largest period of motion is the one to be used for time-spectral calculations. ---*/
  
  if (Unsteady_Simulation == TIME_SPECTRAL) {
    
    unsigned short N_MOTION_TYPES = 3;
    su2double *periods;
    periods = new su2double[N_MOTION_TYPES];
    
    /*--- rotation: ---*/
    
    su2double Omega_mag_rot = sqrt(pow(Rotation_Rate_X[ZONE_0],2)+pow(Rotation_Rate_Y[ZONE_0],2)+pow(Rotation_Rate_Z[ZONE_0],2));
    if (Omega_mag_rot > 0)
      periods[0] = 2*PI_NUMBER/Omega_mag_rot;
    else
      periods[0] = 0.0;
    
    /*--- pitching: ---*/
    
    su2double Omega_mag_pitch = sqrt(pow(Pitching_Omega_X[ZONE_0],2)+pow(Pitching_Omega_Y[ZONE_0],2)+pow(Pitching_Omega_Z[ZONE_0],2));
    if (Omega_mag_pitch > 0)
      periods[1] = 2*PI_NUMBER/Omega_mag_pitch;
    else
      periods[1] = 0.0;
    
    /*--- plunging: ---*/
    
    su2double Omega_mag_plunge = sqrt(pow(Plunging_Omega_X[ZONE_0],2)+pow(Plunging_Omega_Y[ZONE_0],2)+pow(Plunging_Omega_Z[ZONE_0],2));
    if (Omega_mag_plunge > 0)
      periods[2] = 2*PI_NUMBER/Omega_mag_plunge;
    else
      periods[2] = 0.0;
    
    /*--- determine which period is largest ---*/
    
    unsigned short iVar;
    TimeSpectral_Period = 0.0;
    for (iVar = 0; iVar < N_MOTION_TYPES; iVar++) {
      if (periods[iVar] > TimeSpectral_Period)
        TimeSpectral_Period = periods[iVar];
    }
    
    delete periods;
    
  }
  
  /*--- Initialize the RefOriginMoment Pointer ---*/
  
  RefOriginMoment = NULL;
  RefOriginMoment = new su2double[3];
  RefOriginMoment[0] = 0.0; RefOriginMoment[1] = 0.0; RefOriginMoment[2] = 0.0;
  
  /*--- In case the moment origin coordinates have not been declared in the
   config file, set them equal to zero for safety. Also check to make sure
   that for each marker, a value has been declared for the moment origin.
   Unless only one value was specified, then set this value for all the markers
   being monitored. ---*/
  
  
  if ((nRefOriginMoment_X != nRefOriginMoment_Y) || (nRefOriginMoment_X != nRefOriginMoment_Z) ) {
    cout << "ERROR: Length of REF_ORIGIN_MOMENT_X, REF_ORIGIN_MOMENT_Y and REF_ORIGIN_MOMENT_Z must be the same!!" << endl;
    exit(EXIT_FAILURE);
  }
  
  if (RefOriginMoment_X == NULL) {
    RefOriginMoment_X = new su2double[nMarker_Monitoring];
    for (iMarker = 0; iMarker < nMarker_Monitoring; iMarker++ )
      RefOriginMoment_X[iMarker] = 0.0;
  } else {
    if (nRefOriginMoment_X == 1) {
      
      su2double aux_RefOriginMoment_X = RefOriginMoment_X[0];
      delete [] RefOriginMoment_X;
      RefOriginMoment_X = new su2double[nMarker_Monitoring];
      nRefOriginMoment_X = nMarker_Monitoring;
      
      for (iMarker = 0; iMarker < nMarker_Monitoring; iMarker++ )
        RefOriginMoment_X[iMarker] = aux_RefOriginMoment_X;
    }
    else if (nRefOriginMoment_X != nMarker_Monitoring) {
      cout << "ERROR: Length of REF_ORIGIN_MOMENT_X must match number of Monitoring Markers!!" << endl;
      exit(EXIT_FAILURE);
    }
  }
  
  if (RefOriginMoment_Y == NULL) {
    RefOriginMoment_Y = new su2double[nMarker_Monitoring];
    for (iMarker = 0; iMarker < nMarker_Monitoring; iMarker++ )
      RefOriginMoment_Y[iMarker] = 0.0;
  } else {
    if (nRefOriginMoment_Y == 1) {
      
      su2double aux_RefOriginMoment_Y = RefOriginMoment_Y[0];
      delete [] RefOriginMoment_Y;
      RefOriginMoment_Y = new su2double[nMarker_Monitoring];
      nRefOriginMoment_Y = nMarker_Monitoring;
      
      for (iMarker = 0; iMarker < nMarker_Monitoring; iMarker++ )
        RefOriginMoment_Y[iMarker] = aux_RefOriginMoment_Y;
    }
    else if (nRefOriginMoment_Y != nMarker_Monitoring) {
      cout << "ERROR: Length of REF_ORIGIN_MOMENT_Y must match number of Monitoring Markers!!" << endl;
      exit(EXIT_FAILURE);
    }
  }
  
  if (RefOriginMoment_Z == NULL) {
    RefOriginMoment_Z = new su2double[nMarker_Monitoring];
    for (iMarker = 0; iMarker < nMarker_Monitoring; iMarker++ )
      RefOriginMoment_Z[iMarker] = 0.0;
  } else {
    if (nRefOriginMoment_Z == 1) {
      
      su2double aux_RefOriginMoment_Z = RefOriginMoment_Z[0];
      delete [] RefOriginMoment_Z;
      RefOriginMoment_Z = new su2double[nMarker_Monitoring];
      nRefOriginMoment_Z = nMarker_Monitoring;
      
      for (iMarker = 0; iMarker < nMarker_Monitoring; iMarker++ )
        RefOriginMoment_Z[iMarker] = aux_RefOriginMoment_Z;
    }
    else if (nRefOriginMoment_Z != nMarker_Monitoring) {
      cout << "ERROR: Length of REF_ORIGIN_MOMENT_Z must match number of Monitoring Markers!!" << endl;
      exit(EXIT_FAILURE);
    }
  }
  
  /*--- Set the boolean flag if we are carrying out an aeroelastic simulation. ---*/
  
  if (Grid_Movement && (Kind_GridMovement[ZONE_0] == AEROELASTIC || Kind_GridMovement[ZONE_0] == AEROELASTIC_RIGID_MOTION)) Aeroelastic_Simulation = true;
  else Aeroelastic_Simulation = false;
  
  /*--- Initializing the size for the solutions of the Aeroelastic problem. ---*/
  
  
  if (Grid_Movement && Aeroelastic_Simulation) {
    Aeroelastic_np1.resize(nMarker_Monitoring);
    Aeroelastic_n.resize(nMarker_Monitoring);
    Aeroelastic_n1.resize(nMarker_Monitoring);
    for (iMarker = 0; iMarker < nMarker_Monitoring; iMarker++) {
      Aeroelastic_np1[iMarker].resize(2);
      Aeroelastic_n[iMarker].resize(2);
      Aeroelastic_n1[iMarker].resize(2);
      for (int i =0; i<2; i++) {
        Aeroelastic_np1[iMarker][i].resize(2);
        Aeroelastic_n[iMarker][i].resize(2);
        Aeroelastic_n1[iMarker][i].resize(2);
        for (int j=0; j<2; j++) {
          Aeroelastic_np1[iMarker][i][j] = 0.0;
          Aeroelastic_n[iMarker][i][j] = 0.0;
          Aeroelastic_n1[iMarker][i][j] = 0.0;
        }
      }
    }
  }
  
  /*--- Allocate memory for the plunge and pitch and initialized them to zero ---*/
  
  if (Grid_Movement && Aeroelastic_Simulation) {
    Aeroelastic_pitch = new su2double[nMarker_Monitoring];
    Aeroelastic_plunge = new su2double[nMarker_Monitoring];
    for (iMarker = 0; iMarker < nMarker_Monitoring; iMarker++ ) {
      Aeroelastic_pitch[iMarker] = 0.0;
      Aeroelastic_plunge[iMarker] = 0.0;
    }
  }

  /*--- Fluid-Structure Interaction problems ---*/

  if (FSI_Problem) {
	  Kind_GridMovement[val_izone] = FLUID_STRUCTURE;
	  Grid_Movement = true;
  }
  
  if (MGCycle == FULLMG_CYCLE) FinestMesh = nMGLevels;
  else FinestMesh = MESH_0;
  
  if ((Kind_Solver == NAVIER_STOKES) &&
      (Kind_Turb_Model != NONE))
    Kind_Solver = RANS;
  
  if (Kind_Regime == FREESURFACE) GravityForce = true;
  
  Kappa_1st_Flow = Kappa_Flow[0];
  Kappa_2nd_Flow = Kappa_Flow[1];
  Kappa_4th_Flow = Kappa_Flow[2];
  Kappa_1st_AdjFlow = Kappa_AdjFlow[0];
  Kappa_2nd_AdjFlow = Kappa_AdjFlow[1];
  Kappa_4th_AdjFlow = Kappa_AdjFlow[2];
  
  /*--- Make the MG_PreSmooth, MG_PostSmooth, and MG_CorrecSmooth
   arrays consistent with nMGLevels ---*/
  
  unsigned short * tmp_smooth = new unsigned short[nMGLevels+1];
  
  if ((nMG_PreSmooth != nMGLevels+1) && (nMG_PreSmooth != 0)) {
    if (nMG_PreSmooth > nMGLevels+1) {
      
      /*--- Truncate by removing unnecessary elements at the end ---*/
      
      for (unsigned int i = 0; i <= nMGLevels; i++)
        tmp_smooth[i] = MG_PreSmooth[i];
      delete [] MG_PreSmooth;
      MG_PreSmooth=NULL;
    } else {
      
      /*--- Add additional elements equal to last element ---*/
      
      for (unsigned int i = 0; i < nMG_PreSmooth; i++)
        tmp_smooth[i] = MG_PreSmooth[i];
      for (unsigned int i = nMG_PreSmooth; i <= nMGLevels; i++)
        tmp_smooth[i] = MG_PreSmooth[nMG_PreSmooth-1];
      delete [] MG_PreSmooth;
      MG_PreSmooth=NULL;
    }
    
    nMG_PreSmooth = nMGLevels+1;
    MG_PreSmooth = new unsigned short[nMG_PreSmooth];
    for (unsigned int i = 0; i < nMG_PreSmooth; i++)
      MG_PreSmooth[i] = tmp_smooth[i];
  }
  if ((nMGLevels != 0) && (nMG_PreSmooth == 0)) {
    delete [] MG_PreSmooth;
    nMG_PreSmooth = nMGLevels+1;
    MG_PreSmooth = new unsigned short[nMG_PreSmooth];
    for (unsigned int i = 0; i < nMG_PreSmooth; i++)
      MG_PreSmooth[i] = i+1;
  }
  
  if ((nMG_PostSmooth != nMGLevels+1) && (nMG_PostSmooth != 0)) {
    if (nMG_PostSmooth > nMGLevels+1) {
      
      /*--- Truncate by removing unnecessary elements at the end ---*/
      
      for (unsigned int i = 0; i <= nMGLevels; i++)
        tmp_smooth[i] = MG_PostSmooth[i];
      delete [] MG_PostSmooth;
      MG_PostSmooth=NULL;
    } else {
      
      /*--- Add additional elements equal to last element ---*/
       
      for (unsigned int i = 0; i < nMG_PostSmooth; i++)
        tmp_smooth[i] = MG_PostSmooth[i];
      for (unsigned int i = nMG_PostSmooth; i <= nMGLevels; i++)
        tmp_smooth[i] = MG_PostSmooth[nMG_PostSmooth-1];
      delete [] MG_PostSmooth;
      MG_PostSmooth=NULL;
    }
    
    nMG_PostSmooth = nMGLevels+1;
    MG_PostSmooth = new unsigned short[nMG_PostSmooth];
    for (unsigned int i = 0; i < nMG_PostSmooth; i++)
      MG_PostSmooth[i] = tmp_smooth[i];
    
  }
  
  if ((nMGLevels != 0) && (nMG_PostSmooth == 0)) {
    delete [] MG_PostSmooth;
    nMG_PostSmooth = nMGLevels+1;
    MG_PostSmooth = new unsigned short[nMG_PostSmooth];
    for (unsigned int i = 0; i < nMG_PostSmooth; i++)
      MG_PostSmooth[i] = 0;
  }
  
  if ((nMG_CorrecSmooth != nMGLevels+1) && (nMG_CorrecSmooth != 0)) {
    if (nMG_CorrecSmooth > nMGLevels+1) {
      
      /*--- Truncate by removing unnecessary elements at the end ---*/
      
      for (unsigned int i = 0; i <= nMGLevels; i++)
        tmp_smooth[i] = MG_CorrecSmooth[i];
      delete [] MG_CorrecSmooth;
      MG_CorrecSmooth = NULL;
    } else {
      
      /*--- Add additional elements equal to last element ---*/
      
      for (unsigned int i = 0; i < nMG_CorrecSmooth; i++)
        tmp_smooth[i] = MG_CorrecSmooth[i];
      for (unsigned int i = nMG_CorrecSmooth; i <= nMGLevels; i++)
        tmp_smooth[i] = MG_CorrecSmooth[nMG_CorrecSmooth-1];
      delete [] MG_CorrecSmooth;
      MG_CorrecSmooth = NULL;
    }
    nMG_CorrecSmooth = nMGLevels+1;
    MG_CorrecSmooth = new unsigned short[nMG_CorrecSmooth];
    for (unsigned int i = 0; i < nMG_CorrecSmooth; i++)
      MG_CorrecSmooth[i] = tmp_smooth[i];
  }
  
  if ((nMGLevels != 0) && (nMG_CorrecSmooth == 0)) {
    delete [] MG_CorrecSmooth;
    nMG_CorrecSmooth = nMGLevels+1;
    MG_CorrecSmooth = new unsigned short[nMG_CorrecSmooth];
    for (unsigned int i = 0; i < nMG_CorrecSmooth; i++)
      MG_CorrecSmooth[i] = 0;
  }
  
  /*--- Override MG Smooth parameters ---*/
  
  if (nMG_PreSmooth != 0) MG_PreSmooth[MESH_0] = 1;
  if (nMG_PostSmooth != 0) {
    MG_PostSmooth[MESH_0] = 0;
    MG_PostSmooth[nMGLevels] = 0;
  }
  if (nMG_CorrecSmooth != 0) MG_CorrecSmooth[nMGLevels] = 0;
  
  if (Restart) MGCycle = V_CYCLE;
  
  if (ContinuousAdjoint) {
    if (Kind_Solver == EULER) Kind_Solver = ADJ_EULER;
    if (Kind_Solver == NAVIER_STOKES) Kind_Solver = ADJ_NAVIER_STOKES;
    if (Kind_Solver == RANS) Kind_Solver = ADJ_RANS;
  }
  
  nCFL = nMGLevels+1;
  CFL = new su2double[nCFL];
  CFL[0] = CFLFineGrid;
  if (ContinuousAdjoint){
    CFL[0] = CFL[0] * CFLRedCoeff_AdjFlow;
    CFL_AdaptParam[2]*=CFLRedCoeff_AdjFlow;
    CFL_AdaptParam[3]*=CFLRedCoeff_AdjFlow;
  }
  
  for (iCFL = 1; iCFL < nCFL; iCFL++)
    CFL[iCFL] = CFL[iCFL-1];
  
  if (nRKStep == 0) {
    nRKStep = 1;
    RK_Alpha_Step = new su2double[1]; RK_Alpha_Step[0] = 1.0;
  }
  
  if (nIntCoeffs == 0) {
	nIntCoeffs = 2;
	Int_Coeffs = new su2double[2]; Int_Coeffs[0] = 0.25; Int_Coeffs[1] = 0.5;
  }

  if ((Kind_SU2 == SU2_CFD) && (Kind_Solver == NO_SOLVER)) {
    cout << "PHYSICAL_PROBLEM must be set in the configuration file" << endl;
    exit(EXIT_FAILURE);
  }
  
  /*--- Set a flag for viscous simulations ---*/
  
  Viscous = (( Kind_Solver == NAVIER_STOKES          ) ||
             ( Kind_Solver == ADJ_NAVIER_STOKES      ) ||
             ( Kind_Solver == RANS                   ) ||
             ( Kind_Solver == ADJ_RANS               ) );
  
  
  /*--- Re-scale the length based parameters. The US system uses feet,
   but SU2 assumes that the grid is in inches ---*/
  
  if ((SystemMeasurements == US) && (Kind_SU2 == SU2_CFD)) {
    
    for (iMarker = 0; iMarker < nMarker_Monitoring; iMarker++) {
      RefOriginMoment_X[iMarker] = RefOriginMoment_X[iMarker]/12.0;
      RefOriginMoment_Y[iMarker] = RefOriginMoment_Y[iMarker]/12.0;
      RefOriginMoment_Z[iMarker] = RefOriginMoment_Z[iMarker]/12.0;
    }
    
    for (iMarker = 0; iMarker < nGridMovement; iMarker++) {
      Motion_Origin_X[iMarker] = Motion_Origin_X[iMarker]/12.0;
      Motion_Origin_Y[iMarker] = Motion_Origin_Y[iMarker]/12.0;
      Motion_Origin_Z[iMarker] = Motion_Origin_Z[iMarker]/12.0;
    }
    
    RefLengthMoment = RefLengthMoment/12.0;
    if (val_nDim == 2) RefAreaCoeff = RefAreaCoeff/12.0;
    else RefAreaCoeff = RefAreaCoeff/144.0;
    Length_Reynolds = Length_Reynolds/12.0;
    RefElemLength = RefElemLength/12.0;
    
    EA_IntLimit[0] = EA_IntLimit[0]/12.0;
    EA_IntLimit[1] = EA_IntLimit[1]/12.0;
    EA_IntLimit[2] = EA_IntLimit[2]/12.0;
    
    Section_Location[0] = Section_Location[0]/12.0;
    Section_Location[1] = Section_Location[1]/12.0;
    
    Subsonic_Engine_Box[0] = Subsonic_Engine_Box[0]/12.0;
    Subsonic_Engine_Box[1] = Subsonic_Engine_Box[1]/12.0;
    Subsonic_Engine_Box[2] = Subsonic_Engine_Box[2]/12.0;
    Subsonic_Engine_Box[3] = Subsonic_Engine_Box[3]/12.0;
    Subsonic_Engine_Box[4] = Subsonic_Engine_Box[4]/12.0;
    Subsonic_Engine_Box[5] = Subsonic_Engine_Box[5]/12.0;
    
    for (iMarker = 0; iMarker < nMarker_ActDisk_Inlet; iMarker++) {
      for (iDim = 0; iDim < val_nDim; iDim++)
        ActDisk_Origin[iMarker][iDim] = ActDisk_Origin[iMarker][iDim]/12.0;
      ActDisk_RootRadius[iMarker] = ActDisk_RootRadius[iMarker]/12.0;
      ActDisk_TipRadius[iMarker] = ActDisk_TipRadius[iMarker]/12.0;
    }
    
  }
  
  if (DirectDiff != NO_DERIVATIVE){
#if !defined COMPLEX_TYPE && !defined ADOLC_FORWARD_TYPE && !defined CODI_FORWARD_TYPE
      if (Kind_SU2 == SU2_CFD){
        cout << "SU2_CFD: Config option DIRECT_DIFF= YES requires AD or complex support!" << endl;
        cout << "Please use SU2_CFD_DIRECTDIFF (configuration/compilation is done using the preconfigure.py script)." << endl;
        exit(EXIT_FAILURE);
      }
#endif
    /*--- Initialize the derivative values ---*/
    switch (DirectDiff) {
      case D_MACH:
        SU2_TYPE::SetDerivative(Mach, 1.0);
        break;
      case D_AOA:
        SU2_TYPE::SetDerivative(AoA, 1.0);
        break;
      case D_SIDESLIP:
        SU2_TYPE::SetDerivative(AoS, 1.0);
        break;
      case D_REYNOLDS:
        SU2_TYPE::SetDerivative(Reynolds, 1.0);
        break;
      case D_TURB2LAM:
       SU2_TYPE::SetDerivative(Turb2LamViscRatio_FreeStream, 1.0);
        break;
      default:
        /*--- All other cases are handled in the specific solver ---*/
        break;
      }
  }

#if defined CODI_REVERSE_TYPE
  AD_Mode = YES;
#else
  if (AD_Mode == YES){
    cout << "AUTO_DIFF=YES requires Automatic Differentiation support." << endl;
    cout << "Please use correct executables (configuration/compilation is done using the preconfigure.py script)." << endl;
  }
#endif

  if (DiscreteAdjoint){
#if !defined ADOLC_REVERSE_TYPE && !defined CODI_REVERSE_TYPE
    if (Kind_SU2 == SU2_CFD){
      cout << "SU2_CFD: Config option MATH_PROBLEM= DISCRETE_ADJOINT requires AD support!" << endl;
      cout << "Please use SU2_CFD_AD (configuration/compilation is done using the preconfigure.py script)." << endl;
      exit(EXIT_FAILURE);
    }
#endif

    /*--- Disable writing of limiters if enabled ---*/
    Wrt_Limiters = false;

    if (Unsteady_Simulation){

      Restart_Flow = false;

      if (Grid_Movement){
        cout << "Dynamic mesh movement currently not supported for the discrete adjoint solver." << endl;
        exit(EXIT_FAILURE);
      }

      /* --- If the averaging interval is not set, we average over all time-steps ---*/

      if (Iter_Avg_Objective == 0.0){
        Iter_Avg_Objective = nExtIter;
      }
    }

    switch(Kind_Solver){
      case EULER:
        Kind_Solver = DISC_ADJ_EULER;
        break;
      case RANS:
        Kind_Solver = DISC_ADJ_RANS;
        Frozen_Visc = false;
        break;
      case NAVIER_STOKES:
        Kind_Solver = DISC_ADJ_NAVIER_STOKES;
        break;
      default:
        break;
    }
  }

  /*--- Check for 2nd order w/ limiting for JST and correct ---*/
  
  if ((Kind_ConvNumScheme_Flow == SPACE_CENTERED) && (Kind_Centered_Flow == JST) && (SpatialOrder_Flow == SECOND_ORDER_LIMITER))
    SpatialOrder_Flow = SECOND_ORDER;
  
  if ((Kind_ConvNumScheme_AdjFlow == SPACE_CENTERED) && (Kind_Centered_AdjFlow == JST) && (SpatialOrder_AdjFlow == SECOND_ORDER_LIMITER))
    SpatialOrder_AdjFlow = SECOND_ORDER;
  
  delete [] tmp_smooth;
  
}

void CConfig::SetMarkers(unsigned short val_software) {

  unsigned short iMarker_All, iMarker_CfgFile, iMarker_Euler, iMarker_Custom,
  iMarker_FarField, iMarker_SymWall, iMarker_Pressure, iMarker_PerBound,
  iMarker_NearFieldBound, iMarker_InterfaceBound, iMarker_Dirichlet,
  iMarker_Inlet, iMarker_Riemann, iMarker_NRBC, iMarker_Outlet, iMarker_Isothermal,
  iMarker_HeatFlux, iMarker_EngineInflow, iMarker_EngineBleed, iMarker_EngineExhaust,
  iMarker_Displacement, iMarker_Load, iMarker_FlowLoad, iMarker_Neumann,
  iMarker_Monitoring, iMarker_Designing, iMarker_GeoEval, iMarker_Plotting,
  iMarker_DV, iMarker_Moving, iMarker_Supersonic_Inlet, iMarker_Supersonic_Outlet,
  iMarker_Clamped, iMarker_FSIinterface, iMarker_Turbomachinery, iMarker_MixingPlaneInterface, iMarker_Load_Dir, iMarker_Load_Sine,
  iMarker_ActDisk_Inlet, iMarker_ActDisk_Outlet, iMarker_Out_1D;

  int size = SINGLE_NODE;
  
#ifdef HAVE_MPI
  if (val_software != SU2_MSH)
    MPI_Comm_size(MPI_COMM_WORLD, &size);
#endif

  /*--- Compute the total number of markers in the config file ---*/
  
  nMarker_CfgFile = nMarker_Euler + nMarker_FarField + nMarker_SymWall +
  nMarker_Pressure + nMarker_PerBound + nMarker_NearFieldBound +
  nMarker_InterfaceBound + nMarker_Dirichlet + nMarker_Neumann + nMarker_Inlet + nMarker_Riemann +
  nMarker_NRBC + nMarker_Outlet + nMarker_Isothermal + nMarker_HeatFlux +
  nMarker_EngineInflow + nMarker_EngineBleed + nMarker_EngineExhaust +
  nMarker_Supersonic_Inlet + nMarker_Supersonic_Outlet + nMarker_Displacement + nMarker_Load +
  nMarker_FlowLoad + nMarker_Custom +
  nMarker_Clamped + nMarker_Load_Sine + nMarker_Load_Dir +
  nMarker_ActDisk_Inlet + nMarker_ActDisk_Outlet + nMarker_Out_1D;
  
  /*--- Add the possible send/receive domains ---*/

  nMarker_Max = nMarker_CfgFile + OVERHEAD*size;
  
  /*--- Basic dimensionalization of the markers (worst scenario) ---*/

  nMarker_All = nMarker_Max;

  /*--- Allocate the memory (markers in each domain) ---*/
  
  Marker_All_TagBound   						= new string[nMarker_All];			    // Store the tag that correspond with each marker.
  Marker_All_SendRecv   						= new short[nMarker_All];						// +#domain (send), -#domain (receive).
  Marker_All_KindBC     						= new unsigned short[nMarker_All];	// Store the kind of boundary condition.
  Marker_All_Monitoring 						= new unsigned short[nMarker_All];	// Store whether the boundary should be monitored.
  Marker_All_Designing  						= new unsigned short[nMarker_All];  // Store whether the boundary should be designed.
  Marker_All_Plotting   						= new unsigned short[nMarker_All];	// Store whether the boundary should be plotted.
  Marker_All_FSIinterface   				= new unsigned short[nMarker_All];	// Store whether the boundary is in the FSI interface.
  Marker_All_Turbomachinery         = new unsigned short[nMarker_All];	// Store whether the boundary is in needed for Turbomachinery computations.
  Marker_All_TurbomachineryFlag     = new unsigned short[nMarker_All];	// Store whether the boundary has a flag for Turbomachinery computations.
  Marker_All_MixingPlaneInterface		= new unsigned short[nMarker_All];	// Store whether the boundary has a in the MixingPlane interface.
  Marker_All_GeoEval    						= new unsigned short[nMarker_All];	// Store whether the boundary should be geometry evaluation.
  Marker_All_DV         						= new unsigned short[nMarker_All];	// Store whether the boundary should be affected by design variables.
  Marker_All_Moving     						= new unsigned short[nMarker_All];	// Store whether the boundary should be in motion.
  Marker_All_PerBound   						= new short[nMarker_All];						// Store whether the boundary belongs to a periodic boundary.
  Marker_All_Out_1D     						= new unsigned short[nMarker_All];  // Store whether the boundary belongs to a 1-d output boundary.

  for (iMarker_All = 0; iMarker_All < nMarker_All; iMarker_All++) {
    Marker_All_TagBound[iMarker_All]   						= "SEND_RECEIVE";
    Marker_All_SendRecv[iMarker_All]   						= 0;
    Marker_All_KindBC[iMarker_All]     						= 0;
    Marker_All_Monitoring[iMarker_All] 						= 0;
    Marker_All_GeoEval[iMarker_All]    						= 0;
    Marker_All_Designing[iMarker_All]  						= 0;
    Marker_All_Plotting[iMarker_All]   						= 0;
    Marker_All_FSIinterface[iMarker_All]   				= 0;
    Marker_All_Turbomachinery[iMarker_All]  		  = 0;
    Marker_All_TurbomachineryFlag[iMarker_All]    = 0;
    Marker_All_MixingPlaneInterface[iMarker_All]    = 0;
    Marker_All_DV[iMarker_All]         						= 0;
    Marker_All_Moving[iMarker_All]     						= 0;
    Marker_All_PerBound[iMarker_All]   						= 0;
    Marker_All_Out_1D[iMarker_All]     						= 0;
  }

  /*--- Allocate the memory (markers in the config file) ---*/

  Marker_CfgFile_TagBound   					= new string[nMarker_CfgFile];
  Marker_CfgFile_KindBC    	 					= new unsigned short[nMarker_CfgFile];
  Marker_CfgFile_Monitoring 					= new unsigned short[nMarker_CfgFile];
  Marker_CfgFile_Designing  					= new unsigned short[nMarker_CfgFile];
  Marker_CfgFile_Plotting   					= new unsigned short[nMarker_CfgFile];
  Marker_CfgFile_GeoEval    					= new unsigned short[nMarker_CfgFile];
  Marker_CfgFile_FSIinterface					= new unsigned short[nMarker_CfgFile];
  Marker_CfgFile_Turbomachinery 			= new unsigned short[nMarker_CfgFile];
  Marker_CfgFile_TurbomachineryFlag	  = new unsigned short[nMarker_CfgFile];
  Marker_CfgFile_MixingPlaneInterface	= new unsigned short[nMarker_CfgFile];
  Marker_CfgFile_DV         					= new unsigned short[nMarker_CfgFile];
  Marker_CfgFile_Moving     					= new unsigned short[nMarker_CfgFile];
  Marker_CfgFile_PerBound   					= new unsigned short[nMarker_CfgFile];
  Marker_CfgFile_Out_1D     					= new unsigned short[nMarker_CfgFile];

  for (iMarker_CfgFile = 0; iMarker_CfgFile < nMarker_CfgFile; iMarker_CfgFile++) {
    Marker_CfgFile_TagBound[iMarker_CfgFile]   						= "SEND_RECEIVE";
    Marker_CfgFile_KindBC[iMarker_CfgFile]     						= 0;
    Marker_CfgFile_Monitoring[iMarker_CfgFile] 						= 0;
    Marker_CfgFile_GeoEval[iMarker_CfgFile]    						= 0;
    Marker_CfgFile_Designing[iMarker_CfgFile]  						= 0;
    Marker_CfgFile_Plotting[iMarker_CfgFile]   						= 0;
    Marker_CfgFile_FSIinterface[iMarker_CfgFile]   				= 0;
    Marker_CfgFile_Turbomachinery[iMarker_CfgFile]			  = 0;
    Marker_CfgFile_TurbomachineryFlag[iMarker_CfgFile]	  = 0;
    Marker_CfgFile_MixingPlaneInterface[iMarker_CfgFile]  = 0;
    Marker_CfgFile_DV[iMarker_CfgFile]         						= 0;
    Marker_CfgFile_Moving[iMarker_CfgFile]     						= 0;
    Marker_CfgFile_PerBound[iMarker_CfgFile]   						= 0;
    Marker_CfgFile_Out_1D[iMarker_CfgFile]     						= 0;
  }

  /*--- Populate the marker information in the config file (all domains) ---*/

  iMarker_CfgFile = 0;
  for (iMarker_Euler = 0; iMarker_Euler < nMarker_Euler; iMarker_Euler++) {
    Marker_CfgFile_TagBound[iMarker_CfgFile] = Marker_Euler[iMarker_Euler];
    Marker_CfgFile_KindBC[iMarker_CfgFile] = EULER_WALL;
    iMarker_CfgFile++;
  }

  for (iMarker_FarField = 0; iMarker_FarField < nMarker_FarField; iMarker_FarField++) {
    Marker_CfgFile_TagBound[iMarker_CfgFile] = Marker_FarField[iMarker_FarField];
    Marker_CfgFile_KindBC[iMarker_CfgFile] = FAR_FIELD;
    iMarker_CfgFile++;
  }

  for (iMarker_SymWall = 0; iMarker_SymWall < nMarker_SymWall; iMarker_SymWall++) {
    Marker_CfgFile_TagBound[iMarker_CfgFile] = Marker_SymWall[iMarker_SymWall];
    Marker_CfgFile_KindBC[iMarker_CfgFile] = SYMMETRY_PLANE;
    iMarker_CfgFile++;
  }

  for (iMarker_Pressure = 0; iMarker_Pressure < nMarker_Pressure; iMarker_Pressure++) {
    Marker_CfgFile_TagBound[iMarker_CfgFile] = Marker_Pressure[iMarker_Pressure];
    Marker_CfgFile_KindBC[iMarker_CfgFile] = PRESSURE_BOUNDARY;
    iMarker_CfgFile++;
  }

  for (iMarker_PerBound = 0; iMarker_PerBound < nMarker_PerBound; iMarker_PerBound++) {
    Marker_CfgFile_TagBound[iMarker_CfgFile] = Marker_PerBound[iMarker_PerBound];
    Marker_CfgFile_KindBC[iMarker_CfgFile] = PERIODIC_BOUNDARY;
    Marker_CfgFile_PerBound[iMarker_CfgFile] = iMarker_PerBound + 1;
    iMarker_CfgFile++;
  }

  for (iMarker_ActDisk_Inlet = 0; iMarker_ActDisk_Inlet < nMarker_ActDisk_Inlet; iMarker_ActDisk_Inlet++) {
		Marker_CfgFile_TagBound[iMarker_CfgFile] = Marker_ActDisk_Inlet[iMarker_ActDisk_Inlet];
		Marker_CfgFile_KindBC[iMarker_CfgFile] = ACTDISK_INLET;
		iMarker_CfgFile++;
	}

  for (iMarker_ActDisk_Outlet = 0; iMarker_ActDisk_Outlet < nMarker_ActDisk_Outlet; iMarker_ActDisk_Outlet++) {
		Marker_CfgFile_TagBound[iMarker_CfgFile] = Marker_ActDisk_Outlet[iMarker_ActDisk_Outlet];
		Marker_CfgFile_KindBC[iMarker_CfgFile] = ACTDISK_OUTLET;
		iMarker_CfgFile++;
	}

  for (iMarker_NearFieldBound = 0; iMarker_NearFieldBound < nMarker_NearFieldBound; iMarker_NearFieldBound++) {
    Marker_CfgFile_TagBound[iMarker_CfgFile] = Marker_NearFieldBound[iMarker_NearFieldBound];
    Marker_CfgFile_KindBC[iMarker_CfgFile] = NEARFIELD_BOUNDARY;
    iMarker_CfgFile++;
  }

  for (iMarker_InterfaceBound = 0; iMarker_InterfaceBound < nMarker_InterfaceBound; iMarker_InterfaceBound++) {
    Marker_CfgFile_TagBound[iMarker_CfgFile] = Marker_InterfaceBound[iMarker_InterfaceBound];
    Marker_CfgFile_KindBC[iMarker_CfgFile] = INTERFACE_BOUNDARY;
    iMarker_CfgFile++;
  }

  for (iMarker_Dirichlet = 0; iMarker_Dirichlet < nMarker_Dirichlet; iMarker_Dirichlet++) {
    Marker_CfgFile_TagBound[iMarker_CfgFile] = Marker_Dirichlet[iMarker_Dirichlet];
    Marker_CfgFile_KindBC[iMarker_CfgFile] = DIRICHLET;
    iMarker_CfgFile++;
  }

  for (iMarker_Inlet = 0; iMarker_Inlet < nMarker_Inlet; iMarker_Inlet++) {
    Marker_CfgFile_TagBound[iMarker_CfgFile] = Marker_Inlet[iMarker_Inlet];
    Marker_CfgFile_KindBC[iMarker_CfgFile] = INLET_FLOW;
    iMarker_CfgFile++;
  }

  for (iMarker_Riemann = 0; iMarker_Riemann < nMarker_Riemann; iMarker_Riemann++) {
    Marker_CfgFile_TagBound[iMarker_CfgFile] = Marker_Riemann[iMarker_Riemann];
    Marker_CfgFile_KindBC[iMarker_CfgFile] = RIEMANN_BOUNDARY;
    iMarker_CfgFile++;
  }

  for (iMarker_NRBC = 0; iMarker_NRBC < nMarker_NRBC; iMarker_NRBC++) {
    Marker_CfgFile_TagBound[iMarker_CfgFile] = Marker_NRBC[iMarker_NRBC];
    Marker_CfgFile_KindBC[iMarker_CfgFile] = NRBC_BOUNDARY;
    iMarker_CfgFile++;
  }

  Inflow_Mach = new su2double[nMarker_EngineInflow];
  Inflow_Pressure = new su2double[nMarker_EngineInflow];

  for (iMarker_EngineInflow = 0; iMarker_EngineInflow < nMarker_EngineInflow; iMarker_EngineInflow++) {
    Marker_CfgFile_TagBound[iMarker_CfgFile] = Marker_EngineInflow[iMarker_EngineInflow];
    Marker_CfgFile_KindBC[iMarker_CfgFile] = ENGINE_INFLOW;
    Inflow_Mach[iMarker_EngineInflow] = 0.0;
    Inflow_Pressure[iMarker_EngineInflow] = 0.0;
    iMarker_CfgFile++;
  }
  
  Bleed_MassFlow = new su2double[nMarker_EngineBleed];
  Bleed_Temperature = new su2double[nMarker_EngineBleed];
  Bleed_Pressure = new su2double[nMarker_EngineBleed];

  for (iMarker_EngineBleed = 0; iMarker_EngineBleed < nMarker_EngineBleed; iMarker_EngineBleed++) {
    Marker_CfgFile_TagBound[iMarker_CfgFile] = Marker_EngineBleed[iMarker_EngineBleed];
    Marker_CfgFile_KindBC[iMarker_CfgFile] = ENGINE_BLEED;
    Bleed_MassFlow[iMarker_EngineBleed] = 0.0;
    Bleed_Temperature[iMarker_EngineBleed] = 0.0;
    Bleed_Pressure[iMarker_EngineBleed] = 0.0;
    iMarker_CfgFile++;
  }

  Exhaust_Pressure = new su2double[nMarker_EngineExhaust];
  Exhaust_Temperature = new su2double[nMarker_EngineExhaust];

  for (iMarker_EngineExhaust = 0; iMarker_EngineExhaust < nMarker_EngineExhaust; iMarker_EngineExhaust++) {
    Marker_CfgFile_TagBound[iMarker_CfgFile] = Marker_EngineExhaust[iMarker_EngineExhaust];
    Marker_CfgFile_KindBC[iMarker_CfgFile] = ENGINE_EXHAUST;
    Exhaust_Pressure[iMarker_EngineExhaust] = 0.0;
    Exhaust_Temperature[iMarker_EngineExhaust] = 0.0;
    iMarker_CfgFile++;
  }

  for (iMarker_Supersonic_Inlet = 0; iMarker_Supersonic_Inlet < nMarker_Supersonic_Inlet; iMarker_Supersonic_Inlet++) {
    Marker_CfgFile_TagBound[iMarker_CfgFile] = Marker_Supersonic_Inlet[iMarker_Supersonic_Inlet];
    Marker_CfgFile_KindBC[iMarker_CfgFile] = SUPERSONIC_INLET;
    iMarker_CfgFile++;
  }
  
  for (iMarker_Supersonic_Outlet = 0; iMarker_Supersonic_Outlet < nMarker_Supersonic_Outlet; iMarker_Supersonic_Outlet++) {
    Marker_CfgFile_TagBound[iMarker_CfgFile] = Marker_Supersonic_Outlet[iMarker_Supersonic_Outlet];
    Marker_CfgFile_KindBC[iMarker_CfgFile] = SUPERSONIC_OUTLET;
    iMarker_CfgFile++;
  }

  for (iMarker_Neumann = 0; iMarker_Neumann < nMarker_Neumann; iMarker_Neumann++) {
    Marker_CfgFile_TagBound[iMarker_CfgFile] = Marker_Neumann[iMarker_Neumann];
    Marker_CfgFile_KindBC[iMarker_CfgFile] = NEUMANN;
    iMarker_CfgFile++;
  }

  for (iMarker_Custom = 0; iMarker_Custom < nMarker_Custom; iMarker_Custom++) {
    Marker_CfgFile_TagBound[iMarker_CfgFile] = Marker_Custom[iMarker_Custom];
    Marker_CfgFile_KindBC[iMarker_CfgFile] = CUSTOM_BOUNDARY;
    iMarker_CfgFile++;
  }

  for (iMarker_Outlet = 0; iMarker_Outlet < nMarker_Outlet; iMarker_Outlet++) {
    Marker_CfgFile_TagBound[iMarker_CfgFile] = Marker_Outlet[iMarker_Outlet];
    Marker_CfgFile_KindBC[iMarker_CfgFile] = OUTLET_FLOW;
    iMarker_CfgFile++;
  }

  for (iMarker_Isothermal = 0; iMarker_Isothermal < nMarker_Isothermal; iMarker_Isothermal++) {
    Marker_CfgFile_TagBound[iMarker_CfgFile] = Marker_Isothermal[iMarker_Isothermal];
    Marker_CfgFile_KindBC[iMarker_CfgFile] = ISOTHERMAL;
    iMarker_CfgFile++;
  }

  for (iMarker_HeatFlux = 0; iMarker_HeatFlux < nMarker_HeatFlux; iMarker_HeatFlux++) {
    Marker_CfgFile_TagBound[iMarker_CfgFile] = Marker_HeatFlux[iMarker_HeatFlux];
    Marker_CfgFile_KindBC[iMarker_CfgFile] = HEAT_FLUX;
    iMarker_CfgFile++;
  }

  for (iMarker_Clamped = 0; iMarker_Clamped < nMarker_Clamped; iMarker_Clamped++) {
    Marker_CfgFile_TagBound[iMarker_CfgFile] = Marker_Clamped[iMarker_Clamped];
    Marker_CfgFile_KindBC[iMarker_CfgFile] = CLAMPED_BOUNDARY;
    iMarker_CfgFile++;
  }

  for (iMarker_Displacement = 0; iMarker_Displacement < nMarker_Displacement; iMarker_Displacement++) {
    Marker_CfgFile_TagBound[iMarker_CfgFile] = Marker_Displacement[iMarker_Displacement];
    Marker_CfgFile_KindBC[iMarker_CfgFile] = DISPLACEMENT_BOUNDARY;
    iMarker_CfgFile++;
  }

  for (iMarker_Load = 0; iMarker_Load < nMarker_Load; iMarker_Load++) {
    Marker_CfgFile_TagBound[iMarker_CfgFile] = Marker_Load[iMarker_Load];
    Marker_CfgFile_KindBC[iMarker_CfgFile] = LOAD_BOUNDARY;
    iMarker_CfgFile++;
  }

  for (iMarker_Load_Dir = 0; iMarker_Load_Dir < nMarker_Load_Dir; iMarker_Load_Dir++) {
    Marker_CfgFile_TagBound[iMarker_CfgFile] = Marker_Load_Dir[iMarker_Load_Dir];
    Marker_CfgFile_KindBC[iMarker_CfgFile] = LOAD_DIR_BOUNDARY;
    iMarker_CfgFile++;
  }

  for (iMarker_Load_Sine = 0; iMarker_Load_Sine < nMarker_Load_Sine; iMarker_Load_Sine++) {
    Marker_CfgFile_TagBound[iMarker_CfgFile] = Marker_Load_Sine[iMarker_Load_Sine];
    Marker_CfgFile_KindBC[iMarker_CfgFile] = LOAD_SINE_BOUNDARY;
    iMarker_CfgFile++;
  }


  for (iMarker_FlowLoad = 0; iMarker_FlowLoad < nMarker_FlowLoad; iMarker_FlowLoad++) {
    Marker_CfgFile_TagBound[iMarker_CfgFile] = Marker_FlowLoad[iMarker_FlowLoad];
    Marker_CfgFile_KindBC[iMarker_CfgFile] = FLOWLOAD_BOUNDARY;
    iMarker_CfgFile++;
  }

  for (iMarker_CfgFile = 0; iMarker_CfgFile < nMarker_CfgFile; iMarker_CfgFile++) {
    Marker_CfgFile_Monitoring[iMarker_CfgFile] = NO;
    for (iMarker_Monitoring = 0; iMarker_Monitoring < nMarker_Monitoring; iMarker_Monitoring++)
      if (Marker_CfgFile_TagBound[iMarker_CfgFile] == Marker_Monitoring[iMarker_Monitoring])
        Marker_CfgFile_Monitoring[iMarker_CfgFile] = YES;
  }

  for (iMarker_CfgFile = 0; iMarker_CfgFile < nMarker_CfgFile; iMarker_CfgFile++) {
    Marker_CfgFile_GeoEval[iMarker_CfgFile] = NO;
    for (iMarker_GeoEval = 0; iMarker_GeoEval < nMarker_GeoEval; iMarker_GeoEval++)
      if (Marker_CfgFile_TagBound[iMarker_CfgFile] == Marker_GeoEval[iMarker_GeoEval])
        Marker_CfgFile_GeoEval[iMarker_CfgFile] = YES;
  }

  for (iMarker_CfgFile = 0; iMarker_CfgFile < nMarker_CfgFile; iMarker_CfgFile++) {
    Marker_CfgFile_Designing[iMarker_CfgFile] = NO;
    for (iMarker_Designing = 0; iMarker_Designing < nMarker_Designing; iMarker_Designing++)
      if (Marker_CfgFile_TagBound[iMarker_CfgFile] == Marker_Designing[iMarker_Designing])
        Marker_CfgFile_Designing[iMarker_CfgFile] = YES;
  }

  for (iMarker_CfgFile = 0; iMarker_CfgFile < nMarker_CfgFile; iMarker_CfgFile++) {
    Marker_CfgFile_Plotting[iMarker_CfgFile] = NO;
    for (iMarker_Plotting = 0; iMarker_Plotting < nMarker_Plotting; iMarker_Plotting++)
      if (Marker_CfgFile_TagBound[iMarker_CfgFile] == Marker_Plotting[iMarker_Plotting])
        Marker_CfgFile_Plotting[iMarker_CfgFile] = YES;
  }

  /*--- Identification of Fluid-Structure interface markers ---*/

  for (iMarker_CfgFile = 0; iMarker_CfgFile < nMarker_CfgFile; iMarker_CfgFile++) {
	unsigned short indexMarker=0;
    Marker_CfgFile_FSIinterface[iMarker_CfgFile] = NO;
    for (iMarker_FSIinterface = 0; iMarker_FSIinterface < nMarker_FSIinterface; iMarker_FSIinterface++)
      if (Marker_CfgFile_TagBound[iMarker_CfgFile] == Marker_FSIinterface[iMarker_FSIinterface])
      	indexMarker=(int)(iMarker_FSIinterface/2+1);
        Marker_CfgFile_FSIinterface[iMarker_CfgFile] = indexMarker;
  }

  /*--- Identification of Turbomachinery markers and flag them---*/

  for (iMarker_CfgFile = 0; iMarker_CfgFile < nMarker_CfgFile; iMarker_CfgFile++) {
	unsigned short indexMarker=0;
	Marker_CfgFile_Turbomachinery[iMarker_CfgFile] = NO;
	Marker_CfgFile_TurbomachineryFlag[iMarker_CfgFile] = NO;
    for (iMarker_Turbomachinery = 0; iMarker_Turbomachinery < nMarker_Turbomachinery; iMarker_Turbomachinery++){
      if (Marker_CfgFile_TagBound[iMarker_CfgFile] == Marker_TurboBoundIn[iMarker_Turbomachinery]){
      	indexMarker=(iMarker_Turbomachinery+1);
        Marker_CfgFile_Turbomachinery[iMarker_CfgFile] = indexMarker;
        Marker_CfgFile_TurbomachineryFlag[iMarker_CfgFile] = INFLOW;
      }
    	if (Marker_CfgFile_TagBound[iMarker_CfgFile] == Marker_TurboBoundOut[iMarker_Turbomachinery]){
				indexMarker=(iMarker_Turbomachinery+1);
				Marker_CfgFile_Turbomachinery[iMarker_CfgFile] = indexMarker;
				Marker_CfgFile_TurbomachineryFlag[iMarker_CfgFile] = OUTFLOW;
    	}
    }
  }
  if(GetBoolTurbomachinery()){
		unsigned short count = 0;
		nBlades = new su2double[nZone];
		su2double pitch;
		for (iMarker_CfgFile = 0; iMarker_CfgFile < nMarker_CfgFile; iMarker_CfgFile++) {
			unsigned short iMarker_PerBound;
			for (iMarker_PerBound = 0; iMarker_PerBound < nMarker_PerBound; iMarker_PerBound++)
				if (Marker_CfgFile_TagBound[iMarker_CfgFile] == Marker_PerBound[iMarker_PerBound]){
					if (count == 0){
						pitch = abs(Periodic_RotAngles[iMarker_PerBound][2]);
						nBlades[count]= 2*PI_NUMBER/pitch;
						if (pitch <= EPS){
							nBlades[count]= 1.0;
						}

//						cout << nBlades[count] <<" in zone "<<  count<<endl;
						count++;
					}
					if((pitch != abs(Periodic_RotAngles[iMarker_PerBound][2])  || (pitch <= EPS) ) && (count < nZone)){
						pitch = abs(Periodic_RotAngles[iMarker_PerBound][2]);
						nBlades[count]= 2*PI_NUMBER/pitch;
						if (pitch <= EPS){
							nBlades[count]= 1.0;
						}
//						cout << nBlades[count] <<" in zone "<<  count<<endl;
						count++;
					}
				}
		}
  }
  /*--- Identification of MixingPlane interface markers ---*/

  for (iMarker_CfgFile = 0; iMarker_CfgFile < nMarker_CfgFile; iMarker_CfgFile++) {
  	unsigned short indexMarker=0;
    Marker_CfgFile_MixingPlaneInterface[iMarker_CfgFile] = NO;
    for (iMarker_MixingPlaneInterface = 0; iMarker_MixingPlaneInterface < nMarker_MixingPlaneInterface; iMarker_MixingPlaneInterface++)
      if (Marker_CfgFile_TagBound[iMarker_CfgFile] == Marker_MixingPlaneInterface[iMarker_MixingPlaneInterface])
      	indexMarker=(int)(iMarker_MixingPlaneInterface/2+1);
    Marker_CfgFile_MixingPlaneInterface[iMarker_CfgFile] = indexMarker;
  }

  for (iMarker_CfgFile = 0; iMarker_CfgFile < nMarker_CfgFile; iMarker_CfgFile++) {
    Marker_CfgFile_DV[iMarker_CfgFile] = NO;
    for (iMarker_DV = 0; iMarker_DV < nMarker_DV; iMarker_DV++)
      if (Marker_CfgFile_TagBound[iMarker_CfgFile] == Marker_DV[iMarker_DV])
        Marker_CfgFile_DV[iMarker_CfgFile] = YES;
  }

  for (iMarker_CfgFile = 0; iMarker_CfgFile < nMarker_CfgFile; iMarker_CfgFile++) {
    Marker_CfgFile_Moving[iMarker_CfgFile] = NO;
    for (iMarker_Moving = 0; iMarker_Moving < nMarker_Moving; iMarker_Moving++)
      if (Marker_CfgFile_TagBound[iMarker_CfgFile] == Marker_Moving[iMarker_Moving])
        Marker_CfgFile_Moving[iMarker_CfgFile] = YES;
  }

  for (iMarker_CfgFile = 0; iMarker_CfgFile < nMarker_CfgFile; iMarker_CfgFile++) {
    Marker_CfgFile_Out_1D[iMarker_CfgFile] = NO;
    for (iMarker_Out_1D = 0; iMarker_Out_1D < nMarker_Out_1D; iMarker_Out_1D++)
      if (Marker_CfgFile_TagBound[iMarker_CfgFile] == Marker_Out_1D[iMarker_Out_1D])
        Marker_CfgFile_Out_1D[iMarker_CfgFile] = YES;
  }

}

void CConfig::SetOutput(unsigned short val_software, unsigned short val_izone) {

  unsigned short iMarker_Euler, iMarker_Custom, iMarker_FarField,
  iMarker_SymWall, iMarker_PerBound, iMarker_Pressure, iMarker_NearFieldBound,
  iMarker_InterfaceBound, iMarker_Dirichlet, iMarker_Inlet, iMarker_Riemann,
  iMarker_NRBC, iMarker_Outlet, iMarker_Isothermal, iMarker_HeatFlux,
  iMarker_EngineInflow, iMarker_EngineBleed, iMarker_EngineExhaust, iMarker_Displacement,
  iMarker_Load, iMarker_FlowLoad,  iMarker_Neumann, iMarker_Monitoring,
  iMarker_Designing, iMarker_GeoEval, iMarker_Plotting, iMarker_DV, iDV_Value,
  iMarker_FSIinterface, iMarker_MixingPlaneInterface, iMarker_Load_Dir, iMarker_Load_Sine, iMarker_Clamped,
  iMarker_Moving, iMarker_Supersonic_Inlet, iMarker_Supersonic_Outlet, iMarker_ActDisk_Inlet,
  iMarker_ActDisk_Outlet;
  
  
  /*--- WARNING: when compiling on Windows, ctime() is not available. Comment out
   the two lines below that use the dt variable. ---*/
  //time_t now = time(0);
  //string dt = ctime(&now); dt[24] = '.';

  cout << endl << "-------------------------------------------------------------------------" << endl;
  cout << "|    ___ _   _ ___                                                      |" << endl;
  cout << "|   / __| | | |_  )   Release 4.2.0  \"Cardinal\"                         |" << endl;
  cout << "|   \\__ \\ |_| |/ /                                                      |" << endl;
  switch (val_software) {
    case SU2_CFD: cout << "|   |___/\\___//___|   Suite (Computational Fluid Dynamics Code)         |" << endl; break;
    case SU2_DEF: cout << "|   |___/\\___//___|   Suite (Mesh Deformation Code)                     |" << endl; break;
    case SU2_DOT: cout << "|   |___/\\___//___|   Suite (Gradient Projection Code)                  |" << endl; break;
    case SU2_MSH: cout << "|   |___/\\___//___|   Suite (Mesh Adaptation Code)                      |" << endl; break;
    case SU2_GEO: cout << "|   |___/\\___//___|   Suite (Geometry Definition Code)                  |" << endl; break;
    case SU2_SOL: cout << "|   |___/\\___//___|   Suite (Solution Exporting Code)                   |" << endl; break;
  }

  cout << "|                                                                       |" << endl;
  //cout << "|   Local date and time: " << dt << "                      |" << endl;
  cout <<"-------------------------------------------------------------------------" << endl;
  cout << "| SU2 Lead Dev.: Dr. Francisco Palacios, Francisco.D.Palacios@boeing.com|" << endl;
  cout << "|                Dr. Thomas D. Economon, economon@stanford.edu          |" << endl;
  cout <<"-------------------------------------------------------------------------" << endl;
  cout << "| SU2 Developers:                                                       |" << endl;
  cout << "| - Prof. Juan J. Alonso's group at Stanford University.                |" << endl;
  cout << "| - Prof. Piero Colonna's group at Delft University of Technology.      |" << endl;
  cout << "| - Prof. Nicolas R. Gauger's group at Kaiserslautern U. of Technology. |" << endl;
  cout << "| - Prof. Alberto Guardone's group at Polytechnic University of Milan.  |" << endl;
  cout << "| - Prof. Rafael Palacios' group at Imperial College London.            |" << endl;
  cout <<"-------------------------------------------------------------------------" << endl;
  cout << "| Copyright (C) 2012-2016 SU2, the open-source CFD code.                |" << endl;
  cout << "|                                                                       |" << endl;
  cout << "| SU2 is free software; you can redistribute it and/or                  |" << endl;
  cout << "| modify it under the terms of the GNU Lesser General Public            |" << endl;
  cout << "| License as published by the Free Software Foundation; either          |" << endl;
  cout << "| version 2.1 of the License, or (at your option) any later version.    |" << endl;
  cout << "|                                                                       |" << endl;
  cout << "| SU2 is distributed in the hope that it will be useful,                |" << endl;
  cout << "| but WITHOUT ANY WARRANTY; without even the implied warranty of        |" << endl;
  cout << "| MERCHANTABILITY or FITNESS FOR A PARTICULAR PURPOSE. See the GNU      |" << endl;
  cout << "| Lesser General Public License for more details.                       |" << endl;
  cout << "|                                                                       |" << endl;
  cout << "| You should have received a copy of the GNU Lesser General Public      |" << endl;
  cout << "| License along with SU2. If not, see <http://www.gnu.org/licenses/>.   |" << endl;
  cout <<"-------------------------------------------------------------------------" << endl;

  cout << endl <<"------------------------ Physical Case Definition -----------------------" << endl;
  if (val_software == SU2_CFD) {
	if (FSI_Problem){
	   cout << "Fluid-Structure Interaction." << endl;
	}

  if (DiscreteAdjoint){
     cout <<"Discrete Adjoint equations using Algorithmic Differentiation " << endl;
     cout <<"based on the physical case: ";
  }
    switch (Kind_Solver) {
      case EULER: case DISC_ADJ_EULER:
        if (Kind_Regime == COMPRESSIBLE) cout << "Compressible Euler equations." << endl;
        if (Kind_Regime == INCOMPRESSIBLE) cout << "Incompressible Euler equations." << endl;
        if (Kind_Regime == FREESURFACE) {
          cout << "Incompressible Euler equations with FreeSurface." << endl;
          cout << "Free surface flow equation. Density ratio: " << RatioDensity << "." << endl;
          cout << "The free surface is located at: " << FreeSurface_Zero <<", and its thickness is: " << FreeSurface_Thickness << "." << endl;
        }
        break;
      case NAVIER_STOKES: case DISC_ADJ_NAVIER_STOKES:
        if (Kind_Regime == COMPRESSIBLE) cout << "Compressible Laminar Navier-Stokes' equations." << endl;
        if (Kind_Regime == INCOMPRESSIBLE) cout << "Incompressible Laminar Navier-Stokes' equations." << endl;
        if (Kind_Regime == FREESURFACE) {
          cout << "Incompressible Laminar Navier-Stokes' equations with FreeSurface." << endl;
          cout << "Free surface flow equation. Density ratio: " << RatioDensity <<". Viscosity ratio: "<< RatioViscosity << "." << endl;
          cout << "The free surface is located at: " << FreeSurface_Zero <<", and its thickness is: " << FreeSurface_Thickness << "." << endl;
        }
        break;
      case RANS: case DISC_ADJ_RANS:
        if (Kind_Regime == COMPRESSIBLE) cout << "Compressible RANS equations." << endl;
        if (Kind_Regime == INCOMPRESSIBLE) cout << "Incompressible RANS equations." << endl;
        if (Kind_Regime == FREESURFACE) {
          cout << "Incompressible RANS equations with FreeSurface." << endl;
          cout << "Free surface flow equation. Density ratio: " << RatioDensity <<". Viscosity ratio: "<< RatioViscosity << "." << endl;
          cout << "The free surface is located at: " << FreeSurface_Zero <<", and its thickness is: " << FreeSurface_Thickness << "." << endl;
        }
        cout << "Turbulence model: ";
        switch (Kind_Turb_Model) {
          case SA:     cout << "Spalart Allmaras" << endl; break;
          case SA_NEG: cout << "Negative Spalart Allmaras" << endl; break;
          case SST:    cout << "Menter's SST"     << endl; break;
        }
        break;
      case POISSON_EQUATION: cout << "Poisson equation." << endl; break;
      case WAVE_EQUATION: cout << "Wave equation." << endl; break;
      case HEAT_EQUATION: cout << "Heat equation." << endl; break;
      case FEM_ELASTICITY:
    	  if (Kind_Struct_Solver == SMALL_DEFORMATIONS) cout << "Geometrically linear elasticity solver." << endl;
    	  if (Kind_Struct_Solver == LARGE_DEFORMATIONS) cout << "Geometrically non-linear elasticity solver." << endl;
    	  if (Kind_Material == LINEAR_ELASTIC) cout << "Linear elastic material." << endl;
    	  if (Kind_Material == NEO_HOOKEAN) {
    		  if (Kind_Material_Compress == COMPRESSIBLE_MAT) cout << "Compressible Neo-Hookean material model." << endl;
    		  if (Kind_Material_Compress == INCOMPRESSIBLE_MAT) cout << "Incompressible Neo-Hookean material model (mean dilatation method)." << endl;
    	  }
    	  break;
      case ADJ_EULER: cout << "Continuous Euler adjoint equations." << endl; break;
      case ADJ_NAVIER_STOKES:
        if (Frozen_Visc)
          cout << "Continuous Navier-Stokes adjoint equations with frozen (laminar) viscosity." << endl;
        else
          cout << "Continuous Navier-Stokes adjoint equations." << endl;
        break;
      case ADJ_RANS:
        if (Frozen_Visc)
          cout << "Continuous RANS adjoint equations with frozen (laminar and eddy) viscosity." << endl;
        else
          cout << "Continuous RANS adjoint equations." << endl;

        break;

    }

    if ((Kind_Regime == COMPRESSIBLE) && (Kind_Solver != FEM_ELASTICITY) &&
        (Kind_Solver != HEAT_EQUATION) && (Kind_Solver != WAVE_EQUATION)) {
      cout << "Mach number: " << Mach <<"."<< endl;
      cout << "Angle of attack (AoA): " << AoA <<" deg, and angle of sideslip (AoS): " << AoS <<" deg."<< endl;
      if ((Kind_Solver == NAVIER_STOKES) || (Kind_Solver == ADJ_NAVIER_STOKES) ||
          (Kind_Solver == RANS) || (Kind_Solver == ADJ_RANS))
        cout << "Reynolds number: " << Reynolds <<"."<< endl;
    }

    if (EquivArea) {
      cout <<"The equivalent area is going to be evaluated on the near-field."<< endl;
      cout <<"The lower integration limit is "<<EA_IntLimit[0]<<", and the upper is "<<EA_IntLimit[1]<<"."<< endl;
      cout <<"The near-field is situated at "<<EA_IntLimit[2]<<"."<< endl;
    }

    if (Grid_Movement) {
      cout << "Performing a dynamic mesh simulation: ";
      switch (Kind_GridMovement[ZONE_0]) {
        case NO_MOVEMENT:     cout << "no movement." << endl; break;
        case DEFORMING:       cout << "deforming mesh motion." << endl; break;
        case RIGID_MOTION:    cout << "rigid mesh motion." << endl; break;
        case MOVING_WALL:     cout << "moving walls." << endl; break;
        case ROTATING_FRAME:  cout << "rotating reference frame." << endl; break;
        case AEROELASTIC:     cout << "aeroelastic motion." << endl; break;
        case FLUID_STRUCTURE: cout << "fluid-structure motion." << endl; break;
        case EXTERNAL:        cout << "externally prescribed motion." << endl; break;
        case AEROELASTIC_RIGID_MOTION:  cout << "rigid mesh motion plus aeroelastic motion." << endl; break;
      }
    }

    if (Restart) {
      if (!ContinuousAdjoint && Kind_Solver != FEM_ELASTICITY) cout << "Read flow solution from: " << Solution_FlowFileName << "." << endl;
      if (ContinuousAdjoint) cout << "Read adjoint solution from: " << Solution_AdjFileName << "." << endl;
      if (Kind_Solver == FEM_ELASTICITY) cout << "Read structural solution from: " << Solution_FEMFileName << "." << endl;
    }
    else {
      cout << "No restart solution, use the values at infinity (freestream)." << endl;
    }

    if (ContinuousAdjoint)
      cout << "Read flow solution from: " << Solution_FlowFileName << "." << endl;

    
    if (Ref_NonDim == DIMENSIONAL) { cout << "Dimensional simulation." << endl; }
    else if (Ref_NonDim == FREESTREAM_PRESS_EQ_ONE) { cout << "Non-Dimensional simulation (P=1.0, Rho=1.0, T=1.0 at the farfield)." << endl; }
    else if (Ref_NonDim == FREESTREAM_VEL_EQ_MACH) { cout << "Non-Dimensional simulation (V=Mach, Rho=1.0, T=1.0 at the farfield)." << endl; }
    else if (Ref_NonDim == FREESTREAM_VEL_EQ_ONE) { cout << "Non-Dimensional simulation (V=1.0, Rho=1.0, T=1.0 at the farfield)." << endl; }
    
    if (RefAreaCoeff == 0) cout << "The reference length/area will be computed using y(2D) or z(3D) projection." << endl;
    else cout << "The reference length/area (force coefficient) is " << RefAreaCoeff << "." << endl;
    cout << "The reference length (moment computation) is " << RefLengthMoment << "." << endl;

    if ((nRefOriginMoment_X > 1) || (nRefOriginMoment_Y > 1) || (nRefOriginMoment_Z > 1)) {
      cout << "Surface(s) where the force coefficients are evaluated and \n";
      cout << "their reference origin for moment computation: \n";

      for (iMarker_Monitoring = 0; iMarker_Monitoring < nMarker_Monitoring; iMarker_Monitoring++) {
        cout << "   - " << Marker_Monitoring[iMarker_Monitoring] << " (" << RefOriginMoment_X[iMarker_Monitoring] <<", "<<RefOriginMoment_Y[iMarker_Monitoring] <<", "<< RefOriginMoment_Z[iMarker_Monitoring] << ")";
        if (iMarker_Monitoring < nMarker_Monitoring-1) cout << ".\n";
        else cout <<"."<< endl;
      }
    }
    else {
      cout << "Reference origin (moment computation) is (" << RefOriginMoment_X[0] << ", " << RefOriginMoment_Y[0] << ", " << RefOriginMoment_Z[0] << ")." << endl;
      cout << "Surface(s) where the force coefficients are evaluated: ";
      for (iMarker_Monitoring = 0; iMarker_Monitoring < nMarker_Monitoring; iMarker_Monitoring++) {
        cout << Marker_Monitoring[iMarker_Monitoring];
        if (iMarker_Monitoring < nMarker_Monitoring-1) cout << ", ";
        else cout <<"."<< endl;
      }
    }

    if (nMarker_Designing != 0) {
      cout << "Surface(s) where the objective function is evaluated: ";
      for (iMarker_Designing = 0; iMarker_Designing < nMarker_Designing; iMarker_Designing++) {
        cout << Marker_Designing[iMarker_Designing];
        if (iMarker_Designing < nMarker_Designing-1) cout << ", ";
        else cout <<".";
      }
      cout<< endl;
    }

    cout << "Surface(s) plotted in the output file: ";
    for (iMarker_Plotting = 0; iMarker_Plotting < nMarker_Plotting; iMarker_Plotting++) {
      cout << Marker_Plotting[iMarker_Plotting];
      if (iMarker_Plotting < nMarker_Plotting-1) cout << ", ";
      else cout <<".";
    }
    cout<< endl;

    cout << "Surface(s) belonging to the Fluid-Structure Interaction problem: ";
    for (iMarker_FSIinterface = 0; iMarker_FSIinterface < nMarker_FSIinterface; iMarker_FSIinterface++) {
      cout << Marker_FSIinterface[iMarker_FSIinterface];
      if (iMarker_FSIinterface < nMarker_FSIinterface-1) cout << ", ";
      else cout <<".";
    }
    cout<<endl;

    if (nMarker_DV != 0) {
      cout << "Surface(s) affected by the design variables: ";
      for (iMarker_DV = 0; iMarker_DV < nMarker_DV; iMarker_DV++) {
        cout << Marker_DV[iMarker_DV];
        if (iMarker_DV < nMarker_DV-1) cout << ", ";
        else cout <<".";
      }
      cout<< endl;
    }

    if ((Kind_GridMovement[ZONE_0] == DEFORMING) || (Kind_GridMovement[ZONE_0] == MOVING_WALL)) {
      cout << "Surface(s) in motion: ";
      for (iMarker_Moving = 0; iMarker_Moving < nMarker_Moving; iMarker_Moving++) {
        cout << Marker_Moving[iMarker_Moving];
        if (iMarker_Moving < nMarker_Moving-1) cout << ", ";
        else cout <<".";
      }
      cout<< endl;
    }

  }

  if (val_software == SU2_GEO) {
    if (nMarker_GeoEval != 0) {
      cout << "Surface(s) where the geometrical based functions is evaluated: ";
      for (iMarker_GeoEval = 0; iMarker_GeoEval < nMarker_GeoEval; iMarker_GeoEval++) {
        cout << Marker_GeoEval[iMarker_GeoEval];
        if (iMarker_GeoEval < nMarker_GeoEval-1) cout << ", ";
        else cout <<".";
      }
      cout<< endl;
    }
  }

  cout << "Input mesh file name: " << Mesh_FileName << endl;

	if (val_software == SU2_DOT) {
    if (DiscreteAdjoint){
      cout << "Input sensitivity file name: " << GetObjFunc_Extension(Solution_AdjFileName) << "." << endl;
    }else{
		cout << "Input sensitivity file name: " << SurfAdjCoeff_FileName << "." << endl;
	}
  }

	if (val_software == SU2_MSH) {
		switch (Kind_Adaptation) {
		case FULL: case WAKE: case FULL_FLOW: case FULL_ADJOINT: case SMOOTHING: case SUPERSONIC_SHOCK:
			break;
		case GRAD_FLOW:
			cout << "Read flow solution from: " << Solution_FlowFileName << "." << endl;
			break;
		case GRAD_ADJOINT:
			cout << "Read adjoint flow solution from: " << Solution_AdjFileName << "." << endl;
			break;
		case GRAD_FLOW_ADJ: case COMPUTABLE: case REMAINING:
			cout << "Read flow solution from: " << Solution_FlowFileName << "." << endl;
			cout << "Read adjoint flow solution from: " << Solution_AdjFileName << "." << endl;
			break;
		}
	}

	if (val_software == SU2_DEF) {
		cout << endl <<"---------------------- Grid deformation parameters ----------------------" << endl;
		cout << "Grid deformation using a linear elasticity method." << endl;

    if (Hold_GridFixed == YES) cout << "Hold some regions of the mesh fixed (hardcode implementation)." << endl;
  }

  if (val_software == SU2_DOT) {
  cout << endl <<"-------------------- Surface deformation parameters ---------------------" << endl;
  }

  if (((val_software == SU2_DEF) || (val_software == SU2_DOT)) && (Design_Variable[0] != NONE)) {

    for (unsigned short iDV = 0; iDV < nDV; iDV++) {

      
      if ((Design_Variable[iDV] != FFD_SETTING) &&
          (Design_Variable[iDV] != SURFACE_FILE)) {
        
        if (iDV == 0)
          cout << "Design variables definition (markers <-> value <-> param):" << endl;
        
        switch (Design_Variable[iDV]) {
          case FFD_CONTROL_POINT_2D:  cout << "FFD 2D (control point) <-> "; break;
          case FFD_CAMBER_2D:         cout << "FFD 2D (camber) <-> "; break;
          case FFD_THICKNESS_2D:      cout << "FFD 2D (thickness) <-> "; break;
          case HICKS_HENNE:           cout << "Hicks Henne <-> " ; break;
          case TRANSLATION:           cout << "Translation design variable."; break;
          case SCALE:                 cout << "Scale design variable."; break;
          case NACA_4DIGITS:          cout << "NACA four digits <-> "; break;
          case PARABOLIC:             cout << "Parabolic <-> "; break;
          case AIRFOIL:               cout << "Airfoil <-> "; break;
          case ROTATION:              cout << "Rotation <-> "; break;
          case FFD_CONTROL_POINT:     cout << "FFD (control point) <-> "; break;
          case FFD_DIHEDRAL_ANGLE:    cout << "FFD (dihedral angle) <-> "; break;
          case FFD_TWIST_ANGLE:       cout << "FFD (twist angle) <-> "; break;
          case FFD_ROTATION:          cout << "FFD (rotation) <-> "; break;
          case FFD_CONTROL_SURFACE:   cout << "FFD (control surface) <-> "; break;
          case FFD_CAMBER:            cout << "FFD (camber) <-> "; break;
          case FFD_THICKNESS:         cout << "FFD (thickness) <-> "; break;
          case CUSTOM:                cout << "Custom DV <-> "; break;
        }
        
        for (iMarker_DV = 0; iMarker_DV < nMarker_DV; iMarker_DV++) {
          cout << Marker_DV[iMarker_DV];
          if (iMarker_DV < nMarker_DV-1) cout << ", ";
          else cout << " <-> ";
        }

        for (iDV_Value = 0; iDV_Value < nDV_Value[iDV]; iDV_Value++){
          cout << DV_Value[iDV][iDV_Value];
          if (iDV_Value != nDV_Value[iDV]-1) cout << ", ";
        }
        cout << " <-> ";

        if (Design_Variable[iDV] == FFD_SETTING) nParamDV = 0;
        if (Design_Variable[iDV] == SCALE) nParamDV = 0;
        if ((Design_Variable[iDV] == FFD_CAMBER_2D) ||
            (Design_Variable[iDV] == FFD_THICKNESS_2D) ||
            (Design_Variable[iDV] == HICKS_HENNE) ||
            (Design_Variable[iDV] == PARABOLIC) ||
            (Design_Variable[iDV] == AIRFOIL) ) nParamDV = 2;
        if ((Design_Variable[iDV] ==  TRANSLATION) ||
            (Design_Variable[iDV] ==  NACA_4DIGITS) ||
            (Design_Variable[iDV] ==  FFD_CAMBER) ||
            (Design_Variable[iDV] ==  FFD_THICKNESS) ) nParamDV = 3;
        if (Design_Variable[iDV] == FFD_CONTROL_POINT_2D) nParamDV = 5;
        if (Design_Variable[iDV] == ROTATION) nParamDV = 6;
        if ((Design_Variable[iDV] ==  FFD_CONTROL_POINT) ||
            (Design_Variable[iDV] ==  FFD_DIHEDRAL_ANGLE) ||
            (Design_Variable[iDV] ==  FFD_TWIST_ANGLE) ||
            (Design_Variable[iDV] ==  FFD_ROTATION) ||
            (Design_Variable[iDV] ==  FFD_CONTROL_SURFACE) ) nParamDV = 7;
        if (Design_Variable[iDV] ==  CUSTOM) nParamDV = 1;

        for (unsigned short iParamDV = 0; iParamDV < nParamDV; iParamDV++) {

          if (iParamDV == 0) cout << "( ";

          if ((iParamDV == 0) &&
              ((Design_Variable[iDV] == FFD_SETTING) ||
               (Design_Variable[iDV] == FFD_CONTROL_POINT_2D) ||
               (Design_Variable[iDV] == FFD_CAMBER_2D) ||
               (Design_Variable[iDV] == FFD_THICKNESS_2D) ||
               (Design_Variable[iDV] == FFD_CONTROL_POINT) ||
               (Design_Variable[iDV] == FFD_DIHEDRAL_ANGLE) ||
               (Design_Variable[iDV] == FFD_TWIST_ANGLE) ||
               (Design_Variable[iDV] == FFD_ROTATION) ||
               (Design_Variable[iDV] == FFD_CONTROL_SURFACE) ||
               (Design_Variable[iDV] == FFD_CAMBER) ||
               (Design_Variable[iDV] == FFD_THICKNESS))) cout << FFDTag[iDV];
          else cout << ParamDV[iDV][iParamDV];

          if (iParamDV < nParamDV-1) cout << ", ";
          else cout <<" )"<< endl;
          
        }

      }
      
      else if (Design_Variable[iDV] == FFD_SETTING) {
        
        cout << "Setting the FFD box structure." << endl;
        cout << "FFD boxes definition (FFD tag <-> degree <-> coord):" << endl;
        
        for (unsigned short iFFDBox = 0; iFFDBox < nFFDBox; iFFDBox++) {
          
          cout << TagFFDBox[iFFDBox] << " <-> ";
          
          for (unsigned short iDegreeFFD = 0; iDegreeFFD < 3; iDegreeFFD++) {
            if (iDegreeFFD == 0) cout << "( ";
            cout << DegreeFFDBox[iFFDBox][iDegreeFFD];
            if (iDegreeFFD < 2) cout << ", ";
            else cout <<" )";
          }
          
          cout << " <-> ";

          for (unsigned short iCoordFFD = 0; iCoordFFD < 24; iCoordFFD++) {
            if (iCoordFFD == 0) cout << "( ";
            cout << CoordFFDBox[iFFDBox][iCoordFFD];
            if (iCoordFFD < 23) cout << ", ";
            else cout <<" )"<< endl;
          }
          
        }
        
      }
      
      else cout << endl;

		}
	}

	if (((val_software == SU2_CFD) && ( ContinuousAdjoint )) || (val_software == SU2_DOT)) {

		cout << endl <<"----------------------- Design problem definition -----------------------" << endl;
		if (nObj==1){
      switch (Kind_ObjFunc[0]) {
        case DRAG_COEFFICIENT:        cout << "CD objective function." << endl; break;
        case LIFT_COEFFICIENT:        cout << "CL objective function." << endl; break;
        case MOMENT_X_COEFFICIENT:    cout << "CMx objective function." << endl; break;
        case MOMENT_Y_COEFFICIENT:    cout << "CMy objective function." << endl; break;
        case MOMENT_Z_COEFFICIENT:    cout << "CMz objective function." << endl; break;
        case INVERSE_DESIGN_PRESSURE: cout << "Inverse design (Cp) objective function." << endl; break;
        case INVERSE_DESIGN_HEATFLUX: cout << "Inverse design (Heat Flux) objective function." << endl; break;
        case SIDEFORCE_COEFFICIENT:   cout << "Side force objective function." << endl; break;
        case EFFICIENCY:              cout << "CL/CD objective function." << endl; break;
        case EQUIVALENT_AREA:         cout << "Equivalent area objective function. CD weight: " << WeightCd <<"."<< endl;  break;
        case NEARFIELD_PRESSURE:      cout << "Nearfield pressure objective function. CD weight: " << WeightCd <<"."<< endl;  break;
        case FORCE_X_COEFFICIENT:     cout << "X-force objective function." << endl; break;
        case FORCE_Y_COEFFICIENT:     cout << "Y-force objective function." << endl; break;
        case FORCE_Z_COEFFICIENT:     cout << "Z-force objective function." << endl; break;
        case THRUST_COEFFICIENT:      cout << "Thrust objective function." << endl; break;
        case TORQUE_COEFFICIENT:      cout << "Torque efficiency objective function." << endl; break;
        case TOTAL_HEATFLUX:          cout << "Total heat flux objective function." << endl; break;
        case MAXIMUM_HEATFLUX:        cout << "Maximum heat flux objective function." << endl; break;
        case FIGURE_OF_MERIT:         cout << "Rotor Figure of Merit objective function." << endl; break;
        case FREE_SURFACE:            cout << "Free-Surface objective function." << endl; break;
        case AVG_TOTAL_PRESSURE:      cout << "Average total objective pressure." << endl; break;
        case AVG_OUTLET_PRESSURE:     cout << "Average static objective pressure." << endl; break;
        case MASS_FLOW_RATE:          cout << "Mass flow rate objective function." << endl; break;
        case OUTFLOW_GENERALIZED:     cout << "Generalized outflow objective function." << endl; break;
      }
		}
		else{
		  cout << "Weighted sum objective function." << endl;
		}

	}

	if (val_software == SU2_CFD) {
		cout << endl <<"---------------------- Space Numerical Integration ----------------------" << endl;

		if (SmoothNumGrid) cout << "There are some smoothing iterations on the grid coordinates." << endl;

    if ((Kind_Solver == EULER) || (Kind_Solver == NAVIER_STOKES) || (Kind_Solver == RANS) ||
         (Kind_Solver == DISC_ADJ_EULER) || (Kind_Solver == DISC_ADJ_NAVIER_STOKES) || (Kind_Solver == DISC_ADJ_RANS) ) {

      if (Kind_ConvNumScheme_Flow == SPACE_CENTERED) {
        if (Kind_Centered_Flow == JST) {
          cout << "Jameson-Schmidt-Turkel scheme for the flow inviscid terms."<< endl;
          cout << "JST viscous coefficients (1st, 2nd & 4th): " << Kappa_1st_Flow
          << ", " << Kappa_2nd_Flow << ", " << Kappa_4th_Flow <<"."<< endl;
          cout << "The method includes a grid stretching correction (p = 0.3)."<< endl;
          cout << "Second order integration." << endl;
        }
        if (Kind_Centered_Flow == JST_KE) {
          cout << "Jameson-Schmidt-Turkel scheme for the flow inviscid terms."<< endl;
          cout << "JST viscous coefficients (1st, 2nd): " << Kappa_1st_Flow
          << ", " << Kappa_2nd_Flow << "."<< endl;
          cout << "The method includes a grid stretching correction (p = 0.3)."<< endl;
          cout << "Second order integration." << endl;
        }
        if (Kind_Centered_Flow == LAX) {
          cout << "Lax-Friedrich scheme for the flow inviscid terms."<< endl;
          cout << "First order integration." << endl;
        }
      }

			if (Kind_ConvNumScheme_Flow == SPACE_UPWIND) {
				if (Kind_Upwind_Flow == ROE) cout << "Roe (with entropy fix) solver for the flow inviscid terms."<< endl;
				if (Kind_Upwind_Flow == TURKEL) cout << "Roe-Turkel solver for the flow inviscid terms."<< endl;
				if (Kind_Upwind_Flow == AUSM)	cout << "AUSM solver for the flow inviscid terms."<< endl;
				if (Kind_Upwind_Flow == HLLC)	cout << "HLLC solver for the flow inviscid terms."<< endl;
				if (Kind_Upwind_Flow == SW)	cout << "Steger-Warming solver for the flow inviscid terms."<< endl;
				if (Kind_Upwind_Flow == MSW)	cout << "Modified Steger-Warming solver for the flow inviscid terms."<< endl;
        if (Kind_Upwind_Flow == CUSP)	cout << "CUSP solver for the flow inviscid terms."<< endl;
        switch (SpatialOrder_Flow) {
          case FIRST_ORDER: cout << "First order integration." << endl; break;
          case SECOND_ORDER: cout << "Second order integration." << endl; break;
          case SECOND_ORDER_LIMITER: cout << "Second order integration with slope limiter." << endl;
            switch (Kind_SlopeLimit_Flow) {
              case VENKATAKRISHNAN:
                cout << "Venkatakrishnan slope-limiting method, with constant: " << LimiterCoeff <<". "<< endl;
                cout << "The reference element size is: " << RefElemLength <<". "<< endl;
                break;
              case BARTH_JESPERSEN:
                cout << "Barth-Jespersen slope-limiting method." << endl;
                break;
            }
            break;
        }
			}

		}

    if ((Kind_Solver == RANS) || (Kind_Solver == DISC_ADJ_RANS)) {
      if (Kind_ConvNumScheme_Turb == SPACE_UPWIND) {
        if (Kind_Upwind_Turb == SCALAR_UPWIND) cout << "Scalar upwind solver (first order) for the turbulence model."<< endl;
        switch (SpatialOrder_Turb) {
          case FIRST_ORDER: cout << "First order integration." << endl; break;
          case SECOND_ORDER: cout << "Second order integration." << endl; break;
          case SECOND_ORDER_LIMITER: cout << "Second order integration with slope limiter." << endl;
            switch (Kind_SlopeLimit_Turb) {
              case VENKATAKRISHNAN:
                cout << "Venkatakrishnan slope-limiting method, with constant: " << LimiterCoeff <<". "<< endl;
                cout << "The reference element size is: " << RefElemLength <<". "<< endl;
                break;
              case BARTH_JESPERSEN:
                cout << "Barth-Jespersen slope-limiting method." << endl;
                break;
            }
            break;
        }
      }
    }

    if ((Kind_Solver == ADJ_EULER) || (Kind_Solver == ADJ_NAVIER_STOKES) || (Kind_Solver == ADJ_RANS)) {

      if (Kind_ConvNumScheme_AdjFlow == SPACE_CENTERED) {
        if (Kind_Centered_AdjFlow == JST) {
          cout << "Jameson-Schmidt-Turkel scheme for the adjoint inviscid terms."<< endl;
          cout << "JST viscous coefficients (1st, 2nd, & 4th): " << Kappa_1st_AdjFlow
          << ", " << Kappa_2nd_AdjFlow << ", " << Kappa_4th_AdjFlow <<"."<< endl;
          cout << "The method includes a grid stretching correction (p = 0.3)."<< endl;
          cout << "Second order integration." << endl;
        }
        if (Kind_Centered_AdjFlow == LAX) {
          cout << "Lax-Friedrich scheme for the adjoint inviscid terms."<< endl;
          cout << "First order integration." << endl;
        }
      }

      if (Kind_ConvNumScheme_AdjFlow == SPACE_UPWIND) {
        if (Kind_Upwind_AdjFlow == ROE) cout << "Roe (with entropy fix) solver for the adjoint inviscid terms."<< endl;
        switch (SpatialOrder_AdjFlow) {
          case FIRST_ORDER: cout << "First order integration." << endl; break;
          case SECOND_ORDER: cout << "Second order integration." << endl; break;
          case SECOND_ORDER_LIMITER: cout << "Second order integration with slope limiter." << endl;
            switch (Kind_SlopeLimit_AdjFlow) {
              case VENKATAKRISHNAN:
                cout << "Venkatakrishnan slope-limiting method, with constant: " << LimiterCoeff <<". "<< endl;
                cout << "The reference element size is: " << RefElemLength <<". "<< endl;
                break;
              case SHARP_EDGES:
                cout << "Sharp edges slope-limiting method, with constant: " << LimiterCoeff <<". "<< endl;
                cout << "The reference element size is: " << RefElemLength <<". "<< endl;
                cout << "The reference sharp edge distance is: " << SharpEdgesCoeff*RefElemLength*LimiterCoeff <<". "<< endl;
                break;
              case SOLID_WALL_DISTANCE:
                cout << "Wall distance slope-limiting method, with constant: " << LimiterCoeff <<". "<< endl;
                cout << "The reference element size is: " << RefElemLength <<". "<< endl;
                cout << "The reference wall distance is: " << SharpEdgesCoeff*RefElemLength*LimiterCoeff <<". "<< endl;
                break;
              case BARTH_JESPERSEN:
                cout << "Barth-Jespersen slope-limiting method." << endl;
                break;
            }
            break;
        }
      }
      
      cout << "The reference sharp edge distance is: " << SharpEdgesCoeff*RefElemLength*LimiterCoeff <<". "<< endl;

    }

    if ((Kind_Solver == ADJ_RANS) && (!Frozen_Visc)) {
      if (Kind_ConvNumScheme_AdjTurb == SPACE_UPWIND) {
        if (Kind_Upwind_Turb == SCALAR_UPWIND) cout << "Scalar upwind solver (first order) for the adjoint turbulence model."<< endl;
        switch (SpatialOrder_AdjTurb) {
          case FIRST_ORDER: cout << "First order integration." << endl; break;
          case SECOND_ORDER: cout << "Second order integration." << endl; break;
          case SECOND_ORDER_LIMITER: cout << "Second order integration with slope limiter." << endl;
            switch (Kind_SlopeLimit_AdjTurb) {
              case VENKATAKRISHNAN:
                cout << "Venkatakrishnan slope-limiting method, with constant: " << LimiterCoeff <<". "<< endl;
                cout << "The reference element size is: " << RefElemLength <<". "<< endl;
                break;
              case SHARP_EDGES:
                cout << "Sharp edges slope-limiting method, with constant: " << LimiterCoeff <<". "<< endl;
                cout << "The reference element size is: " << RefElemLength <<". "<< endl;
                cout << "The reference sharp edge distance is: " << SharpEdgesCoeff*RefElemLength*LimiterCoeff <<". "<< endl;
                break;
              case SOLID_WALL_DISTANCE:
                cout << "Wall distance slope-limiting method, with constant: " << LimiterCoeff <<". "<< endl;
                cout << "The reference element size is: " << RefElemLength <<". "<< endl;
                cout << "The reference wall distance is: " << SharpEdgesCoeff*RefElemLength*LimiterCoeff <<". "<< endl;
                break;
              case BARTH_JESPERSEN:
                cout << "Barth-Jespersen slope-limiting method." << endl;
                break;
            }
            break;
        }
      }
    }

    if ((Kind_Solver == NAVIER_STOKES) || (Kind_Solver == RANS) ||
        (Kind_Solver == DISC_ADJ_NAVIER_STOKES) || (Kind_Solver == DISC_ADJ_RANS)) {
        cout << "Average of gradients with correction (viscous flow terms)." << endl;
    }

    if ((Kind_Solver == ADJ_NAVIER_STOKES) || (Kind_Solver == ADJ_RANS)) {
      cout << "Average of gradients with correction (viscous adjoint terms)." << endl;
    }

    if ((Kind_Solver == RANS) || (Kind_Solver == DISC_ADJ_RANS)) {
      cout << "Average of gradients with correction (viscous turbulence terms)." << endl;
    }

    if (Kind_Solver == POISSON_EQUATION) {
      cout << "Galerkin method for viscous terms computation of the poisson potential equation." << endl;
    }

    if ((Kind_Solver == ADJ_RANS) && (!Frozen_Visc)) {
      cout << "Average of gradients with correction (2nd order) for computation of adjoint viscous turbulence terms." << endl;
      if (Kind_TimeIntScheme_AdjTurb == EULER_IMPLICIT) cout << "Euler implicit method for the turbulent adjoint equation." << endl;
    }

    switch (Kind_Gradient_Method) {
      case GREEN_GAUSS: cout << "Gradient computation using Green-Gauss theorem." << endl; break;
      case WEIGHTED_LEAST_SQUARES: cout << "Gradient Computation using weighted Least-Squares method." << endl; break;
    }

    if ((Kind_Regime == INCOMPRESSIBLE) || (Kind_Regime == FREESURFACE)) {
      cout << "Artificial compressibility factor: " << ArtComp_Factor << "." << endl;
    }

    cout << endl <<"---------------------- Time Numerical Integration -----------------------" << endl;

    if (Kind_Solver != FEM_ELASTICITY) {
		switch (Unsteady_Simulation) {
		  case NO:
			cout << "Local time stepping (steady state simulation)." << endl; break;
		  case TIME_STEPPING:
			cout << "Unsteady simulation using a time stepping strategy."<< endl;
			if (Unst_CFL != 0.0) cout << "Time step computed by the code. Unsteady CFL number: " << Unst_CFL <<"."<< endl;
			else cout << "Unsteady time step provided by the user (s): "<< Delta_UnstTime << "." << endl;
			break;
		  case DT_STEPPING_1ST: case DT_STEPPING_2ND:
			if (Unsteady_Simulation == DT_STEPPING_1ST) cout << "Unsteady simulation, dual time stepping strategy (first order in time)."<< endl;
			if (Unsteady_Simulation == DT_STEPPING_2ND) cout << "Unsteady simulation, dual time stepping strategy (second order in time)."<< endl;
			if (Unst_CFL != 0.0) cout << "Time step computed by the code. Unsteady CFL number: " << Unst_CFL <<"."<< endl;
			else cout << "Unsteady time step provided by the user (s): "<< Delta_UnstTime << "." << endl;
			cout << "Total number of internal Dual Time iterations: "<< Unst_nIntIter <<"." << endl;
			break;
		}
    }
	else {
		switch (Dynamic_Analysis) {
		  case NO:
			cout << "Static structural analysis." << endl; break;
		  case YES:
			cout << "Dynamic structural analysis."<< endl;
			cout << "Time step provided by the user for the dynamic analysis(s): "<< Delta_DynTime << "." << endl;
			break;
		}
	}

    if ((Kind_Solver == EULER) || (Kind_Solver == NAVIER_STOKES) || (Kind_Solver == RANS) ||
        (Kind_Solver == DISC_ADJ_EULER) || (Kind_Solver == DISC_ADJ_NAVIER_STOKES) || (Kind_Solver == DISC_ADJ_RANS)) {
      switch (Kind_TimeIntScheme_Flow) {
        case RUNGE_KUTTA_EXPLICIT:
          cout << "Runge-Kutta explicit method for the flow equations." << endl;
          cout << "Number of steps: " << nRKStep << endl;
          cout << "Alpha coefficients: ";
          for (unsigned short iRKStep = 0; iRKStep < nRKStep; iRKStep++) {
            cout << "\t" << RK_Alpha_Step[iRKStep];
          }
          cout << endl;
          break;
        case EULER_EXPLICIT: cout << "Euler explicit method for the flow equations." << endl; break;
        case EULER_IMPLICIT:
          cout << "Euler implicit method for the flow equations." << endl;
          switch (Kind_Linear_Solver) {
            case BCGSTAB:
              cout << "BCGSTAB is used for solving the linear system." << endl;
              cout << "Convergence criteria of the linear solver: "<< Linear_Solver_Error <<"."<< endl;
              cout << "Max number of iterations: "<< Linear_Solver_Iter <<"."<< endl;
              break;
            case FGMRES || RESTARTED_FGMRES:
              cout << "FGMRES is used for solving the linear system." << endl;
              cout << "Convergence criteria of the linear solver: "<< Linear_Solver_Error <<"."<< endl;
              cout << "Max number of iterations: "<< Linear_Solver_Iter <<"."<< endl;
              break;
            case SMOOTHER_JACOBI:
              cout << "A Jacobi method is used for smoothing the linear system." << endl;
              break;
            case SMOOTHER_ILU:
              cout << "A ILU0 method is used for smoothing the linear system." << endl;
              break;
            case SMOOTHER_LUSGS:
              cout << "A LU-SGS method is used for smoothing the linear system." << endl;
              break;
            case SMOOTHER_LINELET:
              cout << "A Linelet method is used for smoothing the linear system." << endl;
              break;
          }
          break;
      }
    }

    if ((Kind_Solver == ADJ_EULER) || (Kind_Solver == ADJ_NAVIER_STOKES) || (Kind_Solver == ADJ_RANS)) {
      switch (Kind_TimeIntScheme_AdjFlow) {
        case RUNGE_KUTTA_EXPLICIT:
          cout << "Runge-Kutta explicit method for the adjoint equations." << endl;
          cout << "Number of steps: " << nRKStep << endl;
          cout << "Alpha coefficients: ";
          for (unsigned short iRKStep = 0; iRKStep < nRKStep; iRKStep++) {
            cout << "\t" << RK_Alpha_Step[iRKStep];
          }
          cout << endl;
          break;
        case EULER_EXPLICIT: cout << "Euler explicit method for the adjoint equations." << endl; break;
        case EULER_IMPLICIT: cout << "Euler implicit method for the adjoint equations." << endl; break;
      }
    }

    if (nMGLevels !=0) {
      
      if (nStartUpIter != 0) cout << "A total of " << nStartUpIter << " start up iterations on the fine grid."<< endl;
      if (MGCycle == V_CYCLE) cout << "V Multigrid Cycle, with " << nMGLevels << " multigrid levels."<< endl;
      if (MGCycle == W_CYCLE) cout << "W Multigrid Cycle, with " << nMGLevels << " multigrid levels."<< endl;
      if (MGCycle == FULLMG_CYCLE) cout << "Full Multigrid Cycle, with " << nMGLevels << " multigrid levels."<< endl;

      cout << "Damping factor for the residual restriction: " << Damp_Res_Restric <<"."<< endl;
      cout << "Damping factor for the correction prolongation: " << Damp_Correc_Prolong <<"."<< endl;
    }

    if ((Kind_Solver != FEM_ELASTICITY) && (Kind_Solver != HEAT_EQUATION) && (Kind_Solver != WAVE_EQUATION)) {

      if (!CFL_Adapt) cout << "No CFL adaptation." << endl;
      else cout << "CFL adaptation. Factor down: "<< CFL_AdaptParam[0] <<", factor up: "<< CFL_AdaptParam[1]
        <<",\n                lower limit: "<< CFL_AdaptParam[2] <<", upper limit: " << CFL_AdaptParam[3] <<"."<< endl;

      if (nMGLevels !=0) {
        cout << "Multigrid Level:                  ";
        for (unsigned short iLevel = 0; iLevel < nMGLevels+1; iLevel++) {
          cout.width(6); cout << iLevel;
        }
        cout << endl;
      }

			if (Unsteady_Simulation != TIME_STEPPING){
				cout << "Courant-Friedrichs-Lewy number:   ";
				cout.precision(3);
				cout.width(6); cout << CFL[0];
				cout << endl;
			}
			

      if (nMGLevels !=0) {
        cout.precision(3);
        cout << "MG PreSmooth coefficients:        ";
        for (unsigned short iMG_PreSmooth = 0; iMG_PreSmooth < nMGLevels+1; iMG_PreSmooth++) {
          cout.width(6); cout << MG_PreSmooth[iMG_PreSmooth];
        }
        cout << endl;
      }

      if (nMGLevels !=0) {
        cout.precision(3);
        cout << "MG PostSmooth coefficients:       ";
        for (unsigned short iMG_PostSmooth = 0; iMG_PostSmooth < nMGLevels+1; iMG_PostSmooth++) {
          cout.width(6); cout << MG_PostSmooth[iMG_PostSmooth];
        }
        cout << endl;
      }

      if (nMGLevels !=0) {
        cout.precision(3);
        cout << "MG CorrecSmooth coefficients:     ";
        for (unsigned short iMG_CorrecSmooth = 0; iMG_CorrecSmooth < nMGLevels+1; iMG_CorrecSmooth++) {
          cout.width(6); cout << MG_CorrecSmooth[iMG_CorrecSmooth];
        }
        cout << endl;
      }

    }

    if ((Kind_Solver == RANS) || (Kind_Solver == DISC_ADJ_RANS))
      if (Kind_TimeIntScheme_Turb == EULER_IMPLICIT)
        cout << "Euler implicit time integration for the turbulence model." << endl;
  }

  if (val_software == SU2_CFD) {

    cout << endl <<"------------------------- Convergence Criteria --------------------------" << endl;

    cout << "Maximum number of iterations: " << nExtIter <<"."<< endl;

    if (ConvCriteria == CAUCHY) {
      if (!ContinuousAdjoint && !DiscreteAdjoint)
        switch (Cauchy_Func_Flow) {
          case LIFT_COEFFICIENT: cout << "Cauchy criteria for Lift using "
            << Cauchy_Elems << " elements and epsilon " <<Cauchy_Eps<< "."<< endl; break;
          case DRAG_COEFFICIENT: cout << "Cauchy criteria for Drag using "
            << Cauchy_Elems << " elements and epsilon " <<Cauchy_Eps<< "."<< endl; break;
        }

      if (ContinuousAdjoint || DiscreteAdjoint)
        switch (Cauchy_Func_AdjFlow) {
          case SENS_GEOMETRY: cout << "Cauchy criteria for geo. sensitivity using "
            << Cauchy_Elems << " elements and epsilon " <<Cauchy_Eps<< "."<< endl; break;
          case SENS_MACH: cout << "Cauchy criteria for Mach number sensitivity using "
            << Cauchy_Elems << " elements and epsilon " <<Cauchy_Eps<< "."<< endl; break;
        }

      cout << "Start convergence criteria at iteration " << StartConv_Iter<< "."<< endl;
      
    }


    if (ConvCriteria == RESIDUAL) {
      if (!ContinuousAdjoint && !DiscreteAdjoint) {
        cout << "Reduce the density residual " << OrderMagResidual << " orders of magnitude."<< endl;
        cout << "The minimum bound for the density residual is 10^(" << MinLogResidual<< ")."<< endl;
        cout << "Start convergence criteria at iteration " << StartConv_Iter<< "."<< endl;
      }

      if (ContinuousAdjoint || DiscreteAdjoint) {
        cout << "Reduce the adjoint density residual " << OrderMagResidual << " orders of magnitude."<< endl;
        cout << "The minimum value for the adjoint density residual is 10^(" << MinLogResidual<< ")."<< endl;
      }

    }

  }

  if (val_software == SU2_MSH) {
    cout << endl <<"----------------------- Grid adaptation strategy ------------------------" << endl;

    switch (Kind_Adaptation) {
      case NONE: break;
      case PERIODIC: cout << "Grid modification to run periodic bc problems." << endl; break;
      case FULL: cout << "Grid adaptation using a complete refinement." << endl; break;
      case WAKE: cout << "Grid adaptation of the wake." << endl; break;
      case FULL_FLOW: cout << "Flow grid adaptation using a complete refinement." << endl; break;
      case FULL_ADJOINT: cout << "Adjoint grid adaptation using a complete refinement." << endl; break;
      case GRAD_FLOW: cout << "Grid adaptation using gradient based strategy (density)." << endl; break;
      case GRAD_ADJOINT: cout << "Grid adaptation using gradient based strategy (adjoint density)." << endl; break;
      case GRAD_FLOW_ADJ: cout << "Grid adaptation using gradient based strategy (density and adjoint density)." << endl; break;
      case COMPUTABLE: cout << "Grid adaptation using computable correction."<< endl; break;
      case REMAINING: cout << "Grid adaptation using remaining error."<< endl; break;
      case SMOOTHING: cout << "Grid smoothing using an implicit method."<< endl; break;
      case SUPERSONIC_SHOCK: cout << "Grid adaptation for a supersonic shock at Mach: " << Mach <<"."<< endl; break;
    }

    switch (Kind_Adaptation) {
      case GRAD_FLOW: case GRAD_ADJOINT: case GRAD_FLOW_ADJ: case COMPUTABLE: case REMAINING:
        cout << "Power of the dual volume in the adaptation sensor: " << DualVol_Power << endl;
        cout << "Percentage of new elements in the adaptation process: " << New_Elem_Adapt << "."<< endl;
        break;
    }

    if (Analytical_Surface != NONE)
      cout << "Use analytical definition for including points in the surfaces." << endl;

  }

  cout << endl <<"-------------------------- Output Information ---------------------------" << endl;

  if (val_software == SU2_CFD) {

    if (Low_MemoryOutput) cout << "Writing output files with low memory RAM requirements."<< endl;
    cout << "Writing a flow solution every " << Wrt_Sol_Freq <<" iterations."<< endl;
    cout << "Writing the convergence history every " << Wrt_Con_Freq <<" iterations."<< endl;
    if ((Unsteady_Simulation == DT_STEPPING_1ST) || (Unsteady_Simulation == DT_STEPPING_2ND)) {
      cout << "Writing the dual time flow solution every " << Wrt_Sol_Freq_DualTime <<" iterations."<< endl;
      cout << "Writing the dual time convergence history every " << Wrt_Con_Freq_DualTime <<" iterations."<< endl;
    }

    switch (Output_FileFormat) {
      case PARAVIEW: cout << "The output file format is Paraview ASCII (.vtk)." << endl; break;
      case TECPLOT: cout << "The output file format is Tecplot ASCII (.dat)." << endl; break;
      case TECPLOT_BINARY: cout << "The output file format is Tecplot binary (.plt)." << endl; break;
      case FIELDVIEW: cout << "The output file format is FieldView ASCII (.uns)." << endl; break;
      case FIELDVIEW_BINARY: cout << "The output file format is FieldView binary (.uns)." << endl; break;
      case CGNS_SOL: cout << "The output file format is CGNS (.cgns)." << endl; break;
    }

    cout << "Convergence history file name: " << Conv_FileName << "." << endl;

    cout << "Forces breakdown file name: " << Breakdown_FileName << "." << endl;

    if ((Kind_Solver != FEM_ELASTICITY) && (Kind_Solver != HEAT_EQUATION) && (Kind_Solver != WAVE_EQUATION)) {
      if (!ContinuousAdjoint && !DiscreteAdjoint) {
        cout << "Surface flow coefficients file name: " << SurfFlowCoeff_FileName << "." << endl;
        cout << "Flow variables file name: " << Flow_FileName << "." << endl;
        cout << "Restart flow file name: " << Restart_FlowFileName << "." << endl;
      }

      if (ContinuousAdjoint || DiscreteAdjoint) {
        cout << "Adjoint solution file name: " << Solution_AdjFileName << "." << endl;
        cout << "Restart adjoint file name: " << Restart_AdjFileName << "." << endl;
        cout << "Adjoint variables file name: " << Adj_FileName << "." << endl;
        cout << "Surface adjoint coefficients file name: " << SurfAdjCoeff_FileName << "." << endl;
      }
    }
    else {
      cout << "Surface structure coefficients file name: " << SurfStructure_FileName << "." << endl;
      cout << "Structure variables file name: " << Structure_FileName << "." << endl;
      cout << "Restart structure file name: " << Restart_FEMFileName << "." << endl;
    }

  }

  if (val_software == SU2_SOL) {
    if (Low_MemoryOutput) cout << "Writing output files with low memory RAM requirements."<< endl;
    switch (Output_FileFormat) {
      case PARAVIEW: cout << "The output file format is Paraview ASCII (.vtk)." << endl; break;
      case TECPLOT: cout << "The output file format is Tecplot ASCII (.dat)." << endl; break;
      case TECPLOT_BINARY: cout << "The output file format is Tecplot binary (.plt)." << endl; break;
      case FIELDVIEW: cout << "The output file format is FieldView ASCII (.uns)." << endl; break;
      case FIELDVIEW_BINARY: cout << "The output file format is FieldView binary (.uns)." << endl; break;
      case CGNS_SOL: cout << "The output file format is CGNS (.cgns)." << endl; break;
    }
    cout << "Flow variables file name: " << Flow_FileName << "." << endl;
  }

  if (val_software == SU2_DEF) {
    cout << "Output mesh file name: " << Mesh_Out_FileName << ". " << endl;
    if (Visualize_Deformation) cout << "A file will be created to visualize the deformation." << endl;
    else cout << "No file for visualizing the deformation." << endl;
    switch (GetDeform_Stiffness_Type()) {
      case INVERSE_VOLUME:
        cout << "Cell stiffness scaled by inverse of the cell volume." << endl;
        break;
      case WALL_DISTANCE:
        cout << "Cell stiffness scaled by distance from the deforming surface." << endl;
        break;
      case CONSTANT_STIFFNESS:
        cout << "Imposing constant cell stiffness (steel)." << endl;
        break;
    }
  }

  if (val_software == SU2_MSH) {
    cout << "Output mesh file name: " << Mesh_Out_FileName << ". " << endl;
  }

  if (val_software == SU2_DOT) {
    if (DiscreteAdjoint){
      cout << "Output Volume Sensitivity file name: " << VolSens_FileName << ". " << endl;
      cout << "Output Surface Sensitivity file name: " << SurfSens_FileName << ". " << endl;
    }
    cout << "Output gradient file name: " << ObjFunc_Grad_FileName << ". " << endl;
  }

  if (val_software == SU2_MSH) {
    cout << "Output mesh file name: " << Mesh_Out_FileName << ". " << endl;
    cout << "Restart flow file name: " << Restart_FlowFileName << "." << endl;
    if ((Kind_Adaptation == FULL_ADJOINT) || (Kind_Adaptation == GRAD_ADJOINT) || (Kind_Adaptation == GRAD_FLOW_ADJ) ||
        (Kind_Adaptation == COMPUTABLE) || (Kind_Adaptation == REMAINING)) {
      if (Kind_ObjFunc[0] == DRAG_COEFFICIENT) cout << "Restart adjoint file name: " << Restart_AdjFileName << "." << endl;
      if (Kind_ObjFunc[0] == EQUIVALENT_AREA) cout << "Restart adjoint file name: " << Restart_AdjFileName << "." << endl;
      if (Kind_ObjFunc[0] == NEARFIELD_PRESSURE) cout << "Restart adjoint file name: " << Restart_AdjFileName << "." << endl;
      if (Kind_ObjFunc[0] == LIFT_COEFFICIENT) cout << "Restart adjoint file name: " << Restart_AdjFileName << "." << endl;
    }
  }

  cout << endl <<"------------------- Config File Boundary Information --------------------" << endl;

  if (nMarker_Euler != 0) {
    cout << "Euler wall boundary marker(s): ";
    for (iMarker_Euler = 0; iMarker_Euler < nMarker_Euler; iMarker_Euler++) {
      cout << Marker_Euler[iMarker_Euler];
      if (iMarker_Euler < nMarker_Euler-1) cout << ", ";
      else cout <<"."<< endl;
    }
  }

  if (nMarker_FarField != 0) {
    cout << "Far-field boundary marker(s): ";
    for (iMarker_FarField = 0; iMarker_FarField < nMarker_FarField; iMarker_FarField++) {
      cout << Marker_FarField[iMarker_FarField];
      if (iMarker_FarField < nMarker_FarField-1) cout << ", ";
      else cout <<"."<< endl;
    }
  }

  if (nMarker_SymWall != 0) {
    cout << "Symmetry plane boundary marker(s): ";
    for (iMarker_SymWall = 0; iMarker_SymWall < nMarker_SymWall; iMarker_SymWall++) {
      cout << Marker_SymWall[iMarker_SymWall];
      if (iMarker_SymWall < nMarker_SymWall-1) cout << ", ";
      else cout <<"."<< endl;
    }
  }

  if (nMarker_Pressure != 0) {
    cout << "Pressure boundary marker(s): ";
    for (iMarker_Pressure = 0; iMarker_Pressure < nMarker_Pressure; iMarker_Pressure++) {
      cout << Marker_Pressure[iMarker_Pressure];
      if (iMarker_Pressure < nMarker_Pressure-1) cout << ", ";
      else cout <<"."<< endl;
    }
  }

  if (nMarker_PerBound != 0) {
    cout << "Periodic boundary marker(s): ";
    for (iMarker_PerBound = 0; iMarker_PerBound < nMarker_PerBound; iMarker_PerBound++) {
      cout << Marker_PerBound[iMarker_PerBound];
      if (iMarker_PerBound < nMarker_PerBound-1) cout << ", ";
      else cout <<"."<< endl;
    }
  }

  if (nMarker_NearFieldBound != 0) {
    cout << "Near-field boundary marker(s): ";
    for (iMarker_NearFieldBound = 0; iMarker_NearFieldBound < nMarker_NearFieldBound; iMarker_NearFieldBound++) {
      cout << Marker_NearFieldBound[iMarker_NearFieldBound];
      if (iMarker_NearFieldBound < nMarker_NearFieldBound-1) cout << ", ";
      else cout <<"."<< endl;
    }
  }

  if (nMarker_InterfaceBound != 0) {
    cout << "Interface boundary marker(s): ";
    for (iMarker_InterfaceBound = 0; iMarker_InterfaceBound < nMarker_InterfaceBound; iMarker_InterfaceBound++) {
      cout << Marker_InterfaceBound[iMarker_InterfaceBound];
      if (iMarker_InterfaceBound < nMarker_InterfaceBound-1) cout << ", ";
      else cout <<"."<< endl;
    }
  }

  if (nMarker_Dirichlet != 0) {
    cout << "Dirichlet boundary marker(s): ";
    for (iMarker_Dirichlet = 0; iMarker_Dirichlet < nMarker_Dirichlet; iMarker_Dirichlet++) {
      cout << Marker_Dirichlet[iMarker_Dirichlet];
      if (iMarker_Dirichlet < nMarker_Dirichlet-1) cout << ", ";
      else cout <<"."<< endl;
    }
  }

  if (nMarker_FlowLoad != 0) {
    cout << "Flow Load boundary marker(s): ";
    for (iMarker_FlowLoad = 0; iMarker_FlowLoad < nMarker_FlowLoad; iMarker_FlowLoad++) {
      cout << Marker_FlowLoad[iMarker_FlowLoad];
      if (iMarker_FlowLoad < nMarker_FlowLoad-1) cout << ", ";
      else cout <<"."<< endl;
    }
  }

  if (nMarker_Neumann != 0) {
    cout << "Neumann boundary marker(s): ";
    for (iMarker_Neumann = 0; iMarker_Neumann < nMarker_Neumann; iMarker_Neumann++) {
      cout << Marker_Neumann[iMarker_Neumann];
      if (iMarker_Neumann < nMarker_Neumann-1) cout << ", ";
      else cout <<"."<< endl;
    }
  }

  if (nMarker_Inlet != 0) {
    cout << "Inlet boundary marker(s): ";
    for (iMarker_Inlet = 0; iMarker_Inlet < nMarker_Inlet; iMarker_Inlet++) {
      cout << Marker_Inlet[iMarker_Inlet];
      if (iMarker_Inlet < nMarker_Inlet-1) cout << ", ";
      else cout <<"."<< endl;
    }
  }

  if (nMarker_Riemann != 0) {
      cout << "Riemann boundary marker(s): ";
      for (iMarker_Riemann = 0; iMarker_Riemann < nMarker_Riemann; iMarker_Riemann++) {
        cout << Marker_Riemann[iMarker_Riemann];
        if (iMarker_Riemann < nMarker_Riemann-1) cout << ", ";
        else cout <<"."<< endl;
    }
  }
  
  if (nMarker_NRBC != 0) {
      cout << "NRBC boundary marker(s): ";
      for (iMarker_NRBC = 0; iMarker_NRBC < nMarker_NRBC; iMarker_NRBC++) {
        cout << Marker_NRBC[iMarker_NRBC];
        if (iMarker_NRBC < nMarker_NRBC-1) cout << ", ";
        else cout <<"."<< endl;
    }
  }

  if (nMarker_MixingPlaneInterface != 0) {
      cout << "MixingPlane boundary marker(s): ";
      for (iMarker_MixingPlaneInterface = 0; iMarker_MixingPlaneInterface < nMarker_MixingPlaneInterface; iMarker_MixingPlaneInterface++) {
        cout << Marker_MixingPlaneInterface[iMarker_MixingPlaneInterface];
        if (iMarker_MixingPlaneInterface < nMarker_MixingPlaneInterface-1) cout << ", ";
        else cout <<"."<< endl;
    }
  }

  if (nMarker_EngineInflow != 0) {
    cout << "Engine inflow boundary marker(s): ";
    for (iMarker_EngineInflow = 0; iMarker_EngineInflow < nMarker_EngineInflow; iMarker_EngineInflow++) {
      cout << Marker_EngineInflow[iMarker_EngineInflow];
      if (iMarker_EngineInflow < nMarker_EngineInflow-1) cout << ", ";
      else cout <<"."<< endl;
    }
  }
  
  if (nMarker_EngineBleed != 0) {
    cout << "Engine bleed boundary marker(s): ";
    for (iMarker_EngineBleed = 0; iMarker_EngineBleed < nMarker_EngineBleed; iMarker_EngineBleed++) {
      cout << Marker_EngineBleed[iMarker_EngineBleed];
      if (iMarker_EngineBleed < nMarker_EngineBleed-1) cout << ", ";
      else cout <<"."<< endl;
    }
  }

  if (nMarker_EngineExhaust != 0) {
    cout << "Engine exhaust boundary marker(s): ";
    for (iMarker_EngineExhaust = 0; iMarker_EngineExhaust < nMarker_EngineExhaust; iMarker_EngineExhaust++) {
      cout << Marker_EngineExhaust[iMarker_EngineExhaust];
      if (iMarker_EngineExhaust < nMarker_EngineExhaust-1) cout << ", ";
      else cout <<"."<< endl;
    }
  }

  if (nMarker_Supersonic_Inlet != 0) {
    cout << "Supersonic inlet boundary marker(s): ";
    for (iMarker_Supersonic_Inlet = 0; iMarker_Supersonic_Inlet < nMarker_Supersonic_Inlet; iMarker_Supersonic_Inlet++) {
      cout << Marker_Supersonic_Inlet[iMarker_Supersonic_Inlet];
      if (iMarker_Supersonic_Inlet < nMarker_Supersonic_Inlet-1) cout << ", ";
      else cout <<"."<< endl;
    }
  }
  
  if (nMarker_Supersonic_Outlet != 0) {
    cout << "Supersonic outlet boundary marker(s): ";
    for (iMarker_Supersonic_Outlet = 0; iMarker_Supersonic_Outlet < nMarker_Supersonic_Outlet; iMarker_Supersonic_Outlet++) {
      cout << Marker_Supersonic_Outlet[iMarker_Supersonic_Outlet];
      if (iMarker_Supersonic_Outlet < nMarker_Supersonic_Outlet-1) cout << ", ";
      else cout <<"."<< endl;
    }
  }

  if (nMarker_Outlet != 0) {
    cout << "Outlet boundary marker(s): ";
    for (iMarker_Outlet = 0; iMarker_Outlet < nMarker_Outlet; iMarker_Outlet++) {
      cout << Marker_Outlet[iMarker_Outlet];
      if (iMarker_Outlet < nMarker_Outlet-1) cout << ", ";
      else cout <<"."<< endl;
    }
  }

  if (nMarker_Isothermal != 0) {
    cout << "Isothermal wall boundary marker(s): ";
    for (iMarker_Isothermal = 0; iMarker_Isothermal < nMarker_Isothermal; iMarker_Isothermal++) {
      cout << Marker_Isothermal[iMarker_Isothermal];
      if (iMarker_Isothermal < nMarker_Isothermal-1) cout << ", ";
      else cout <<"."<< endl;
    }
  }

  if (nMarker_HeatFlux != 0) {
    cout << "Constant heat flux wall boundary marker(s): ";
    for (iMarker_HeatFlux = 0; iMarker_HeatFlux < nMarker_HeatFlux; iMarker_HeatFlux++) {
      cout << Marker_HeatFlux[iMarker_HeatFlux];
      if (iMarker_HeatFlux < nMarker_HeatFlux-1) cout << ", ";
      else cout <<"."<< endl;
    }
  }

  if (nMarker_Clamped != 0) {
    cout << "Clamped boundary marker(s): ";
    for (iMarker_Clamped = 0; iMarker_Clamped < nMarker_Clamped; iMarker_Clamped++) {
      cout << Marker_Clamped[iMarker_Clamped];
      if (iMarker_Clamped < nMarker_Clamped-1) cout << ", ";
      else cout <<"."<<endl;
    }
  }

  if (nMarker_Displacement != 0) {
    cout << "Displacement boundary marker(s): ";
    for (iMarker_Displacement = 0; iMarker_Displacement < nMarker_Displacement; iMarker_Displacement++) {
      cout << Marker_Displacement[iMarker_Displacement];
      if (iMarker_Displacement < nMarker_Displacement-1) cout << ", ";
      else cout <<"."<< endl;
    }
  }

  if (nMarker_Load != 0) {
    cout << "Normal load boundary marker(s): ";
    for (iMarker_Load = 0; iMarker_Load < nMarker_Load; iMarker_Load++) {
      cout << Marker_Load[iMarker_Load];
      if (iMarker_Load < nMarker_Load-1) cout << ", ";
      else cout <<"."<< endl;
    }
  }

  if (nMarker_Load_Dir != 0) {
    cout << "Load boundary marker(s) in cartesian coordinates: ";
    for (iMarker_Load_Dir = 0; iMarker_Load_Dir < nMarker_Load_Dir; iMarker_Load_Dir++) {
      cout << Marker_Load_Dir[iMarker_Load_Dir];
      if (iMarker_Load_Dir < nMarker_Load_Dir-1) cout << ", ";
      else cout <<"."<<endl;
    }
  }

  if (nMarker_Load_Sine != 0) {
    cout << "Sine-Wave Load boundary marker(s): ";
    for (iMarker_Load_Sine = 0; iMarker_Load_Sine < nMarker_Load_Sine; iMarker_Load_Sine++) {
      cout << Marker_Load_Sine[iMarker_Load_Sine];
      if (iMarker_Load_Sine < nMarker_Load_Sine-1) cout << ", ";
      else cout <<"."<<endl;
    }
  }

  if (nMarker_Neumann != 0) {
    cout << "Neumann boundary marker(s): ";
    for (iMarker_Neumann = 0; iMarker_Neumann < nMarker_Neumann; iMarker_Neumann++) {
      cout << Marker_Neumann[iMarker_Neumann];
      if (iMarker_Neumann < nMarker_Neumann-1) cout << ", ";
      else cout <<"."<< endl;
    }
  }

  if (nMarker_Custom != 0) {
    cout << "Custom boundary marker(s): ";
    for (iMarker_Custom = 0; iMarker_Custom < nMarker_Custom; iMarker_Custom++) {
      cout << Marker_Custom[iMarker_Custom];
      if (iMarker_Custom < nMarker_Custom-1) cout << ", ";
      else cout <<"."<< endl;
    }
  }

  if (nMarker_ActDisk_Inlet != 0) {
		cout << "Actuator disk (inlet) boundary marker(s): ";
		for (iMarker_ActDisk_Inlet = 0; iMarker_ActDisk_Inlet < nMarker_ActDisk_Inlet; iMarker_ActDisk_Inlet++) {
			cout << Marker_ActDisk_Inlet[iMarker_ActDisk_Inlet];
			if (iMarker_ActDisk_Inlet < nMarker_ActDisk_Inlet-1) cout << ", ";
			else cout <<"."<< endl;
		}
	}

  if (nMarker_ActDisk_Outlet != 0) {
		cout << "Actuator disk (outlet) boundary marker(s): ";
		for (iMarker_ActDisk_Outlet = 0; iMarker_ActDisk_Outlet < nMarker_ActDisk_Outlet; iMarker_ActDisk_Outlet++) {
			cout << Marker_ActDisk_Outlet[iMarker_ActDisk_Outlet];
			if (iMarker_ActDisk_Outlet < nMarker_ActDisk_Outlet-1) cout << ", ";
			else cout <<"."<< endl;
		}
	}

}

bool CConfig::TokenizeString(string & str, string & option_name,
                             vector<string> & option_value) {
  const string delimiters(" ()[]{}:,\t\n\v\f\r");
  // check for comments or empty string
  string::size_type pos, last_pos;
  pos = str.find_first_of("%");
  if ( (str.length() == 0) || (pos == 0) ) {
    // str is empty or a comment line, so no option here
    return false;
  }
  if (pos != string::npos) {
    // remove comment at end if necessary
    str.erase(pos);
  }

  // look for line composed on only delimiters (usually whitespace)
  pos = str.find_first_not_of(delimiters);
  if (pos == string::npos) {
    return false;
  }

  // find the equals sign and split string
  string name_part, value_part;
  pos = str.find("=");
  if (pos == string::npos) {
    cerr << "Error in TokenizeString(): "
    << "line in the configuration file with no \"=\" sign."
    << endl;
    cout << "Look for: " << str << endl;
    cout << "str.length() = " << str.length() << endl;
    throw(-1);
  }
  name_part = str.substr(0, pos);
  value_part = str.substr(pos+1, string::npos);
  //cout << "name_part  = |" << name_part  << "|" << endl;
  //cout << "value_part = |" << value_part << "|" << endl;

  // the first_part should consist of one string with no interior delimiters
  last_pos = name_part.find_first_not_of(delimiters, 0);
  pos = name_part.find_first_of(delimiters, last_pos);
  if ( (name_part.length() == 0) || (last_pos == string::npos) ) {
    cerr << "Error in CConfig::TokenizeString(): "
    << "line in the configuration file with no name before the \"=\" sign."
    << endl;
    throw(-1);
  }
  if (pos == string::npos) pos = name_part.length();
  option_name = name_part.substr(last_pos, pos - last_pos);
  last_pos = name_part.find_first_not_of(delimiters, pos);
  if (last_pos != string::npos) {
    cerr << "Error in TokenizeString(): "
    << "two or more options before an \"=\" sign in the configuration file."
    << endl;
    throw(-1);
  }
  StringToUpperCase(option_name);

  //cout << "option_name = |" << option_name << "|" << endl;
  //cout << "pos = " << pos << ": last_pos = " << last_pos << endl;

  // now fill the option value vector
  option_value.clear();
  last_pos = value_part.find_first_not_of(delimiters, 0);
  pos = value_part.find_first_of(delimiters, last_pos);
  while (string::npos != pos || string::npos != last_pos) {
    // add token to the vector<string>
    option_value.push_back(value_part.substr(last_pos, pos - last_pos));
    // skip delimiters
    last_pos = value_part.find_first_not_of(delimiters, pos);
    // find next "non-delimiter"
    pos = value_part.find_first_of(delimiters, last_pos);
  }
  if (option_value.size() == 0) {
    cerr << "Error in TokenizeString(): "
    << "option " << option_name << " in configuration file with no value assigned."
    << endl;
    throw(-1);
  }

#if 0
  cout << "option value(s) = ";
  for (unsigned int i = 0; i < option_value.size(); i++)
    cout << option_value[i] << " ";
  cout << endl;
#endif

  // look for ';' DV delimiters attached to values
  vector<string>::iterator it;
  it = option_value.begin();
  while (it != option_value.end()) {
    if (it->compare(";") == 0) {
      it++;
      continue;
    }

    pos = it->find(';');
    if (pos != string::npos) {
      string before_semi = it->substr(0, pos);
      string after_semi= it->substr(pos+1, string::npos);
      if (before_semi.empty()) {
        *it = ";";
        it++;
        option_value.insert(it, after_semi);
      } else {
        *it = before_semi;
        it++;
        vector<string> to_insert;
        to_insert.push_back(";");
        if (!after_semi.empty())
          to_insert.push_back(after_semi);
        option_value.insert(it, to_insert.begin(), to_insert.end());
      }
      it = option_value.begin(); // go back to beginning; not efficient
      continue;
    } else {
      it++;
    }
  }
#if 0
  cout << "option value(s) = ";
  for (unsigned int i = 0; i < option_value.size(); i++)
    cout << option_value[i] << " ";
  cout << endl;
#endif
  // remove any consecutive ";"
  it = option_value.begin();
  bool semi_at_prev = false;
  while (it != option_value.end()) {
    if (semi_at_prev) {
      if (it->compare(";") == 0) {
        option_value.erase(it);
        it = option_value.begin();
        semi_at_prev = false;
        continue;
      }
    }
    if (it->compare(";") == 0) {
      semi_at_prev = true;
    } else {
      semi_at_prev = false;
    }
    it++;
  }

#if 0
  cout << "option value(s) = ";
  for (unsigned int i = 0; i < option_value.size(); i++)
    cout << option_value[i] << " ";
  cout << endl;
#endif
  return true;
}

unsigned short CConfig::GetMarker_CfgFile_TagBound(string val_marker) {

  unsigned short iMarker_CfgFile;

  for (iMarker_CfgFile = 0; iMarker_CfgFile < nMarker_CfgFile; iMarker_CfgFile++)
    if (Marker_CfgFile_TagBound[iMarker_CfgFile] == val_marker)
      return iMarker_CfgFile;

  cout <<"The configuration file doesn't have any definition for marker "<< val_marker <<"!!" << endl;
  exit(EXIT_FAILURE);
  
}

string CConfig::GetMarker_CfgFile_TagBound(unsigned short val_marker) {
  return Marker_CfgFile_TagBound[val_marker];
}

unsigned short CConfig::GetMarker_CfgFile_KindBC(string val_marker) {
  unsigned short iMarker_CfgFile;
  for (iMarker_CfgFile = 0; iMarker_CfgFile < nMarker_CfgFile; iMarker_CfgFile++)
    if (Marker_CfgFile_TagBound[iMarker_CfgFile] == val_marker) break;
  return Marker_CfgFile_KindBC[iMarker_CfgFile];
}

unsigned short CConfig::GetMarker_CfgFile_Monitoring(string val_marker) {
  unsigned short iMarker_CfgFile;
  for (iMarker_CfgFile = 0; iMarker_CfgFile < nMarker_CfgFile; iMarker_CfgFile++)
    if (Marker_CfgFile_TagBound[iMarker_CfgFile] == val_marker) break;
  return Marker_CfgFile_Monitoring[iMarker_CfgFile];
}

unsigned short CConfig::GetMarker_CfgFile_GeoEval(string val_marker) {
  unsigned short iMarker_CfgFile;
  for (iMarker_CfgFile = 0; iMarker_CfgFile < nMarker_CfgFile; iMarker_CfgFile++)
    if (Marker_CfgFile_TagBound[iMarker_CfgFile] == val_marker) break;
  return Marker_CfgFile_GeoEval[iMarker_CfgFile];
}

unsigned short CConfig::GetMarker_CfgFile_Designing(string val_marker) {
  unsigned short iMarker_CfgFile;
  for (iMarker_CfgFile = 0; iMarker_CfgFile < nMarker_CfgFile; iMarker_CfgFile++)
    if (Marker_CfgFile_TagBound[iMarker_CfgFile] == val_marker) break;
  return Marker_CfgFile_Designing[iMarker_CfgFile];
}

unsigned short CConfig::GetMarker_CfgFile_Plotting(string val_marker) {
  unsigned short iMarker_CfgFile;
  for (iMarker_CfgFile = 0; iMarker_CfgFile < nMarker_CfgFile; iMarker_CfgFile++)
    if (Marker_CfgFile_TagBound[iMarker_CfgFile] == val_marker) break;
  return Marker_CfgFile_Plotting[iMarker_CfgFile];
}

unsigned short CConfig::GetMarker_CfgFile_FSIinterface(string val_marker) {
  unsigned short iMarker_CfgFile;
  for (iMarker_CfgFile = 0; iMarker_CfgFile < nMarker_CfgFile; iMarker_CfgFile++)
    if (Marker_CfgFile_TagBound[iMarker_CfgFile] == val_marker) break;
  return Marker_CfgFile_FSIinterface[iMarker_CfgFile];
}

unsigned short CConfig::GetMarker_CfgFile_Turbomachinery(string val_marker) {
  unsigned short iMarker_CfgFile;
  for (iMarker_CfgFile = 0; iMarker_CfgFile < nMarker_CfgFile; iMarker_CfgFile++)
    if (Marker_CfgFile_TagBound[iMarker_CfgFile] == val_marker) break;
  return Marker_CfgFile_Turbomachinery[iMarker_CfgFile];
}

unsigned short CConfig::GetMarker_CfgFile_TurbomachineryFlag(string val_marker) {
  unsigned short iMarker_CfgFile;
  for (iMarker_CfgFile = 0; iMarker_CfgFile < nMarker_CfgFile; iMarker_CfgFile++)
    if (Marker_CfgFile_TagBound[iMarker_CfgFile] == val_marker) break;
  return Marker_CfgFile_TurbomachineryFlag[iMarker_CfgFile];
}

unsigned short CConfig::GetMarker_CfgFile_MixingPlaneInterface(string val_marker) {
  unsigned short iMarker_CfgFile;
  for (iMarker_CfgFile = 0; iMarker_CfgFile < nMarker_CfgFile; iMarker_CfgFile++)
    if (Marker_CfgFile_TagBound[iMarker_CfgFile] == val_marker) break;
  return Marker_CfgFile_MixingPlaneInterface[iMarker_CfgFile];
}

unsigned short CConfig::GetMarker_CfgFile_Out_1D(string val_marker) {
  unsigned short iMarker_CfgFile;
  for (iMarker_CfgFile = 0; iMarker_CfgFile < nMarker_CfgFile; iMarker_CfgFile++)
    if (Marker_CfgFile_TagBound[iMarker_CfgFile] == val_marker) break;
  return Marker_CfgFile_Out_1D[iMarker_CfgFile];
}

unsigned short CConfig::GetMarker_CfgFile_DV(string val_marker) {
  unsigned short iMarker_CfgFile;
  for (iMarker_CfgFile = 0; iMarker_CfgFile < nMarker_CfgFile; iMarker_CfgFile++)
    if (Marker_CfgFile_TagBound[iMarker_CfgFile] == val_marker) break;
  return Marker_CfgFile_DV[iMarker_CfgFile];
}

unsigned short CConfig::GetMarker_CfgFile_Moving(string val_marker) {
  unsigned short iMarker_CfgFile;
  for (iMarker_CfgFile = 0; iMarker_CfgFile < nMarker_CfgFile; iMarker_CfgFile++)
    if (Marker_CfgFile_TagBound[iMarker_CfgFile] == val_marker) break;
  return Marker_CfgFile_Moving[iMarker_CfgFile];
}

unsigned short CConfig::GetMarker_CfgFile_PerBound(string val_marker) {
  unsigned short iMarker_CfgFile;
  for (iMarker_CfgFile = 0; iMarker_CfgFile < nMarker_CfgFile; iMarker_CfgFile++)
    if (Marker_CfgFile_TagBound[iMarker_CfgFile] == val_marker) break;
  return Marker_CfgFile_PerBound[iMarker_CfgFile];
}

CConfig::~CConfig(void) {
 
  unsigned long iDV, iMarker, iPeriodic, iFFD;

  /*--- Delete all of the option objects in the global option map ---*/
    
  for(map<string, COptionBase*>::iterator itr = option_map.begin(); itr != option_map.end(); itr++) {
    delete itr->second;
  }
 
  if (RK_Alpha_Step !=NULL) delete [] RK_Alpha_Step;
  if (MG_PreSmooth  !=NULL) delete [] MG_PreSmooth;
  if (MG_PostSmooth !=NULL) delete [] MG_PostSmooth;
  
  /*--- Free memory for Aeroelastic problems. ---*/

  if (Grid_Movement && Aeroelastic_Simulation) {
    if (Aeroelastic_pitch  !=NULL) delete[] Aeroelastic_pitch;
    if (Aeroelastic_plunge !=NULL) delete[] Aeroelastic_plunge;
  }

  /*--- Free memory for unspecified grid motion parameters ---*/

 if (Kind_GridMovement != NULL) delete [] Kind_GridMovement;

  /*--- motion origin: ---*/
  
  if (Motion_Origin_X   != NULL) delete [] Motion_Origin_X;
  if (Motion_Origin_Y   != NULL) delete [] Motion_Origin_Y;
  if (Motion_Origin_Z   != NULL) delete [] Motion_Origin_Z;
  if (MoveMotion_Origin != NULL) delete [] MoveMotion_Origin;

  /*--- translation: ---*/
  
  if (Translation_Rate_X != NULL) delete [] Translation_Rate_X;
  if (Translation_Rate_Y != NULL) delete [] Translation_Rate_Y;
  if (Translation_Rate_Z != NULL) delete [] Translation_Rate_Z;

  /*--- rotation: ---*/
  
  if (Rotation_Rate_X != NULL) delete [] Rotation_Rate_X;
  if (Rotation_Rate_Y != NULL) delete [] Rotation_Rate_Y;
  if (Rotation_Rate_Z != NULL) delete [] Rotation_Rate_Z;

  /*--- pitching: ---*/
  
  if (Pitching_Omega_X != NULL) delete [] Pitching_Omega_X;
  if (Pitching_Omega_Y != NULL) delete [] Pitching_Omega_Y;
  if (Pitching_Omega_Z != NULL) delete [] Pitching_Omega_Z;

  /*--- pitching amplitude: ---*/
  
  if (Pitching_Ampl_X != NULL) delete [] Pitching_Ampl_X;
  if (Pitching_Ampl_Y != NULL) delete [] Pitching_Ampl_Y;
  if (Pitching_Ampl_Z != NULL) delete [] Pitching_Ampl_Z;

  /*--- pitching phase: ---*/
  
  if (Pitching_Phase_X != NULL) delete [] Pitching_Phase_X;
  if (Pitching_Phase_Y != NULL) delete [] Pitching_Phase_Y;
  if (Pitching_Phase_Z != NULL) delete [] Pitching_Phase_Z;

  /*--- plunging: ---*/
  
  if (Plunging_Omega_X != NULL) delete [] Plunging_Omega_X;
  if (Plunging_Omega_Y != NULL) delete [] Plunging_Omega_Y;
  if (Plunging_Omega_Z != NULL) delete [] Plunging_Omega_Z;

  /*--- plunging amplitude: ---*/
  
  if (Plunging_Ampl_X != NULL) delete [] Plunging_Ampl_X;
  if (Plunging_Ampl_Y != NULL) delete [] Plunging_Ampl_Y;
  if (Plunging_Ampl_Z != NULL) delete [] Plunging_Ampl_Z;

  /*--- reference origin for moments ---*/
  
  if (RefOriginMoment   != NULL) delete [] RefOriginMoment;
  if (RefOriginMoment_X != NULL) delete [] RefOriginMoment_X;
  if (RefOriginMoment_Y != NULL) delete [] RefOriginMoment_Y;
  if (RefOriginMoment_Z != NULL) delete [] RefOriginMoment_Z;

  /*--- Marker pointers ---*/
  
  if (Marker_CfgFile_Out_1D != NULL) delete[] Marker_CfgFile_Out_1D;
  if (Marker_All_Out_1D     != NULL) delete[] Marker_All_Out_1D;
  
  if (Marker_CfgFile_GeoEval != NULL) delete[] Marker_CfgFile_GeoEval;
  if (Marker_All_GeoEval     != NULL) delete[] Marker_All_GeoEval;
  
  if (Marker_CfgFile_TagBound != NULL) delete[] Marker_CfgFile_TagBound;
  if (Marker_All_TagBound     != NULL) delete[] Marker_All_TagBound;
  
  if (Marker_CfgFile_KindBC != NULL) delete[] Marker_CfgFile_KindBC;
  if (Marker_All_KindBC     != NULL) delete[] Marker_All_KindBC;
  
  if (Marker_CfgFile_Monitoring != NULL) delete[] Marker_CfgFile_Monitoring;
  if (Marker_All_Monitoring     != NULL) delete[] Marker_All_Monitoring;
  
  if (Marker_CfgFile_Designing != NULL) delete[] Marker_CfgFile_Designing;
  if (Marker_All_Designing     != NULL) delete[] Marker_All_Designing;
  
  if (Marker_CfgFile_Plotting != NULL) delete[] Marker_CfgFile_Plotting;
  if (Marker_All_Plotting     != NULL) delete[] Marker_All_Plotting;

  if (Marker_CfgFile_FSIinterface != NULL) delete[] Marker_CfgFile_FSIinterface;
  if (Marker_All_FSIinterface     != NULL) delete[] Marker_All_FSIinterface;
  
  if (Marker_CfgFile_DV !=NULL) delete[] Marker_CfgFile_DV;
  if (Marker_All_DV     !=NULL) delete[] Marker_All_DV;
  
  if (Marker_CfgFile_Moving != NULL) delete[] Marker_CfgFile_Moving;
  if (Marker_All_Moving     != NULL) delete[] Marker_All_Moving;
  
  if (Marker_CfgFile_PerBound != NULL) delete[] Marker_CfgFile_PerBound;
  if (Marker_All_PerBound     != NULL) delete[] Marker_All_PerBound;

  if (Marker_DV!=NULL)               delete[] Marker_DV;
  if (Marker_Moving != NULL)           delete[] Marker_Moving;
  if (Marker_Monitoring != NULL)      delete[] Marker_Monitoring;
  if (Marker_Designing != NULL)       delete[] Marker_Designing;
  if (Marker_GeoEval != NULL)         delete[] Marker_GeoEval;
  if (Marker_Plotting != NULL)        delete[] Marker_Plotting;
  if (Marker_FSIinterface != NULL)        delete[] Marker_FSIinterface;
  if (Marker_All_SendRecv != NULL)    delete[] Marker_All_SendRecv;

  if (Kind_ObjFunc != NULL)      delete[] Kind_ObjFunc;
  if (Weight_ObjFunc != NULL)      delete[] Weight_ObjFunc;

  if (DV_Value != NULL) {
    for (iDV = 0; iDV < nDV; iDV++) delete[] DV_Value[iDV];
    delete [] DV_Value;
  }
  
  if (ParamDV != NULL) {
    for (iDV = 0; iDV < nDV; iDV++) delete[] ParamDV[iDV];
    delete [] ParamDV;
  }
  
  if (CoordFFDBox != NULL) {
    for (iFFD = 0; iFFD < nFFDBox; iFFD++) delete[] CoordFFDBox[iFFD];
    delete [] CoordFFDBox;
  }
  
  if (DegreeFFDBox != NULL) {
    for (iFFD = 0; iFFD < nFFDBox; iFFD++) delete[] DegreeFFDBox[iFFD];
    delete [] DegreeFFDBox;
  }
  
  if (Design_Variable != NULL)    delete[] Design_Variable;
  if (Dirichlet_Value != NULL)    delete[] Dirichlet_Value;
  if (Exhaust_Temperature_Target != NULL)    delete[]  Exhaust_Temperature_Target;
  if (Exhaust_Pressure_Target != NULL)    delete[]  Exhaust_Pressure_Target;
  
  if (Inlet_Ttotal != NULL) delete[]  Inlet_Ttotal;
  if (Inlet_Ptotal != NULL) delete[]  Inlet_Ptotal;
  if (Inlet_FlowDir != NULL) {
    for (iMarker = 0; iMarker < nMarker_Inlet; iMarker++)
      delete [] Inlet_FlowDir[iMarker];
    delete [] Inlet_FlowDir;
  }
  
  if (Inlet_Velocity != NULL) {
    for (iMarker = 0; iMarker < nMarker_Supersonic_Inlet; iMarker++)
      delete [] Inlet_Velocity[iMarker];
    delete [] Inlet_Velocity;
  }
  
  if (Riemann_FlowDir != NULL) {
    for (iMarker = 0; iMarker < nMarker_Riemann; iMarker++)
      delete [] Riemann_FlowDir[iMarker];
    delete [] Riemann_FlowDir;
  }
  
  if (NRBC_FlowDir != NULL) {
    for (iMarker = 0; iMarker < nMarker_NRBC; iMarker++)
      delete [] NRBC_FlowDir[iMarker];
    delete [] NRBC_FlowDir;
  }
  
  if (Load_Sine_Dir != NULL) {
    for (iMarker = 0; iMarker < nMarker_Load_Sine; iMarker++)
      delete [] Load_Sine_Dir[iMarker];
    delete [] Load_Sine_Dir;
  }
  
  if (Load_Dir != NULL) {
    for (iMarker = 0; iMarker < nMarker_Load_Dir; iMarker++)
      delete [] Load_Dir[iMarker];
    delete [] Load_Dir;
  }
  
  if (ActDisk_Origin != NULL) {
    for (iMarker = 0; iMarker < nMarker_ActDisk_Inlet; iMarker++)
      delete [] ActDisk_Origin[iMarker];
    delete [] ActDisk_Origin;
  }
  
  if (Inlet_Temperature != NULL)    delete[] Inlet_Temperature;
  if (Inlet_Pressure != NULL)    delete[] Inlet_Pressure;
  if (Inflow_Mach_Target != NULL)    delete[] Inflow_Mach_Target;
  if (Inflow_Mach != NULL)    delete[]  Inflow_Mach;
  if (Inflow_Pressure != NULL)    delete[] Inflow_Pressure;
  if (Bleed_MassFlow_Target != NULL)    delete[] Bleed_MassFlow_Target;
  if (Bleed_MassFlow != NULL)    delete[]  Bleed_MassFlow;
  if (Bleed_Temperature_Target != NULL)    delete[] Bleed_Temperature_Target;
  if (Bleed_Temperature != NULL)    delete[]  Bleed_Temperature;
  if (Bleed_Pressure != NULL)    delete[] Bleed_Pressure;
  if (Exhaust_Pressure != NULL)    delete[] Exhaust_Pressure;
  if (Exhaust_Temperature != NULL)    delete[] Exhaust_Temperature;
  if (Outlet_Pressure != NULL)    delete[] Outlet_Pressure;
  if (Isothermal_Temperature != NULL)    delete[] Isothermal_Temperature;
  if (Heat_Flux != NULL)    delete[] Heat_Flux;
  if (Displ_Value != NULL)    delete[] Displ_Value;
  if (Load_Value != NULL)    delete[] Load_Value;
  if (Load_Dir_Multiplier != NULL)    delete[] Load_Dir_Multiplier;
  if (Load_Dir_Value != NULL)    delete[] Load_Dir_Value;
  if (Load_Sine_Amplitude != NULL)    delete[] Load_Sine_Amplitude;
  if (Load_Sine_Frequency != NULL)    delete[] Load_Sine_Frequency;
  if (FlowLoad_Value != NULL)    delete[] FlowLoad_Value;

  /*--- related to periodic boundary conditions ---*/
  
  for (iMarker = 0; iMarker < nMarker_PerBound; iMarker++) {
    if (Periodic_RotCenter   != NULL) delete [] Periodic_RotCenter[iMarker];
    if (Periodic_RotAngles   != NULL) delete [] Periodic_RotAngles[iMarker];
    if (Periodic_Translation != NULL) delete [] Periodic_Translation[iMarker];
  }
  if (Periodic_RotCenter   != NULL) delete[] Periodic_RotCenter;
  if (Periodic_RotAngles   != NULL) delete[] Periodic_RotAngles;
  if (Periodic_Translation != NULL) delete[] Periodic_Translation;

  for (iPeriodic = 0; iPeriodic < nPeriodic_Index; iPeriodic++) {
    if (Periodic_Center    != NULL) delete [] Periodic_Center[iPeriodic];
    if (Periodic_Rotation  != NULL) delete [] Periodic_Rotation[iPeriodic];
    if (Periodic_Translate != NULL) delete [] Periodic_Translate[iPeriodic];
  }
  if (Periodic_Center      != NULL) delete[] Periodic_Center;
  if (Periodic_Rotation    != NULL) delete[] Periodic_Rotation;
  if (Periodic_Translate   != NULL) delete[] Periodic_Translate;
  
  if (MG_CorrecSmooth != NULL)        delete[] MG_CorrecSmooth;
  if (PlaneTag != NULL)               delete[] PlaneTag;
  if (CFL!=NULL)                      delete[] CFL;
  
  /*--- String markers ---*/
  if (Marker_Euler != NULL )              delete[] Marker_Euler;
  if (Marker_FarField != NULL )           delete[] Marker_FarField;
  if (Marker_Custom != NULL )             delete[] Marker_Custom;
  if (Marker_SymWall != NULL )            delete[] Marker_SymWall;
  if (Marker_Pressure != NULL )           delete[] Marker_Pressure;
  if (Marker_PerBound != NULL )           delete[] Marker_PerBound;
  if (Marker_PerDonor != NULL )           delete[] Marker_PerDonor;
  if (Marker_NearFieldBound != NULL )     delete[] Marker_NearFieldBound;
  if (Marker_InterfaceBound != NULL )     delete[] Marker_InterfaceBound;
  if (Marker_Dirichlet != NULL )          delete[] Marker_Dirichlet;
  if (Marker_Inlet != NULL )              delete[] Marker_Inlet;
  if (Marker_Supersonic_Inlet != NULL )   delete[] Marker_Supersonic_Inlet;
  if (Marker_Supersonic_Outlet != NULL )   delete[] Marker_Supersonic_Outlet;
  if (Marker_Outlet != NULL )             delete[] Marker_Outlet;
  if (Marker_Out_1D != NULL )             delete[] Marker_Out_1D;
  if (Marker_Isothermal != NULL )         delete[] Marker_Isothermal;
  if (Marker_EngineInflow != NULL )      delete[] Marker_EngineInflow;
  if (Marker_EngineBleed != NULL )      delete[] Marker_EngineBleed;
  if (Marker_EngineExhaust != NULL )     delete[] Marker_EngineExhaust;
  if (Marker_Displacement != NULL )       delete[] Marker_Displacement;
  if (Marker_Load != NULL )               delete[] Marker_Load;
  if (Marker_Load_Dir != NULL )               delete[] Marker_Load_Dir;
  if (Marker_Load_Sine != NULL )               delete[] Marker_Load_Sine;
  if (Marker_FlowLoad != NULL )           delete[] Marker_FlowLoad;
  if (Marker_Neumann != NULL )            delete[] Marker_Neumann;
  if (Marker_HeatFlux != NULL )               delete[] Marker_HeatFlux;

  if (Int_Coeffs != NULL) delete [] Int_Coeffs;
  
  /*--- Delete some arrays needed just for initializing options. ---*/
  
  if (default_vel_inf       != NULL) delete [] default_vel_inf;
  if (default_eng_box       != NULL) delete [] default_eng_box;
  if (default_cfl_adapt     != NULL) delete [] default_cfl_adapt;
  if (default_ad_coeff_flow != NULL) delete [] default_ad_coeff_flow;
  if (default_ad_coeff_adj  != NULL) delete [] default_ad_coeff_adj;
  if (default_obj_coeff     != NULL) delete [] default_obj_coeff;
  if (default_geo_loc       != NULL) delete [] default_geo_loc;
  if (default_ea_lim        != NULL) delete [] default_ea_lim;
  if (default_grid_fix      != NULL) delete [] default_grid_fix;
  if (default_inc_crit      != NULL) delete [] default_inc_crit;
 
  if (FFDTag != NULL) delete [] FFDTag;
  if (nDV_Value != NULL) delete [] nDV_Value;
  if (TagFFDBox != NULL) delete [] TagFFDBox;
  
  if (Kind_Data_Riemann != NULL) delete [] Kind_Data_Riemann;
  if (Riemann_Var1 != NULL) delete [] Riemann_Var1;
  if (Riemann_Var2 != NULL) delete [] Riemann_Var2;
  if (Kind_Data_NRBC != NULL) delete [] Kind_Data_NRBC;
  if (NRBC_Var1 != NULL) delete [] NRBC_Var1;
  if (NRBC_Var2 != NULL) delete [] NRBC_Var2;
  if (Marker_TurboBoundIn != NULL) delete [] Marker_TurboBoundIn;
  if (Marker_TurboBoundOut != NULL) delete [] Marker_TurboBoundOut;
  if (Kind_TurboPerformance != NULL) delete [] Kind_TurboPerformance;
  if (Marker_Riemann != NULL) delete [] Marker_Riemann;
  if (Marker_NRBC != NULL) delete [] Marker_NRBC;
 
}

string CConfig::GetUnsteady_FileName(string val_filename, int val_iter) {

  string UnstExt, UnstFilename = val_filename;
  char buffer[50];

  /*--- Check that a positive value iteration is requested (for now). ---*/
  
  if (val_iter < 0) {
    cout << "Requesting a negative iteration number for the restart file!!" << endl;
    exit(EXIT_FAILURE);
  }

  /*--- Append iteration number for unsteady cases ---*/
  if ((Wrt_Unsteady) || (Unsteady_Simulation == TIME_SPECTRAL) || (Wrt_Dynamic)) {
    unsigned short lastindex = UnstFilename.find_last_of(".");
    UnstFilename = UnstFilename.substr(0, lastindex);
    if ((val_iter >= 0)    && (val_iter < 10))    SPRINTF (buffer, "_0000%d.dat", val_iter);
    if ((val_iter >= 10)   && (val_iter < 100))   SPRINTF (buffer, "_000%d.dat",  val_iter);
    if ((val_iter >= 100)  && (val_iter < 1000))  SPRINTF (buffer, "_00%d.dat",   val_iter);
    if ((val_iter >= 1000) && (val_iter < 10000)) SPRINTF (buffer, "_0%d.dat",    val_iter);
    if (val_iter >= 10000) SPRINTF (buffer, "_%d.dat", val_iter);
    string UnstExt = string(buffer);
    UnstFilename.append(UnstExt);
  }

  return UnstFilename;
}

string CConfig::GetMultizone_FileName(string val_filename, int val_iZone) {

    string multizone_filename = val_filename;
    char buffer[50];
    
    if (GetnZone() > 1){
        unsigned short lastindex = multizone_filename.find_last_of(".");
        multizone_filename = multizone_filename.substr(0, lastindex);
        SPRINTF (buffer, "_%d.dat", SU2_TYPE::Int(val_iZone));
        multizone_filename.append(string(buffer));
    }
    return multizone_filename;
}

string CConfig::GetObjFunc_Extension(string val_filename) {

  string AdjExt, Filename = val_filename;

  if (ContinuousAdjoint || DiscreteAdjoint) {

    /*--- Remove filename extension (.dat) ---*/
    unsigned short lastindex = Filename.find_last_of(".");
    Filename = Filename.substr(0, lastindex);
    if (nObj==1){
      switch (Kind_ObjFunc[0]) {
      case DRAG_COEFFICIENT:        AdjExt = "_cd";       break;
      case LIFT_COEFFICIENT:        AdjExt = "_cl";       break;
      case SIDEFORCE_COEFFICIENT:   AdjExt = "_csf";      break;
      case INVERSE_DESIGN_PRESSURE: AdjExt = "_invpress"; break;
      case INVERSE_DESIGN_HEATFLUX: AdjExt = "_invheat";  break;
      case MOMENT_X_COEFFICIENT:    AdjExt = "_cmx";      break;
      case MOMENT_Y_COEFFICIENT:    AdjExt = "_cmy";      break;
      case MOMENT_Z_COEFFICIENT:    AdjExt = "_cmz";      break;
      case EFFICIENCY:              AdjExt = "_eff";      break;
      case EQUIVALENT_AREA:         AdjExt = "_ea";       break;
      case NEARFIELD_PRESSURE:      AdjExt = "_nfp";      break;
      case FORCE_X_COEFFICIENT:     AdjExt = "_cfx";      break;
      case FORCE_Y_COEFFICIENT:     AdjExt = "_cfy";      break;
      case FORCE_Z_COEFFICIENT:     AdjExt = "_cfz";      break;
      case THRUST_COEFFICIENT:      AdjExt = "_ct";       break;
      case TORQUE_COEFFICIENT:      AdjExt = "_cq";       break;
      case TOTAL_HEATFLUX:          AdjExt = "_totheat";  break;
      case MAXIMUM_HEATFLUX:        AdjExt = "_maxheat";  break;
      case FIGURE_OF_MERIT:         AdjExt = "_merit";    break;
      case FREE_SURFACE:            AdjExt = "_fs";       break;
      case AVG_TOTAL_PRESSURE:      AdjExt = "_pt";       break;
      case AVG_OUTLET_PRESSURE:     AdjExt = "_pe";       break;
      case MASS_FLOW_RATE:          AdjExt = "_mfr";       break;
      case OUTFLOW_GENERALIZED:     AdjExt = "_chn";       break;
<<<<<<< HEAD
      case KINETIC_ENERGY_LOSS:     AdjExt = "_ke";        break;
      case TOTAL_PRESSURE_LOSS:     AdjExt = "_pl";        break;
      case FLOW_ANGLE_OUT:          AdjExt = "_fao";       break;
      case FLOW_ANGLE_IN:           AdjExt = "_fai";       break;
      case TOTAL_EFFICIENCY:        AdjExt = "_teff";      break;
      case TOTAL_STATIC_EFFICIENCY: AdjExt = "_tseff";     break;
      case EULERIAN_WORK:           AdjExt = "_ew";        break;
      case MASS_FLOW_IN:            AdjExt = "_mfi";       break;
      case MASS_FLOW_OUT:           AdjExt = "_mfo";       break;
      case ENTROPY_GENERATION:      AdjExt = "_entg";       break;
=======
      }
    }
    else{
      if (DiscreteAdjoint) {
        cout << endl << "Combined objective not yet compatible with discrete adjoint. Specify only one OBJECTIVE_FUNCTION." << endl << endl;
        exit(EXIT_FAILURE);
      }
      AdjExt = "_combo";
>>>>>>> 3af2ef4b
    }
    Filename.append(AdjExt);

    /*--- Lastly, add the .dat extension ---*/
    Filename.append(".dat");

  }

  return Filename;
}

unsigned short CConfig::GetContainerPosition(unsigned short val_eqsystem) {

  switch (val_eqsystem) {
    case RUNTIME_FLOW_SYS:      return FLOW_SOL;
    case RUNTIME_TURB_SYS:      return TURB_SOL;
    case RUNTIME_TRANS_SYS:     return TRANS_SOL;
    case RUNTIME_POISSON_SYS:   return POISSON_SOL;
    case RUNTIME_WAVE_SYS:      return WAVE_SOL;
    case RUNTIME_HEAT_SYS:      return HEAT_SOL;
    case RUNTIME_FEA_SYS:       return FEA_SOL;
    case RUNTIME_ADJPOT_SYS:    return ADJFLOW_SOL;
    case RUNTIME_ADJFLOW_SYS:   return ADJFLOW_SOL;
    case RUNTIME_ADJTURB_SYS:   return ADJTURB_SOL;
    case RUNTIME_MULTIGRID_SYS: return 0;
  }
  return 0;
}

void CConfig::SetKind_ConvNumScheme(unsigned short val_kind_convnumscheme,
                                    unsigned short val_kind_centered, unsigned short val_kind_upwind,
                                    unsigned short val_kind_slopelimit, unsigned short val_order_spatial_int) {

  Kind_ConvNumScheme = val_kind_convnumscheme;
  Kind_Centered = val_kind_centered;
  Kind_Upwind = val_kind_upwind;
  Kind_SlopeLimit = val_kind_slopelimit;
  SpatialOrder = val_order_spatial_int;

}

void CConfig::SetGlobalParam(unsigned short val_solver,
                             unsigned short val_system,
                             unsigned long val_extiter) {

  /*--- Set the simulation global time ---*/
  Current_UnstTime = static_cast<su2double>(val_extiter)*Delta_UnstTime;
  Current_UnstTimeND = static_cast<su2double>(val_extiter)*Delta_UnstTimeND;

  /*--- Set the solver methods ---*/
  switch (val_solver) {
    case EULER:
      if (val_system == RUNTIME_FLOW_SYS) {
        SetKind_ConvNumScheme(Kind_ConvNumScheme_Flow, Kind_Centered_Flow,
                              Kind_Upwind_Flow, Kind_SlopeLimit_Flow,
                              SpatialOrder_Flow);
        SetKind_TimeIntScheme(Kind_TimeIntScheme_Flow);
      }
      break;
    case NAVIER_STOKES:
      if (val_system == RUNTIME_FLOW_SYS) {
        SetKind_ConvNumScheme(Kind_ConvNumScheme_Flow, Kind_Centered_Flow,
                              Kind_Upwind_Flow, Kind_SlopeLimit_Flow,
                              SpatialOrder_Flow);
        SetKind_TimeIntScheme(Kind_TimeIntScheme_Flow);
      }
      break;
    case RANS:
      if (val_system == RUNTIME_FLOW_SYS) {
        SetKind_ConvNumScheme(Kind_ConvNumScheme_Flow, Kind_Centered_Flow,
                              Kind_Upwind_Flow, Kind_SlopeLimit_Flow,
                              SpatialOrder_Flow);
        SetKind_TimeIntScheme(Kind_TimeIntScheme_Flow);
      }
      if (val_system == RUNTIME_TURB_SYS) {
        SetKind_ConvNumScheme(Kind_ConvNumScheme_Turb, Kind_Centered_Turb,
                              Kind_Upwind_Turb, Kind_SlopeLimit_Turb,
                              SpatialOrder_Turb);
        SetKind_TimeIntScheme(Kind_TimeIntScheme_Turb);
      }
      if (val_system == RUNTIME_TRANS_SYS) {
        SetKind_ConvNumScheme(Kind_ConvNumScheme_Turb, Kind_Centered_Turb,
                              Kind_Upwind_Turb, Kind_SlopeLimit_Turb,
                              SpatialOrder_Turb);
        SetKind_TimeIntScheme(Kind_TimeIntScheme_Turb);
      }
      break;
    case ADJ_EULER:
      if (val_system == RUNTIME_FLOW_SYS) {
        SetKind_ConvNumScheme(Kind_ConvNumScheme_Flow, Kind_Centered_Flow,
                              Kind_Upwind_Flow, Kind_SlopeLimit_Flow,
                              SpatialOrder_Flow);
        SetKind_TimeIntScheme(Kind_TimeIntScheme_Flow);
      }
      if (val_system == RUNTIME_ADJFLOW_SYS) {
        SetKind_ConvNumScheme(Kind_ConvNumScheme_AdjFlow, Kind_Centered_AdjFlow,
                              Kind_Upwind_AdjFlow, Kind_SlopeLimit_AdjFlow,
                              SpatialOrder_AdjFlow);
        SetKind_TimeIntScheme(Kind_TimeIntScheme_AdjFlow);
      }
      break;
    case ADJ_NAVIER_STOKES:
      if (val_system == RUNTIME_FLOW_SYS) {
        SetKind_ConvNumScheme(Kind_ConvNumScheme_Flow, Kind_Centered_Flow,
                              Kind_Upwind_Flow, Kind_SlopeLimit_Flow,
                              SpatialOrder_Flow);
        SetKind_TimeIntScheme(Kind_TimeIntScheme_Flow);
      }
      if (val_system == RUNTIME_ADJFLOW_SYS) {
        SetKind_ConvNumScheme(Kind_ConvNumScheme_AdjFlow, Kind_Centered_AdjFlow,
                              Kind_Upwind_AdjFlow, Kind_SlopeLimit_AdjFlow,
                              SpatialOrder_AdjFlow);
        SetKind_TimeIntScheme(Kind_TimeIntScheme_AdjFlow);
      }
      break;
    case ADJ_RANS:
      if (val_system == RUNTIME_FLOW_SYS) {
        SetKind_ConvNumScheme(Kind_ConvNumScheme_Flow, Kind_Centered_Flow,
                              Kind_Upwind_Flow, Kind_SlopeLimit_Flow,
                              SpatialOrder_Flow);
        SetKind_TimeIntScheme(Kind_TimeIntScheme_Flow);
      }
      if (val_system == RUNTIME_ADJFLOW_SYS) {
        SetKind_ConvNumScheme(Kind_ConvNumScheme_AdjFlow, Kind_Centered_AdjFlow,
                              Kind_Upwind_AdjFlow, Kind_SlopeLimit_AdjFlow,
                              SpatialOrder_AdjFlow);
        SetKind_TimeIntScheme(Kind_TimeIntScheme_AdjFlow);
      }
      if (val_system == RUNTIME_TURB_SYS) {
        SetKind_ConvNumScheme(Kind_ConvNumScheme_Turb, Kind_Centered_Turb,
                              Kind_Upwind_Turb, Kind_SlopeLimit_Turb,
                              SpatialOrder_Turb);
        SetKind_TimeIntScheme(Kind_TimeIntScheme_Turb);
      }
      if (val_system == RUNTIME_ADJTURB_SYS) {
        SetKind_ConvNumScheme(Kind_ConvNumScheme_AdjTurb, Kind_Centered_AdjTurb,
                              Kind_Upwind_AdjTurb, Kind_SlopeLimit_AdjTurb,
                              SpatialOrder_AdjTurb);
        SetKind_TimeIntScheme(Kind_TimeIntScheme_AdjTurb);
      }
      break;
    case POISSON_EQUATION:
      if (val_system == RUNTIME_POISSON_SYS) {
        SetKind_ConvNumScheme(NONE, NONE, NONE, NONE, NONE);
        SetKind_TimeIntScheme(Kind_TimeIntScheme_Poisson);
      }
      break;
    case WAVE_EQUATION:
      if (val_system == RUNTIME_WAVE_SYS) {
        SetKind_ConvNumScheme(NONE, NONE, NONE, NONE, NONE);
        SetKind_TimeIntScheme(Kind_TimeIntScheme_Wave);
      }
      break;
    case HEAT_EQUATION:
      if (val_system == RUNTIME_HEAT_SYS) {
        SetKind_ConvNumScheme(NONE, NONE, NONE, NONE, NONE);
        SetKind_TimeIntScheme(Kind_TimeIntScheme_Heat);
      }
      break;
    case FEM_ELASTICITY:

      Current_DynTime = static_cast<su2double>(val_extiter)*Delta_DynTime;

      if (val_system == RUNTIME_FEA_SYS) {
        SetKind_ConvNumScheme(NONE, NONE, NONE, NONE, NONE);
        SetKind_TimeIntScheme(Kind_TimeIntScheme_FEA);
      }
      break;
  }
}

su2double* CConfig::GetPeriodicRotCenter(string val_marker) {
  unsigned short iMarker_PerBound;
  for (iMarker_PerBound = 0; iMarker_PerBound < nMarker_PerBound; iMarker_PerBound++)
    if (Marker_PerBound[iMarker_PerBound] == val_marker) break;
  return Periodic_RotCenter[iMarker_PerBound];
}

su2double* CConfig::GetPeriodicRotAngles(string val_marker) {
  unsigned short iMarker_PerBound;
  for (iMarker_PerBound = 0; iMarker_PerBound < nMarker_PerBound; iMarker_PerBound++)
    if (Marker_PerBound[iMarker_PerBound] == val_marker) break;
  return Periodic_RotAngles[iMarker_PerBound];
}

su2double* CConfig::GetPeriodicTranslation(string val_marker) {
  unsigned short iMarker_PerBound;
  for (iMarker_PerBound = 0; iMarker_PerBound < nMarker_PerBound; iMarker_PerBound++)
    if (Marker_PerBound[iMarker_PerBound] == val_marker) break;
  return Periodic_Translation[iMarker_PerBound];
}

unsigned short CConfig::GetMarker_Periodic_Donor(string val_marker) {
  unsigned short iMarker_PerBound, jMarker_PerBound, kMarker_All;

  /*--- Find the marker for this periodic boundary. ---*/
  for (iMarker_PerBound = 0; iMarker_PerBound < nMarker_PerBound; iMarker_PerBound++)
    if (Marker_PerBound[iMarker_PerBound] == val_marker) break;

  /*--- Find corresponding donor. ---*/
  for (jMarker_PerBound = 0; jMarker_PerBound < nMarker_PerBound; jMarker_PerBound++)
    if (Marker_PerBound[jMarker_PerBound] == Marker_PerDonor[iMarker_PerBound]) break;

  /*--- Find and return global marker index for donor boundary. ---*/
  for (kMarker_All = 0; kMarker_All < nMarker_CfgFile; kMarker_All++)
    if (Marker_PerBound[jMarker_PerBound] == Marker_All_TagBound[kMarker_All]) break;

  return kMarker_All;
}

su2double* CConfig::GetActDisk_Origin(string val_marker) {
  unsigned short iMarker_ActDisk;
  for (iMarker_ActDisk = 0; iMarker_ActDisk < nMarker_ActDisk_Inlet; iMarker_ActDisk++)
    if ((Marker_ActDisk_Inlet[iMarker_ActDisk] == val_marker) ||
        (Marker_ActDisk_Outlet[iMarker_ActDisk] == val_marker)) break;
  return ActDisk_Origin[iMarker_ActDisk];
}

su2double CConfig::GetActDisk_RootRadius(string val_marker) {
  unsigned short iMarker_ActDisk;
  for (iMarker_ActDisk = 0; iMarker_ActDisk < nMarker_ActDisk_Inlet; iMarker_ActDisk++)
    if ((Marker_ActDisk_Inlet[iMarker_ActDisk] == val_marker) ||
        (Marker_ActDisk_Outlet[iMarker_ActDisk] == val_marker)) break;
  return ActDisk_RootRadius[iMarker_ActDisk];
}

su2double CConfig::GetActDisk_TipRadius(string val_marker) {
  unsigned short iMarker_ActDisk;
  for (iMarker_ActDisk = 0; iMarker_ActDisk < nMarker_ActDisk_Inlet; iMarker_ActDisk++)
    if ((Marker_ActDisk_Inlet[iMarker_ActDisk] == val_marker) ||
        (Marker_ActDisk_Outlet[iMarker_ActDisk] == val_marker)) break;
  return ActDisk_TipRadius[iMarker_ActDisk];
}

su2double CConfig::GetActDisk_PressJump(string val_marker) {
  unsigned short iMarker_ActDisk;
  for (iMarker_ActDisk = 0; iMarker_ActDisk < nMarker_ActDisk_Inlet; iMarker_ActDisk++)
    if ((Marker_ActDisk_Inlet[iMarker_ActDisk] == val_marker) ||
        (Marker_ActDisk_Outlet[iMarker_ActDisk] == val_marker)) break;
  return ActDisk_PressJump[iMarker_ActDisk];
}

su2double CConfig::GetActDisk_TempJump(string val_marker) {
  unsigned short iMarker_ActDisk;
  for (iMarker_ActDisk = 0; iMarker_ActDisk < nMarker_ActDisk_Inlet; iMarker_ActDisk++)
    if ((Marker_ActDisk_Inlet[iMarker_ActDisk] == val_marker) ||
        (Marker_ActDisk_Outlet[iMarker_ActDisk] == val_marker)) break;
  return ActDisk_TempJump[iMarker_ActDisk];
}

su2double CConfig::GetActDisk_Omega(string val_marker) {
  unsigned short iMarker_ActDisk;
  for (iMarker_ActDisk = 0; iMarker_ActDisk < nMarker_ActDisk_Inlet; iMarker_ActDisk++)
    if ((Marker_ActDisk_Inlet[iMarker_ActDisk] == val_marker) ||
        (Marker_ActDisk_Outlet[iMarker_ActDisk] == val_marker)) break;
  return ActDisk_Omega[iMarker_ActDisk];
}

unsigned short CConfig::GetActDisk_Distribution(string val_marker) {
  unsigned short iMarker_ActDisk;
  for (iMarker_ActDisk = 0; iMarker_ActDisk < nMarker_ActDisk_Inlet; iMarker_ActDisk++)
    if ((Marker_ActDisk_Inlet[iMarker_ActDisk] == val_marker) ||
        (Marker_ActDisk_Outlet[iMarker_ActDisk] == val_marker)) break;
  return ActDisk_Distribution[iMarker_ActDisk];
}

unsigned short CConfig::GetMarker_ActDisk_Outlet(string val_marker) {
  unsigned short iMarker_ActDisk, kMarker_All;

  /*--- Find the marker for this actuator disk inlet. ---*/

  for (iMarker_ActDisk = 0; iMarker_ActDisk < nMarker_ActDisk_Inlet; iMarker_ActDisk++)
    if (Marker_ActDisk_Inlet[iMarker_ActDisk] == val_marker) break;

  /*--- Find and return global marker index for the actuator disk outlet. ---*/

  for (kMarker_All = 0; kMarker_All < nMarker_CfgFile; kMarker_All++)
    if (Marker_ActDisk_Outlet[iMarker_ActDisk] == Marker_All_TagBound[kMarker_All]) break;

  return kMarker_All;
}

void CConfig::SetnPeriodicIndex(unsigned short val_index) {

  /*--- Store total number of transformations. ---*/
  nPeriodic_Index = val_index;

  /*--- Allocate memory for centers, angles, translations. ---*/
  Periodic_Center    = new su2double*[nPeriodic_Index];
  Periodic_Rotation  = new su2double*[nPeriodic_Index];
  Periodic_Translate = new su2double*[nPeriodic_Index];
  
  for (unsigned long i = 0; i < nPeriodic_Index; i++) {
    Periodic_Center[i]    = new su2double[3];
    Periodic_Rotation[i]  = new su2double[3];
    Periodic_Translate[i] = new su2double[3];
  }
  
}

unsigned short CConfig::GetMarker_Moving(string val_marker) {
  unsigned short iMarker_Moving;

  /*--- Find the marker for this moving boundary. ---*/
  for (iMarker_Moving = 0; iMarker_Moving < nMarker_Moving; iMarker_Moving++)
    if (Marker_Moving[iMarker_Moving] == val_marker) break;

  return iMarker_Moving;
}

su2double CConfig::GetDirichlet_Value(string val_marker) {
  unsigned short iMarker_Dirichlet;
  for (iMarker_Dirichlet = 0; iMarker_Dirichlet < nMarker_Dirichlet; iMarker_Dirichlet++)
    if (Marker_Dirichlet[iMarker_Dirichlet] == val_marker) break;
  return Dirichlet_Value[iMarker_Dirichlet];
}

bool CConfig::GetDirichlet_Boundary(string val_marker) {
  unsigned short iMarker_Dirichlet;
  bool Dirichlet = false;
  for (iMarker_Dirichlet = 0; iMarker_Dirichlet < nMarker_Dirichlet; iMarker_Dirichlet++)
    if (Marker_Dirichlet[iMarker_Dirichlet] == val_marker) {
      Dirichlet = true;
      break;
    }
  return Dirichlet;
}

su2double CConfig::GetExhaust_Temperature_Target(string val_marker) {
  unsigned short iMarker_EngineExhaust;
  for (iMarker_EngineExhaust = 0; iMarker_EngineExhaust < nMarker_EngineExhaust; iMarker_EngineExhaust++)
    if (Marker_EngineExhaust[iMarker_EngineExhaust] == val_marker) break;
  return Exhaust_Temperature_Target[iMarker_EngineExhaust];
}

su2double CConfig::GetExhaust_Pressure_Target(string val_marker) {
  unsigned short iMarker_EngineExhaust;
  for (iMarker_EngineExhaust = 0; iMarker_EngineExhaust < nMarker_EngineExhaust; iMarker_EngineExhaust++)
    if (Marker_EngineExhaust[iMarker_EngineExhaust] == val_marker) break;
  return Exhaust_Pressure_Target[iMarker_EngineExhaust];
}

su2double CConfig::GetInlet_Ttotal(string val_marker) {
  unsigned short iMarker_Inlet;
  for (iMarker_Inlet = 0; iMarker_Inlet < nMarker_Inlet; iMarker_Inlet++)
    if (Marker_Inlet[iMarker_Inlet] == val_marker) break;
  return Inlet_Ttotal[iMarker_Inlet];
}

su2double CConfig::GetInlet_Ptotal(string val_marker) {
  unsigned short iMarker_Inlet;
  for (iMarker_Inlet = 0; iMarker_Inlet < nMarker_Inlet; iMarker_Inlet++)
    if (Marker_Inlet[iMarker_Inlet] == val_marker) break;
  return Inlet_Ptotal[iMarker_Inlet];
}

su2double* CConfig::GetInlet_FlowDir(string val_marker) {
  unsigned short iMarker_Inlet;
  for (iMarker_Inlet = 0; iMarker_Inlet < nMarker_Inlet; iMarker_Inlet++)
    if (Marker_Inlet[iMarker_Inlet] == val_marker) break;
  return Inlet_FlowDir[iMarker_Inlet];
}

su2double CConfig::GetInlet_Temperature(string val_marker) {
  unsigned short iMarker_Supersonic_Inlet;
  for (iMarker_Supersonic_Inlet = 0; iMarker_Supersonic_Inlet < nMarker_Supersonic_Inlet; iMarker_Supersonic_Inlet++)
    if (Marker_Supersonic_Inlet[iMarker_Supersonic_Inlet] == val_marker) break;
  return Inlet_Temperature[iMarker_Supersonic_Inlet];
}

su2double CConfig::GetInlet_Pressure(string val_marker) {
  unsigned short iMarker_Supersonic_Inlet;
  for (iMarker_Supersonic_Inlet = 0; iMarker_Supersonic_Inlet < nMarker_Supersonic_Inlet; iMarker_Supersonic_Inlet++)
    if (Marker_Supersonic_Inlet[iMarker_Supersonic_Inlet] == val_marker) break;
  return Inlet_Pressure[iMarker_Supersonic_Inlet];
}

su2double* CConfig::GetInlet_Velocity(string val_marker) {
  unsigned short iMarker_Supersonic_Inlet;
  for (iMarker_Supersonic_Inlet = 0; iMarker_Supersonic_Inlet < nMarker_Supersonic_Inlet; iMarker_Supersonic_Inlet++)
    if (Marker_Supersonic_Inlet[iMarker_Supersonic_Inlet] == val_marker) break;
  return Inlet_Velocity[iMarker_Supersonic_Inlet];
}

su2double CConfig::GetOutlet_Pressure(string val_marker) {
  unsigned short iMarker_Outlet;
  for (iMarker_Outlet = 0; iMarker_Outlet < nMarker_Outlet; iMarker_Outlet++)
    if (Marker_Outlet[iMarker_Outlet] == val_marker) break;
  return Outlet_Pressure[iMarker_Outlet];
}

su2double CConfig::GetRiemann_Var1(string val_marker) {
  unsigned short iMarker_Riemann;
  for (iMarker_Riemann = 0; iMarker_Riemann < nMarker_Riemann; iMarker_Riemann++)
    if (Marker_Riemann[iMarker_Riemann] == val_marker) break;
  return Riemann_Var1[iMarker_Riemann];
}

su2double CConfig::GetRiemann_Var2(string val_marker) {
  unsigned short iMarker_Riemann;
  for (iMarker_Riemann = 0; iMarker_Riemann < nMarker_Riemann; iMarker_Riemann++)
    if (Marker_Riemann[iMarker_Riemann] == val_marker) break;
  return Riemann_Var2[iMarker_Riemann];
}

su2double* CConfig::GetRiemann_FlowDir(string val_marker) {
  unsigned short iMarker_Riemann;
  for (iMarker_Riemann = 0; iMarker_Riemann < nMarker_Riemann; iMarker_Riemann++)
    if (Marker_Riemann[iMarker_Riemann] == val_marker) break;
  return Riemann_FlowDir[iMarker_Riemann];
}

unsigned short CConfig::GetKind_Data_Riemann(string val_marker) {
  unsigned short iMarker_Riemann;
  for (iMarker_Riemann = 0; iMarker_Riemann < nMarker_Riemann; iMarker_Riemann++)
    if (Marker_Riemann[iMarker_Riemann] == val_marker) break;
  return Kind_Data_Riemann[iMarker_Riemann];
}


su2double CConfig::GetNRBC_Var1(string val_marker) {
  unsigned short iMarker_NRBC;
  for (iMarker_NRBC = 0; iMarker_NRBC < nMarker_NRBC; iMarker_NRBC++)
    if (Marker_NRBC[iMarker_NRBC] == val_marker) break;
  return NRBC_Var1[iMarker_NRBC];
}

su2double CConfig::GetNRBC_Var2(string val_marker) {
  unsigned short iMarker_NRBC;
  for (iMarker_NRBC = 0; iMarker_NRBC < nMarker_NRBC; iMarker_NRBC++)
    if (Marker_NRBC[iMarker_NRBC] == val_marker) break;
  return NRBC_Var2[iMarker_NRBC];
}

su2double CConfig::GetNRBC_RelaxFactorAverage(string val_marker) {
  unsigned short iMarker_NRBC;
  for (iMarker_NRBC = 0; iMarker_NRBC < nMarker_NRBC; iMarker_NRBC++)
    if (Marker_NRBC[iMarker_NRBC] == val_marker) break;
  return RelaxFactorAverage[iMarker_NRBC];
}

su2double CConfig::GetNRBC_RelaxFactorFourier(string val_marker) {
  unsigned short iMarker_NRBC;
  for (iMarker_NRBC = 0; iMarker_NRBC < nMarker_NRBC; iMarker_NRBC++)
    if (Marker_NRBC[iMarker_NRBC] == val_marker) break;
  return RelaxFactorFourier[iMarker_NRBC];
}

su2double* CConfig::GetNRBC_FlowDir(string val_marker) {
  unsigned short iMarker_NRBC;
  for (iMarker_NRBC = 0; iMarker_NRBC < nMarker_NRBC; iMarker_NRBC++)
    if (Marker_NRBC[iMarker_NRBC] == val_marker) break;
  return NRBC_FlowDir[iMarker_NRBC];
}

unsigned short CConfig::GetKind_Data_NRBC(string val_marker) {
  unsigned short iMarker_NRBC;
  for (iMarker_NRBC = 0; iMarker_NRBC < nMarker_NRBC; iMarker_NRBC++)
    if (Marker_NRBC[iMarker_NRBC] == val_marker) break;
  return Kind_Data_NRBC[iMarker_NRBC];
}


su2double CConfig::GetIsothermal_Temperature(string val_marker) {

  unsigned short iMarker_Isothermal = 0;

  if (nMarker_Isothermal > 0) {
    for (iMarker_Isothermal = 0; iMarker_Isothermal < nMarker_Isothermal; iMarker_Isothermal++)
      if (Marker_Isothermal[iMarker_Isothermal] == val_marker) break;
  }

  return Isothermal_Temperature[iMarker_Isothermal];
}

su2double CConfig::GetWall_HeatFlux(string val_marker) {
  unsigned short iMarker_HeatFlux = 0;

  if (nMarker_HeatFlux > 0) {
  for (iMarker_HeatFlux = 0; iMarker_HeatFlux < nMarker_HeatFlux; iMarker_HeatFlux++)
    if (Marker_HeatFlux[iMarker_HeatFlux] == val_marker) break;
  }

  return Heat_Flux[iMarker_HeatFlux];
}

su2double CConfig::GetInflow_Mach_Target(string val_marker) {
  unsigned short iMarker_EngineInflow;
  for (iMarker_EngineInflow = 0; iMarker_EngineInflow < nMarker_EngineInflow; iMarker_EngineInflow++)
    if (Marker_EngineInflow[iMarker_EngineInflow] == val_marker) break;
  return Inflow_Mach_Target[iMarker_EngineInflow];
}

su2double CConfig::GetBleed_MassFlow_Target(string val_marker) {
  unsigned short iMarker_EngineBleed;
  for (iMarker_EngineBleed = 0; iMarker_EngineBleed < nMarker_EngineBleed; iMarker_EngineBleed++)
    if (Marker_EngineBleed[iMarker_EngineBleed] == val_marker) break;
  return Bleed_MassFlow_Target[iMarker_EngineBleed];
}

su2double CConfig::GetBleed_Temperature_Target(string val_marker) {
  unsigned short iMarker_EngineBleed;
  for (iMarker_EngineBleed = 0; iMarker_EngineBleed < nMarker_EngineBleed; iMarker_EngineBleed++)
    if (Marker_EngineBleed[iMarker_EngineBleed] == val_marker) break;
  return Bleed_Temperature_Target[iMarker_EngineBleed];
}

su2double CConfig::GetInflow_Pressure(string val_marker) {
  unsigned short iMarker_EngineInflow;
  for (iMarker_EngineInflow = 0; iMarker_EngineInflow < nMarker_EngineInflow; iMarker_EngineInflow++)
    if (Marker_EngineInflow[iMarker_EngineInflow] == val_marker) break;
  return Inflow_Pressure[iMarker_EngineInflow];
}

su2double CConfig::GetBleed_Pressure(string val_marker) {
  unsigned short iMarker_EngineBleed;
  for (iMarker_EngineBleed = 0; iMarker_EngineBleed < nMarker_EngineBleed; iMarker_EngineBleed++)
    if (Marker_EngineBleed[iMarker_EngineBleed] == val_marker) break;
  return Bleed_Pressure[iMarker_EngineBleed];
}

su2double CConfig::GetExhaust_Pressure(string val_marker) {
  unsigned short iMarker_EngineExhaust;
  for (iMarker_EngineExhaust = 0; iMarker_EngineExhaust < nMarker_EngineExhaust; iMarker_EngineExhaust++)
  if (Marker_EngineExhaust[iMarker_EngineExhaust] == val_marker) break;
  return Exhaust_Pressure[iMarker_EngineExhaust];
}

su2double CConfig::GetExhaust_Temperature(string val_marker) {
  unsigned short iMarker_EngineExhaust;
  for (iMarker_EngineExhaust = 0; iMarker_EngineExhaust < nMarker_EngineExhaust; iMarker_EngineExhaust++)
  if (Marker_EngineExhaust[iMarker_EngineExhaust] == val_marker) break;
  return Exhaust_Temperature[iMarker_EngineExhaust];
}

su2double CConfig::GetInflow_Mach(string val_marker) {
  unsigned short iMarker_EngineInflow;
  for (iMarker_EngineInflow = 0; iMarker_EngineInflow < nMarker_EngineInflow; iMarker_EngineInflow++)
    if (Marker_EngineInflow[iMarker_EngineInflow] == val_marker) break;
  return Inflow_Mach[iMarker_EngineInflow];
}

su2double CConfig::GetBleed_MassFlow(string val_marker) {
  unsigned short iMarker_EngineBleed;
  for (iMarker_EngineBleed = 0; iMarker_EngineBleed < nMarker_EngineBleed; iMarker_EngineBleed++)
    if (Marker_EngineBleed[iMarker_EngineBleed] == val_marker) break;
  return Bleed_MassFlow[iMarker_EngineBleed];
}

su2double CConfig::GetBleed_Temperature(string val_marker) {
  unsigned short iMarker_EngineBleed;
  for (iMarker_EngineBleed = 0; iMarker_EngineBleed < nMarker_EngineBleed; iMarker_EngineBleed++)
    if (Marker_EngineBleed[iMarker_EngineBleed] == val_marker) break;
  return Bleed_Temperature[iMarker_EngineBleed];
}

su2double CConfig::GetDispl_Value(string val_marker) {
  unsigned short iMarker_Displacement;
  for (iMarker_Displacement = 0; iMarker_Displacement < nMarker_Displacement; iMarker_Displacement++)
    if (Marker_Displacement[iMarker_Displacement] == val_marker) break;
  return Displ_Value[iMarker_Displacement];
}

su2double CConfig::GetLoad_Value(string val_marker) {
  unsigned short iMarker_Load;
  for (iMarker_Load = 0; iMarker_Load < nMarker_Load; iMarker_Load++)
    if (Marker_Load[iMarker_Load] == val_marker) break;
  return Load_Value[iMarker_Load];
}

su2double CConfig::GetLoad_Dir_Value(string val_marker) {
  unsigned short iMarker_Load_Dir;
  for (iMarker_Load_Dir = 0; iMarker_Load_Dir < nMarker_Load_Dir; iMarker_Load_Dir++)
    if (Marker_Load_Dir[iMarker_Load_Dir] == val_marker) break;
  return Load_Dir_Value[iMarker_Load_Dir];
}

su2double CConfig::GetLoad_Dir_Multiplier(string val_marker) {
  unsigned short iMarker_Load_Dir;
  for (iMarker_Load_Dir = 0; iMarker_Load_Dir < nMarker_Load_Dir; iMarker_Load_Dir++)
    if (Marker_Load_Dir[iMarker_Load_Dir] == val_marker) break;
  return Load_Dir_Multiplier[iMarker_Load_Dir];
}

su2double* CConfig::GetLoad_Dir(string val_marker) {
  unsigned short iMarker_Load_Dir;
  for (iMarker_Load_Dir = 0; iMarker_Load_Dir < nMarker_Load_Dir; iMarker_Load_Dir++)
    if (Marker_Load_Dir[iMarker_Load_Dir] == val_marker) break;
  return Load_Dir[iMarker_Load_Dir];
}


su2double CConfig::GetLoad_Sine_Amplitude(string val_marker) {
  unsigned short iMarker_Load_Sine;
  for (iMarker_Load_Sine = 0; iMarker_Load_Sine < nMarker_Load_Sine; iMarker_Load_Sine++)
    if (Marker_Load_Sine[iMarker_Load_Sine] == val_marker) break;
  return Load_Sine_Amplitude[iMarker_Load_Sine];
}

su2double CConfig::GetLoad_Sine_Frequency(string val_marker) {
  unsigned short iMarker_Load_Sine;
  for (iMarker_Load_Sine = 0; iMarker_Load_Sine < nMarker_Load_Sine; iMarker_Load_Sine++)
    if (Marker_Load_Sine[iMarker_Load_Sine] == val_marker) break;
  return Load_Sine_Frequency[iMarker_Load_Sine];
}

su2double* CConfig::GetLoad_Sine_Dir(string val_marker) {
  unsigned short iMarker_Load_Sine;
  for (iMarker_Load_Sine = 0; iMarker_Load_Sine < nMarker_Load_Sine; iMarker_Load_Sine++)
    if (Marker_Load_Sine[iMarker_Load_Sine] == val_marker) break;
  return Load_Sine_Dir[iMarker_Load_Sine];
}

su2double CConfig::GetFlowLoad_Value(string val_marker) {
  unsigned short iMarker_FlowLoad;
  for (iMarker_FlowLoad = 0; iMarker_FlowLoad < nMarker_FlowLoad; iMarker_FlowLoad++)
    if (Marker_FlowLoad[iMarker_FlowLoad] == val_marker) break;
  return FlowLoad_Value[iMarker_FlowLoad];
}

void CConfig::SetSpline(vector<su2double> &x, vector<su2double> &y, unsigned long n, su2double yp1, su2double ypn, vector<su2double> &y2) {
  unsigned long i, k;
  su2double p, qn, sig, un, *u;

  u = new su2double [n];

  if (yp1 > 0.99e30)			// The lower boundary condition is set either to be "nat
    y2[0]=u[0]=0.0;			  // -ural"
  else {									// or else to have a specified first derivative.
    y2[0] = -0.5;
    u[0]=(3.0/(x[1]-x[0]))*((y[1]-y[0])/(x[1]-x[0])-yp1);
  }

  for (i=2; i<=n-1; i++) {									//  This is the decomposition loop of the tridiagonal al-
    sig=(x[i-1]-x[i-2])/(x[i]-x[i-2]);		//	gorithm. y2 and u are used for tem-
    p=sig*y2[i-2]+2.0;										//	porary storage of the decomposed
    y2[i-1]=(sig-1.0)/p;										//	factors.
    u[i-1]=(y[i]-y[i-1])/(x[i]-x[i-1]) - (y[i-1]-y[i-2])/(x[i-1]-x[i-2]);
    u[i-1]=(6.0*u[i-1]/(x[i]-x[i-2])-sig*u[i-2])/p;
  }

  if (ypn > 0.99e30)						// The upper boundary condition is set either to be
    qn=un=0.0;									// "natural"
  else {												// or else to have a specified first derivative.
    qn=0.5;
    un=(3.0/(x[n-1]-x[n-2]))*(ypn-(y[n-1]-y[n-2])/(x[n-1]-x[n-2]));
  }
  y2[n-1]=(un-qn*u[n-2])/(qn*y2[n-2]+1.0);
  for (k=n-1; k>=1; k--)					// This is the backsubstitution loop of the tridiagonal
    y2[k-1]=y2[k-1]*y2[k]+u[k-1];	  // algorithm.

  delete[] u;

}

su2double CConfig::GetSpline(vector<su2double>&xa, vector<su2double>&ya, vector<su2double>&y2a, unsigned long n, su2double x) {
  unsigned long klo, khi, k;
  su2double h, b, a, y;

  klo=1;										// We will find the right place in the table by means of
  khi=n;										// bisection. This is optimal if sequential calls to this
  while (khi-klo > 1) {			// routine are at random values of x. If sequential calls
    k=(khi+klo) >> 1;				// are in order, and closely spaced, one would do better
    if (xa[k-1] > x) khi=k;		// to store previous values of klo and khi and test if
    else klo=k;							// they remain appropriate on the next call.
  }								// klo and khi now bracket the input value of x
  h=xa[khi-1]-xa[klo-1];
  if (h == 0.0) cout << "Bad xa input to routine splint" << endl;	// The xa’s must be dis-
  a=(xa[khi-1]-x)/h;																					      // tinct.
  b=(x-xa[klo-1])/h;				// Cubic spline polynomial is now evaluated.
  y=a*ya[klo-1]+b*ya[khi-1]+((a*a*a-a)*y2a[klo-1]+(b*b*b-b)*y2a[khi-1])*(h*h)/6.0;

  return y;
}<|MERGE_RESOLUTION|>--- conflicted
+++ resolved
@@ -5216,7 +5216,6 @@
       case AVG_OUTLET_PRESSURE:     AdjExt = "_pe";       break;
       case MASS_FLOW_RATE:          AdjExt = "_mfr";       break;
       case OUTFLOW_GENERALIZED:     AdjExt = "_chn";       break;
-<<<<<<< HEAD
       case KINETIC_ENERGY_LOSS:     AdjExt = "_ke";        break;
       case TOTAL_PRESSURE_LOSS:     AdjExt = "_pl";        break;
       case FLOW_ANGLE_OUT:          AdjExt = "_fao";       break;
@@ -5227,7 +5226,6 @@
       case MASS_FLOW_IN:            AdjExt = "_mfi";       break;
       case MASS_FLOW_OUT:           AdjExt = "_mfo";       break;
       case ENTROPY_GENERATION:      AdjExt = "_entg";       break;
-=======
       }
     }
     else{
@@ -5236,7 +5234,6 @@
         exit(EXIT_FAILURE);
       }
       AdjExt = "_combo";
->>>>>>> 3af2ef4b
     }
     Filename.append(AdjExt);
 

/*!
 * \file option_structure.hpp
 * \brief Defines classes for referencing options for easy input in CConfig
 * \author J. Hicken, B. Tracey
 * \version 5.0.0 "Raven"
 *
 * Many of the classes in this file are templated, and therefore must
 * be declared and defined here; to keep all elements together, there
 * is no corresponding .cpp file at this time.
 *
 * SU2 Original Developers: Dr. Francisco D. Palacios.
 *                          Dr. Thomas D. Economon.
 *
 * SU2 Developers: Prof. Juan J. Alonso's group at Stanford University.
 *                 Prof. Piero Colonna's group at Delft University of Technology.
 *                 Prof. Nicolas R. Gauger's group at Kaiserslautern University of Technology.
 *                 Prof. Alberto Guardone's group at Polytechnic University of Milan.
 *                 Prof. Rafael Palacios' group at Imperial College London.
 *                 Prof. Edwin van der Weide's group at the University of Twente.
 *                 Prof. Vincent Terrapon's group at the University of Liege.
 *
 * Copyright (C) 2012-2017 SU2, the open-source CFD code.
 *
 * SU2 is free software; you can redistribute it and/or
 * modify it under the terms of the GNU Lesser General Public
 * License as published by the Free Software Foundation; either
 * version 2.1 of the License, or (at your option) any later version.
 *
 * SU2 is distributed in the hope that it will be useful,
 * but WITHOUT ANY WARRANTY; without even the implied warranty of
 * MERCHANTABILITY or FITNESS FOR A PARTICULAR PURPOSE. See the GNU
 * Lesser General Public License for more details.
 *
 * You should have received a copy of the GNU Lesser General Public
 * License along with SU2. If not, see <http://www.gnu.org/licenses/>.
 */

#pragma once

#include "./mpi_structure.hpp"

#include <iostream>
#include <sstream>
#include <string>
#include <vector>
#include <map>
#include <cstdlib>
#include <algorithm>

using namespace std;

/*!
 * \class CCreateMap
 * \brief creates a map from a list by overloading operator()
 * \tparam T - the key type in the map
 * \tparam U - the mapped value type in the map
 * \author Boost.Assign and anonymous person on stackoverflow
 *
 * We need this to create static const maps that map strings to enum
 * types.  The implementation is based on the Boost.Assign library.  This
 * particular version is taken from
 * http://stackoverflow.com/questions/138600/initializing-a-static-stdmapint-int-in-c
 */
template <typename T, typename U>
class CCreateMap {
private:
  std::map<T, U> m_map;
public:
  CCreateMap(const T& key, const U& val) {
    m_map[key] = val;
  }
  CCreateMap<T, U>& operator()(const T& key, const U& val) {
    m_map[key] = val;
    return *this;
  }
  operator std::map<T, U>() {
    return m_map;
  }
};

/*!
 * \brief utility function for converting strings to uppercase
 * \param[in, out] str - string we want to convert
 */
inline void StringToUpperCase(string & str) {
  std::transform(str.begin(), str.end(), str.begin(), ::toupper);
}

/*!
 * \brief utility function for converting strings to uppercase
 * \param[in] str - string we want a copy of converted to uppercase
 * \returns a copy of str in uppercase
 */
inline string StringToUpperCase(const string & str) {
  string upp_str(str);
  std::transform(upp_str.begin(), upp_str.end(), upp_str.begin(), ::toupper);
  return upp_str;
}

/*!
 * \brief different software components of SU2
 */
enum SU2_COMPONENT {
  SU2_CFD = 1,	/*!< \brief Running the SU2_CFD software. */
  SU2_DEF = 2,	/*!< \brief Running the SU2_DEF software. */
  SU2_DOT = 3,	/*!< \brief Running the SU2_DOT software. */
  SU2_MSH = 4,	/*!< \brief Running the SU2_MSH software. */
  SU2_GEO = 5,	/*!< \brief Running the SU2_GEO software. */
  SU2_SOL = 6 	/*!< \brief Running the SU2_SOL software. */
};

const unsigned int EXIT_DIVERGENCE = 2; /*!< \brief Exit code (divergence). */

const unsigned int BUFSIZE = 3000000;		     /*!< \brief MPI buffer. */
const unsigned int MAX_PARAMETERS = 10;		   /*!< \brief Maximum number of parameters for a design variable definition. */
const unsigned int MAX_NUMBER_PERIODIC = 10; /*!< \brief Maximum number of periodic boundary conditions. */
const unsigned int MAX_STRING_SIZE = 200;    /*!< \brief Maximum number of domains. */
const unsigned int MAX_NUMBER_FFD = 10;	     /*!< \brief Maximum number of FFDBoxes for the FFD. */
const unsigned int MAX_SOLS = 6;		         /*!< \brief Maximum number of solutions at the same time (dimension of solution container array). */
const unsigned int MAX_TERMS = 6;		         /*!< \brief Maximum number of terms in the numerical equations (dimension of solver container array). */
const unsigned int MAX_ZONES = 3;            /*!< \brief Maximum number of zones. */
const unsigned int MAX_FE_KINDS = 4;            	/*!< \brief Maximum number of Finite Elements. */
const unsigned int NO_RK_ITER = 0;		       /*!< \brief No Runge-Kutta iteration. */

const unsigned int OVERHEAD = 4; /*!< \brief Overhead space above nMarker when allocating space for boundary elems (MPI + periodic). */

const unsigned int MESH_0 = 0; /*!< \brief Definition of the finest grid level. */
const unsigned int MESH_1 = 1; /*!< \brief Definition of the finest grid level. */
const unsigned int ZONE_0 = 0; /*!< \brief Definition of the first grid domain. */
const unsigned int ZONE_1 = 1; /*!< \brief Definition of the first grid domain. */

const su2double STANDART_GRAVITY = 9.80665;           /*!< \brief Acceleration due to gravity at surface of earth. */

const su2double EPS = 1.0E-16;		   /*!< \brief Error scale. */
const su2double TURB_EPS = 1.0E-16; /*!< \brief Turbulent Error scale. */

const su2double TWO_PHASE_EPS = 1.0E-16; /*!< \brief 2phase Error scale. */

const su2double ONE2 = 0.5;			   /*!< \brief One divided by two. */
const su2double TWO3 = 2.0 / 3.0;	 /*!< \brief Two divided by three. */
const su2double FOUR3 = 4.0 / 3.0;  /*!< \brief Four divided by three. */

const su2double PI_NUMBER = 4.0 * atan(1.0);	/*!< \brief Pi number. */

const int MASTER_NODE = 0;			/*!< \brief Master node for MPI parallelization. */
const int SINGLE_NODE = 1;			/*!< \brief There is only a node in the MPI parallelization. */
const int SINGLE_ZONE = 1;			/*!< \brief There is only a zone. */

const unsigned short N_ELEM_TYPES = 7;           /*!< \brief General output & CGNS defines. */
const unsigned short N_POINTS_LINE = 2;          /*!< \brief General output & CGNS defines. */
const unsigned short N_POINTS_TRIANGLE = 3;      /*!< \brief General output & CGNS defines. */
const unsigned short N_POINTS_QUADRILATERAL = 4; /*!< \brief General output & CGNS defines. */
const unsigned short N_POINTS_TETRAHEDRON = 4;   /*!< \brief General output & CGNS defines. */
const unsigned short N_POINTS_HEXAHEDRON = 8;    /*!< \brief General output & CGNS defines. */
const unsigned short N_POINTS_PYRAMID = 5;       /*!< \brief General output & CGNS defines. */
const unsigned short N_POINTS_PRISM = 6;         /*!< \brief General output & CGNS defines. */

/*!
 * \brief Boolean answers
 */
enum ANSWER {
  NONE = 0,
  NO = 0,    /*!< \brief Boolean definition of no. */
  YES = 1	/*!< \brief Boolean definition of yes. */
};

/*!
 * \brief Verbosity level
 */
enum VERB_LEVEL {
  VERB_NONE = 0,   /*!< \brief No verbosity. */
  VERB_MEDIUM = 1,   /*!< \brief Medium level of verbosity. */
  VERB_HIGH = 2			/*!< \brief High level of verbosity. */
};
static const map<string, VERB_LEVEL> Verb_Map = CCreateMap<string, VERB_LEVEL>
("NONE", VERB_NONE)
("MEDIUM", VERB_MEDIUM)
("HIGH", VERB_HIGH);

/*!
 * \brief Type of One-Dimensionalization
 */
enum ONED_TYPE {
  ONED_NONE = 0, /*!< \brief no one-dimensionalization. */
  ONED_AREA = 1, /*!< \brief Area-weighted average. */
  ONED_MFLUX = 2 /*!< \brief Mass-flux weighted average. */
};
static const map<string, ONED_TYPE> OneD_Map = CCreateMap<string, ONED_TYPE>
("NONE", ONED_NONE)
("AREA", ONED_AREA)
("MASSFLUX", ONED_MFLUX);


/*!
 * \brief different solver types for the CFD component
 */
enum ENUM_SOLVER {
  NO_SOLVER = 0,						/*!< \brief Definition of no solver. */
  EULER = 1,							/*!< \brief Definition of the Euler's solver. */
  NAVIER_STOKES = 2,					/*!< \brief Definition of the Navier-Stokes' solver. */
  RANS = 3,								/*!< \brief Definition of the Reynolds-averaged Navier-Stokes' (RANS) solver. */
  POISSON_EQUATION = 4,       			/*!< \brief Definition of the poisson potential solver. */
  WAVE_EQUATION = 10,					/*!< \brief Definition of the wave solver. */
  HEAT_EQUATION = 29,					/*!< \brief Definition of the heat solver. */
  FLUID_STRUCTURE_INTERACTION = 12,		/*!< \brief Definition of a FSI solver. */
  FEM_ELASTICITY = 13,					/*!< \brief Definition of a FEM solver. */
  ADJ_EULER = 18,						/*!< \brief Definition of the continuous adjoint Euler's solver. */
  ADJ_NAVIER_STOKES = 19,				/*!< \brief Definition of the continuous adjoint Navier-Stokes' solver. */
  ADJ_RANS = 20,						/*!< \brief Definition of the continuous adjoint Reynolds-averaged Navier-Stokes' (RANS) solver. */
  TWO_PHASE_EULER = 21,					/*!< \brief Definition of the two-phase Euler's solver. */
  TWO_PHASE_NAVIER_STOKES = 22,			/*!< \brief Definition of the two-phase Navier-Stokes' solver. */
  TWO_PHASE_RANS = 23,					/*!< \brief Definition of the two-phase Reynolds-averaged Navier-Stokes' (RANS) solver. */
  TEMPLATE_SOLVER = 30,                 /*!< \brief Definition of template solver. */
  DISC_ADJ_EULER = 35,
  DISC_ADJ_RANS = 36,
  DISC_ADJ_NAVIER_STOKES = 37
};
/* BEGIN_CONFIG_ENUMS */
static const map<string, ENUM_SOLVER> Solver_Map = CCreateMap<string, ENUM_SOLVER>
("NONE", NO_SOLVER)
("EULER", EULER)
("NAVIER_STOKES", NAVIER_STOKES)
("RANS", RANS)
("POISSON_EQUATION", POISSON_EQUATION)
("ADJ_EULER", ADJ_EULER)
("ADJ_NAVIER_STOKES", ADJ_NAVIER_STOKES)
("ADJ_RANS", ADJ_RANS )
("TWO_PHASE_EULER", TWO_PHASE_EULER)
("TWO_PHASE_NAVIER_STOKES", TWO_PHASE_NAVIER_STOKES)
("TWO_PHASE_RANS", TWO_PHASE_RANS)
("WAVE_EQUATION", WAVE_EQUATION)
("HEAT_EQUATION", HEAT_EQUATION)
("FEM_ELASTICITY", FEM_ELASTICITY)
("DISC_ADJ_EULER", DISC_ADJ_EULER)
("DISC_ADJ_RANS", DISC_ADJ_RANS)
("DISC_ADJ_NAVIERSTOKES", DISC_ADJ_EULER)
("FLUID_STRUCTURE_INTERACTION", FLUID_STRUCTURE_INTERACTION)

("TEMPLATE_SOLVER", TEMPLATE_SOLVER);


/*!
 * \brief types of fluid solvers
 */
enum ENUM_FSI_FLUID_PROBLEM {
	  NO_SOLVER_FFSI = 0,			/*!< \brief Definition of no solver. */
	  EULER_FFSI = 1,				/*!< \brief Euler equations for the FSI problem */
	  NAVIER_STOKES_FFSI = 2,		/*!< \brief NS equations for the FSI problem */
	  RANS_FFSI = 3 				/*!< \brief RANS equations for the FSI problem */
};
static const map<string, ENUM_FSI_FLUID_PROBLEM> FSI_Fluid_Solver_Map = CCreateMap<string, ENUM_FSI_FLUID_PROBLEM>
("NONE", NO_SOLVER_FFSI)
("EULER", EULER_FFSI)
("NAVIER_STOKES", NAVIER_STOKES_FFSI)
("RANS", RANS_FFSI);

/*!
 * \brief types of structural solvers
 */
enum ENUM_FSI_STRUC_PROBLEM {
  NO_SOLVER_SFSI = 0,				/*!< \brief Definition of no solver. */
  FEM_ELASTICITY_SFSI = 13,		/*!< \brief Nonlinear elasticity equations for the FSI problem */
};
static const map<string, ENUM_FSI_STRUC_PROBLEM> FSI_Struc_Solver_Map = CCreateMap<string, ENUM_FSI_STRUC_PROBLEM>
("NONE", NO_SOLVER_SFSI)
("FEM_ELASTICITY", FEM_ELASTICITY_SFSI);

/*!
 * \brief Material geometric conditions
 */
enum ENUM_STRUCT_SOLVER {
	SMALL_DEFORMATIONS = 0,			/*!< \brief Definition of linear elastic material. */
	LARGE_DEFORMATIONS = 1,			/*!< \brief Definition of Neo-Hookean material. */
};
static const map<string, ENUM_STRUCT_SOLVER> Struct_Map = CCreateMap<string, ENUM_STRUCT_SOLVER>
("SMALL_DEFORMATIONS", SMALL_DEFORMATIONS)
("LARGE_DEFORMATIONS", LARGE_DEFORMATIONS);


/*!
 * \brief Material model
 */
enum ENUM_MATERIAL_MODEL {
	LINEAR_ELASTIC = 0,			/*!< \brief Definition of linear elastic material. */
	NEO_HOOKEAN = 1,			/*!< \brief Definition of Neo-Hookean material. */
};
static const map<string, ENUM_MATERIAL_MODEL> Material_Map = CCreateMap<string, ENUM_MATERIAL_MODEL>
("LINEAR_ELASTIC", LINEAR_ELASTIC)
("NEO_HOOKEAN", NEO_HOOKEAN);

/*!
 * \brief Material compressibility
 */
enum ENUM_MAT_COMPRESS {
  COMPRESSIBLE_MAT = 0,			/*!< \brief Definition of compressible material. */
  INCOMPRESSIBLE_MAT = 1,		/*!< \brief Definition of incompressible material. */
};
static const map<string, ENUM_MAT_COMPRESS> MatComp_Map = CCreateMap<string, ENUM_MAT_COMPRESS>
("COMPRESSIBLE", COMPRESSIBLE_MAT)
("INCOMPRESSIBLE", INCOMPRESSIBLE_MAT);



/*!
 * \brief types of interpolators
 */
enum ENUM_INTERPOLATOR {
  NEAREST_NEIGHBOR 	= 0,   	/*!< \brief Nearest Neigbhor interpolation */
  ISOPARAMETRIC 	= 1,	/*!< \brief Isoparametric interpolation */
  CONSISTCONSERVE 	= 2,	/*!< \brief Consistent & Conservative interpolation (S.A. Brown 1997). Utilizes Isoparametric interpolation. */
  WEIGHTED_AVERAGE  = 3, 	/*!< \brief Sliding Mesh Approach E. Rinaldi 2015 */
};

static const map<string, ENUM_INTERPOLATOR> Interpolator_Map = CCreateMap<string, ENUM_INTERPOLATOR>
("NEAREST_NEIGHBOR", NEAREST_NEIGHBOR)
("ISOPARAMETRIC",    ISOPARAMETRIC)
("CONSISTCONSERVE",  CONSISTCONSERVE)
("WEIGHTED_AVERAGE", WEIGHTED_AVERAGE);

/*!
 * \brief different regime modes
 */
enum ENUM_REGIME {
  COMPRESSIBLE = 0,			/*!< \brief Definition of compressible solver. */
  INCOMPRESSIBLE = 1,				/*!< \brief Definition of incompressible solver. */
};
static const map<string, ENUM_REGIME> Regime_Map = CCreateMap<string, ENUM_REGIME>
("COMPRESSIBLE", COMPRESSIBLE)
("INCOMPRESSIBLE", INCOMPRESSIBLE);
/*!
 * \brief different non-dimensional modes
 */
enum ENUM_KIND_NONDIM {
  DIMENSIONAL = 0,			    /*!< \brief Dimensional simulation. */
  FREESTREAM_PRESS_EQ_ONE = 1, /*!< \brief Non-dimensional simulation. */
  FREESTREAM_VEL_EQ_MACH = 2, /*!< \brief Non-dimensional simulation. */
  FREESTREAM_VEL_EQ_ONE = 3 /*!< \brief Non-dimensional simulation. */
};
static const map<string, ENUM_KIND_NONDIM> NonDim_Map = CCreateMap<string, ENUM_KIND_NONDIM>
("DIMENSIONAL", DIMENSIONAL)
("FREESTREAM_PRESS_EQ_ONE", FREESTREAM_PRESS_EQ_ONE)
("FREESTREAM_VEL_EQ_MACH", FREESTREAM_VEL_EQ_MACH)
("FREESTREAM_VEL_EQ_ONE", FREESTREAM_VEL_EQ_ONE);

/*!
 * \brief different system of measurements
 */
enum ENUM_MEASUREMENTS {
  SI = 0,			/*!< \brief Definition of compressible solver. */
  US = 1				/*!< \brief Definition of incompressible solver. */
};
static const map<string, ENUM_MEASUREMENTS> Measurements_Map = CCreateMap<string, ENUM_MEASUREMENTS>
("SI", SI)
("US", US);

/*!
 * \brief different types of systems
 */
enum RUNTIME_TYPE {
  RUNTIME_FLOW_SYS = 2,			/*!< \brief One-physics case, the code is solving the flow equations(Euler and Navier-Stokes). */
  RUNTIME_TURB_SYS = 3,			/*!< \brief One-physics case, the code is solving the turbulence model. */

  //check what value to use here
  RUNTIME_2PHASE_SYS = 9,			/*!< \brief One-physics case, the code is solving the 2phase model. */


  RUNTIME_POISSON_SYS = 4,			/*!< \brief One-physics case, the code is solving the poissonal potential equation. */
  RUNTIME_ADJPOT_SYS = 5,		/*!< \brief One-physics case, the code is solving the adjoint potential flow equation. */
  RUNTIME_ADJFLOW_SYS = 6,		/*!< \brief One-physics case, the code is solving the adjoint equations is being solved (Euler and Navier-Stokes). */
  RUNTIME_ADJTURB_SYS = 7,		/*!< \brief One-physics case, the code is solving the adjoint turbulence model. */
  RUNTIME_WAVE_SYS = 8,		/*!< \brief One-physics case, the code is solving the wave equation. */
  RUNTIME_MULTIGRID_SYS = 14,   	/*!< \brief Full Approximation Storage Multigrid system of equations. */
  RUNTIME_FEA_SYS = 20,		/*!< \brief One-physics case, the code is solving the FEA equation. */
  RUNTIME_HEAT_SYS = 21,		/*!< \brief One-physics case, the code is solving the heat equation. */
  RUNTIME_TRANS_SYS = 22,			/*!< \brief One-physics case, the code is solving the turbulence model. */
};

const int FLOW_SOL = 0;		/*!< \brief Position of the mean flow solution in the solver container array. */
const int ADJFLOW_SOL = 1;	/*!< \brief Position of the continuous adjoint flow solution in the solver container array. */

const int TURB_SOL = 2;		/*!< \brief Position of the turbulence model solution in the solver container array. */

const int TWO_PHASE_SOL = 5;/*!< \brief Position of the phase model solution in the solver container array. */


const int ADJTURB_SOL = 3;	/*!< \brief Position of the continuous adjoint turbulence solution in the solver container array. */

const int TRANS_SOL = 4;	/*!< \brief Position of the transition model solution in the solver container array. */
const int POISSON_SOL = 2;		/*!< \brief Position of the electronic potential solution in the solver container array. */
const int WAVE_SOL = 1;		/*!< \brief Position of the wave equation in the solution solver array. */
const int HEAT_SOL = 2;		/*!< \brief Position of the heat equation in the solution solver array. */
const int FEA_SOL = 1;		/*!< \brief Position of the FEA equation in the solution solver array. */

const int TEMPLATE_SOL = 0;     /*!< \brief Position of the template solution. */

const int CONV_TERM = 0;	/*!< \brief Position of the convective terms in the numerics container array. */
const int VISC_TERM = 1;        /*!< \brief Position of the viscous terms in the numerics container array. */
const int SOURCE_FIRST_TERM = 2;        /*!< \brief Position of the first source term in the numerics container array. */
const int SOURCE_SECOND_TERM = 3;   /*!< \brief Position of the second source term in the numerics container array. */
const int CONV_BOUND_TERM = 4;       /*!< \brief Position of the convective boundary terms in the numerics container array. */
const int VISC_BOUND_TERM = 5;       /*!< \brief Position of the viscous boundary terms in the numerics container array. */

const int FEA_TERM = 0;			/*!< \brief Position of the finite element analysis terms in the numerics container array. */


/*!
 * \brief types of finite elements (in 2D or 3D)
 */

const int EL_TRIA = 0;		/*!< \brief Elements of three nodes (2D). */
const int EL_QUAD = 1;		/*!< \brief Elements of four nodes (2D). */

const int EL_TETRA = 0;		/*!< \brief Elements of four nodes (3D). */
const int EL_HEXA = 1;		/*!< \brief Elements of eight nodes (3D). */


/*!
 * \brief types of mathematical problem to solve
 */
enum ENUM_MATH_PROBLEM {
  DIRECT = 0,		/*!< \brief Direct problem */
  CONTINUOUS_ADJOINT = 1,		/*!< \brief Continuous adjoint problem */
  DISCRETE_ADJOINT = 2 /*< \brief AD-based discrete adjoint problem. */
};
static const map<string, ENUM_MATH_PROBLEM> Math_Problem_Map = CCreateMap<string, ENUM_MATH_PROBLEM>
("DIRECT", DIRECT)
("CONTINUOUS_ADJOINT", CONTINUOUS_ADJOINT)
("DISCRETE_ADJOINT", DISCRETE_ADJOINT);

/*!
 * \brief types of spatial discretizations
 */
enum ENUM_SPACE {
  NO_CONVECTIVE = 0, /*!< \brief No convective scheme is used. */
  SPACE_CENTERED = 1,		/*!< \brief Space centered convective numerical method. */
  SPACE_UPWIND = 2		/*!< \brief Upwind convective numerical method. */
};
static const map<string, ENUM_SPACE> Space_Map = CCreateMap<string, ENUM_SPACE>
("NONE", NO_CONVECTIVE)
("SPACE_CENTERED", SPACE_CENTERED)
("SPACE_UPWIND", SPACE_UPWIND);

/*!
 * \brief types of fluid model
 */
enum ENUM_FLUIDMODEL {
	STANDARD_AIR = 0,
	IDEAL_GAS = 1, /*!< \brief _____. */
	VW_GAS = 2,
	PR_GAS = 3
};

static const map<string, ENUM_FLUIDMODEL> FluidModel_Map = CCreateMap<string, ENUM_FLUIDMODEL>
("STANDARD_AIR", STANDARD_AIR)
("IDEAL_GAS", IDEAL_GAS)
("VW_GAS", VW_GAS)
("PR_GAS", PR_GAS);


/*!
 * \brief types of initialization option
 */

enum ENUM_INIT_OPTION {
	REYNOLDS = 0, /*!< \brief _____. */
	TD_CONDITIONS = 1

};

static const map<string, ENUM_INIT_OPTION> InitOption_Map = CCreateMap<string, ENUM_INIT_OPTION>
("REYNOLDS", REYNOLDS)
("TD_CONDITIONS", TD_CONDITIONS);

/*!
 * \brief types of initialization option
 */

enum ENUM_FREESTREAM_OPTION {
	TEMPERATURE_FS = 0, /*!< \brief _____. */
	DENSITY_FS = 1

};

static const map<string, ENUM_FREESTREAM_OPTION> FreeStreamOption_Map = CCreateMap<string, ENUM_FREESTREAM_OPTION>
("TEMPERATURE_FS", TEMPERATURE_FS)
("DENSITY_FS", DENSITY_FS);

/*!
 * \brief types of viscosity model
 */
enum ENUM_VISCOSITYMODEL {
	CONSTANT_VISCOSITY = 0, /*!< \brief _____. */
	SUTHERLAND = 1
};

static const map<string, ENUM_VISCOSITYMODEL> ViscosityModel_Map = CCreateMap<string, ENUM_VISCOSITYMODEL>
("CONSTANT_VISCOSITY", CONSTANT_VISCOSITY)
("SUTHERLAND", SUTHERLAND);

/*!
 * \brief types of thermal conductivity model
 */
enum ENUM_CONDUCTIVITYMODEL {
	CONSTANT_CONDUCTIVITY = 0, /*!< \brief _____. */
	CONSTANT_PRANDTL = 1
};

static const map<string, ENUM_CONDUCTIVITYMODEL> ConductivityModel_Map = CCreateMap<string, ENUM_CONDUCTIVITYMODEL>
("CONSTANT_CONDUCTIVITY", CONSTANT_CONDUCTIVITY)
("CONSTANT_PRANDTL", CONSTANT_PRANDTL);

/*!
 * \brief types of unsteady mesh motion
 */
enum ENUM_GRIDMOVEMENT {
  NO_MOVEMENT = 0, /*!< \brief Simulation on a static mesh. */
  DEFORMING = 1,		/*!< \brief Simulation with dynamically deforming meshes (plunging/pitching/rotation). */
  RIGID_MOTION = 2,		/*!< \brief Simulation with rigid mesh motion (plunging/pitching/rotation). */
  FLUID_STRUCTURE = 3,		/*!< \brief Fluid structure defromation. */
  EXTERNAL = 4,  /*!< \brief Arbitrary grid motion specified by external files at each time step. */
  EXTERNAL_ROTATION = 5,  /*!< \brief Arbitrary grid motion specified by external files at each time step with rigid rotation. */
  AEROELASTIC = 6,    /*!< \brief Simulation with aeroelastic motion. */
  MOVING_WALL = 7,    /*!< \brief Simulation with moving walls (translation/rotation). */
  ROTATING_FRAME = 8,    /*!< \brief Simulation in a rotating frame. */
  ELASTICITY = 9,    /*!< \brief Linear Elasticity. */
  AEROELASTIC_RIGID_MOTION = 10, /*!< \brief Simulation with rotation and aeroelastic motion. */
  STEADY_TRANSLATION = 11,    /*!< \brief Simulation in a steadily translating frame. */
  GUST = 12, /*!< \brief Simulation on a static mesh with a gust. */
  MOVING_HTP = 13    /*!< \brief Simulation with moving HTP (rotation). */

};

static const map<string, ENUM_GRIDMOVEMENT> GridMovement_Map = CCreateMap<string, ENUM_GRIDMOVEMENT>
("NONE", NO_MOVEMENT)
("DEFORMING", DEFORMING)
("RIGID_MOTION", RIGID_MOTION)
("FLUID_STRUCTURE", FLUID_STRUCTURE)
("EXTERNAL", EXTERNAL)
("EXTERNAL_ROTATION", EXTERNAL_ROTATION)
("AEROELASTIC", AEROELASTIC)
("ROTATING_FRAME", ROTATING_FRAME)
("ELASTICITY", ELASTICITY)
("MOVING_WALL", MOVING_WALL)
("MOVING_HTP", MOVING_HTP)
("AEROELASTIC_RIGID_MOTION", AEROELASTIC_RIGID_MOTION)
("STEADY_TRANSLATION", STEADY_TRANSLATION)
("GUST", GUST);

/*!
 * \brief type of wind gusts
 */
enum ENUM_GUST_TYPE {
  NO_GUST = 0,      /*!< \brief _______. */
  TOP_HAT = 1,      /*!< \brief Top-hat function shaped gust  */
  SINE = 2,         /*!< \brief  Sine shaped gust */
  ONE_M_COSINE = 3, /*!< \brief  1-cosine shaped gust */
  VORTEX = 4,       /*!< \brief  A gust made from vortices */
  EOG = 5           /*!< \brief  An extreme operating gust */
};
static const map<string, ENUM_GUST_TYPE> Gust_Type_Map = CCreateMap<string, ENUM_GUST_TYPE>
("NONE", NO_GUST)
("TOP_HAT", TOP_HAT)
("SINE", SINE)
("ONE_M_COSINE", ONE_M_COSINE)
("VORTEX", VORTEX)
("EOG", EOG);

/*!
 * \brief type of wind direction
 */
enum ENUM_GUST_DIR {
  X_DIR = 0,        /*!< \brief _______. */
  Y_DIR = 1 		 /*!< \brief _______. */
};
static const map<string, ENUM_GUST_DIR> Gust_Dir_Map = CCreateMap<string, ENUM_GUST_DIR>
("X_DIR", X_DIR)
("Y_DIR", Y_DIR);

// If you add to ENUM_CENTERED, you must also add the option to ENUM_CONVECTIVE
/*!
 * \brief types of centered spatial discretizations
 */
enum ENUM_CENTERED {
  NO_CENTERED = 0,    /*!< \brief No centered scheme is used. */
  JST = 1,            /*!< \brief Jameson-Smith-Turkel centered numerical method. */
  LAX = 2,            /*!< \brief Lax-Friedrich centered numerical method. */
  JST_KE = 4          /*!< \brief Kinetic Energy preserving Jameson-Smith-Turkel centered numerical method. */
};
static const map<string, ENUM_CENTERED> Centered_Map = CCreateMap<string, ENUM_CENTERED>
("NONE", NO_CENTERED)
("JST", JST)
("JST_KE", JST_KE)
("LAX-FRIEDRICH", LAX);


// If you add to ENUM_UPWIND, you must also add the option to ENUM_CONVECTIVE
/*!
 * \brief types of upwind spatial discretizations
 */
enum ENUM_UPWIND {
  NO_UPWIND = 0,              /*!< \brief No upwind scheme is used. */
  ROE = 1,                    /*!< \brief Roe's upwind numerical method. */
  SCALAR_UPWIND = 2,          /*!< \brief Scalar upwind numerical method. */
  AUSM = 3,                   /*!< \brief AUSM numerical method. */
  HLLC = 4,                   /*!< \brief HLLC numerical method. */
  SW = 5,                     /*!< \brief Steger-Warming method. */
  MSW = 6,                    /*!< \brief Modified Steger-Warming method. */
  TURKEL = 7,                 /*!< \brief Roe-Turkel's upwind numerical method. */
  AUSMPWPLUS = 8,             /*!< \brief AUSMPW+ numerical method. */
  CUSP = 9,                   /*!< \brief Convective upwind and split pressure numerical method. */
  CONVECTIVE_TEMPLATE = 10    /*!< \brief Template for new numerical method . */
};
static const map<string, ENUM_UPWIND> Upwind_Map = CCreateMap<string, ENUM_UPWIND>
("NONE", NO_UPWIND)
("ROE", ROE)
("TURKEL_PREC", TURKEL)
("AUSM", AUSM)
("AUSMPW+", AUSMPWPLUS)
("HLLC", HLLC)
("SW", SW)
("MSW", MSW)
("CUSP", CUSP)
("SCALAR_UPWIND", SCALAR_UPWIND)
("CONVECTIVE_TEMPLATE", CONVECTIVE_TEMPLATE);

/*!
 * \brief Spatial numerical order integration
 */
enum ENUM_SPATIAL_ORDER {
  FIRST_ORDER = 0,        /*!< \brief First order */
  SECOND_ORDER = 1,        /*!< \brief Second order. */
  SECOND_ORDER_LIMITER = 2 /*!< \brief Second order with limiter. */
};
static const map<string, ENUM_SPATIAL_ORDER> SpatialOrder_Map = CCreateMap<string, ENUM_SPATIAL_ORDER>
("1ST_ORDER", FIRST_ORDER)
("2ND_ORDER", SECOND_ORDER)
("2ND_ORDER_LIMITER", SECOND_ORDER_LIMITER);

/*!
 * \brief types of slope limiters
 */
enum ENUM_LIMITER {
  VENKATAKRISHNAN = 0,	/*!< \brief Slope limiter using Venkatakrisnan method. */
  BARTH_JESPERSEN = 1,  /*!< \brief Slope limiter using Barth-Jespersen method. */
  SHARP_EDGES = 2,       /*!< \brief Slope limiter using sharp edges. */
  SOLID_WALL_DISTANCE = 3,       /*!< \brief Slope limiter using wall distance. */
<<<<<<< HEAD
  // limiters implemented for two_phase problem
  MINMOD = 4,       /*!< \brief Slope limiter using mimmod. */
  VAN_ALBADA = 5,       /*!< \brief Slope limiter using van_albada. */
  SUPERBEE = 6,       /*!< \brief Slope limiter using van_leer. */
  PUT = 7,       /*!< \brief Slope limiter using van_leer. */
=======
	VAN_ALBADA = 4         /*!< \brief Slope limiter using wall distance. */
>>>>>>> 53867568
};

static const map<string, ENUM_LIMITER> Limiter_Map = CCreateMap<string, ENUM_LIMITER>
("VENKATAKRISHNAN", VENKATAKRISHNAN)
("BARTH_JESPERSEN", BARTH_JESPERSEN)
("SHARP_EDGES", SHARP_EDGES)
("WALL_DISTANCE", SOLID_WALL_DISTANCE)
<<<<<<< HEAD
("MINMOD", MINMOD)
("VAN_ALBADA", VAN_ALBADA)
("SUPERBEE", SUPERBEE)
("PUT", PUT);
=======
("VAN_ALBADA", VAN_ALBADA);
>>>>>>> 53867568

/*!
 * \brief types of turbulent models
 */
enum ENUM_TURB_MODEL {
  NO_TURB_MODEL = 0, /*!< \brief No turbulence model. */
  SA      = 1, /*!< \brief Kind of Turbulent model (Spalart-Allmaras). */
  SA_NEG  = 2, /*!< \brief Kind of Turbulent model (Spalart-Allmaras). */
  SST     = 3, /*!< \brief Kind of Turbulence model (Menter SST). */
};
static const map<string, ENUM_TURB_MODEL> Turb_Model_Map = CCreateMap<string, ENUM_TURB_MODEL>
("NONE", NO_TURB_MODEL)
("SA", SA)
("SA_NEG", SA_NEG)
("SST", SST);

enum ENUM_2PHASE_MODEL {
  NO_2PHASE_MODEL = 0, /*!< \brief No 2phase model. */
  HILL_RUS        = 1, /*!< \brief Kind of 2phase model (Hill's formulation). */
  HILL_AUSM       = 2, /*!< \brief Kind of 2phase model (Hill's formulation). */
  QMOM_RUS        = 3, /*!< \brief Kind of 2phase model (QMOM   formulation). */
};
static const map<string, ENUM_2PHASE_MODEL> Two_phase_Model_Map = CCreateMap<string, ENUM_2PHASE_MODEL>
("NONE", NO_2PHASE_MODEL)
("HILL_RUS", HILL_RUS)
("HILL_AUSM", HILL_AUSM)
("QMOM_RUS", QMOM_RUS);


enum ENUM_NUCLEATION_MODEL {
  CLASSICAL_THEORY = 0, /*!< \brief No 2phase model. */
};
static const map<string, ENUM_NUCLEATION_MODEL> Nucleation_Model_Map = CCreateMap<string, ENUM_NUCLEATION_MODEL>
("CLASSICAL_THEORY", CLASSICAL_THEORY);


enum ENUM_LIQUID_MODEL {
  WATER = 0, /*!< \brief No 2phase model. */
  CO2   = 1,
  R12   = 2,
  R22   = 3,
};

static const map<string, ENUM_LIQUID_MODEL> Liquid_Model_Map = CCreateMap<string, ENUM_LIQUID_MODEL>
("WATER", WATER)
("CO2"  , CO2  )
("R12"  , R12  )
("R22"  , R22  );

/*!
 * \brief types of transition models
 */
enum ENUM_TRANS_MODEL {
  NO_TRANS_MODEL = 0,            /*!< \brief No transition model. */
  LM = 1,	/*!< \brief Kind of transition model (LM for Spalart-Allmaras). */
  BC = 2	/*!< \brief Kind of transition model (BAS-CAKMAKCIOGLU (BC) for Spalart-Allmaras). */
};
static const map<string, ENUM_TRANS_MODEL> Trans_Model_Map = CCreateMap<string, ENUM_TRANS_MODEL>
("NONE", NO_TRANS_MODEL)
("LM", LM)
("BC", BC); //BAS-CAKMAKCIOGLU

/*!
 * \brief type of time integration schemes
 */
enum ENUM_TIME_INT {
  RUNGE_KUTTA_EXPLICIT = 1,	/*!< \brief Explicit Runge-Kutta time integration definition. */
  EULER_EXPLICIT = 2,   	/*!< \brief Explicit Euler time integration definition. */
  EULER_IMPLICIT = 3,   	/*!< \brief Implicit Euler time integration definition. */
  CLASSICAL_RK4_EXPLICIT = 4,   	/*!< \brief Calssical RK4 time integration definition. */
};
static const map<string, ENUM_TIME_INT> Time_Int_Map = CCreateMap<string, ENUM_TIME_INT>
("RUNGE-KUTTA_EXPLICIT", RUNGE_KUTTA_EXPLICIT)
("EULER_EXPLICIT", EULER_EXPLICIT)
("EULER_IMPLICIT", EULER_IMPLICIT)
("CLASSICAL_RK4_EXPLICIT", CLASSICAL_RK4_EXPLICIT);

/*!
 * \brief type of time integration schemes
 */
enum ENUM_TIME_INT_FEA {
  CD_EXPLICIT = 1,			/*!< \brief Support for implementing an explicit method. */
  NEWMARK_IMPLICIT = 2,   	/*!< \brief Implicit Newmark integration definition. */
  GENERALIZED_ALPHA = 3   		/*!< \brief Support for implementing another implicit method. */
};
static const map<string, ENUM_TIME_INT_FEA> Time_Int_Map_FEA = CCreateMap<string, ENUM_TIME_INT_FEA>
("CD_EXPLICIT", CD_EXPLICIT)
("NEWMARK_IMPLICIT", NEWMARK_IMPLICIT)
("GENERALIZED_ALPHA", GENERALIZED_ALPHA);

/*!
 * \brief type of time integration schemes
 */
enum ENUM_SPACE_ITE_FEA {
  NEWTON_RAPHSON = 1,			/*!< \brief Full Newton-Rapshon method. */
  MODIFIED_NEWTON_RAPHSON = 2   /*!< \brief Modified Newton-Raphson method. */
};
static const map<string, ENUM_SPACE_ITE_FEA> Space_Ite_Map_FEA = CCreateMap<string, ENUM_SPACE_ITE_FEA>
("NEWTON_RAPHSON", NEWTON_RAPHSON)
("MODIFIED_NEWTON_RAPHSON", MODIFIED_NEWTON_RAPHSON);

/*!
 * \brief types of transfer methods
 */
enum ENUM_TRANSFER_METHOD {
  BROADCAST_DATA = 1,	/*!< \brief Gather data on one processor and broadcast it into all of them, relating to global nodes. */
  SCATTER_DATA = 2,   	/*!< \brief Gather data on one processor and scatter it into the one that needs it. */
  ALLGATHER_DATA = 3,   /*!< \brief All processors gather data (this will be useful for operations over a group of data - averaging) */
  LEGACY_METHOD = 4		/*!< \brief Original transfer method, maintained to check . */
};
static const map<string, ENUM_TRANSFER_METHOD> Transfer_Method_Map = CCreateMap<string, ENUM_TRANSFER_METHOD>
("BROADCAST_DATA", BROADCAST_DATA)
("SCATTER_DATA", SCATTER_DATA)
("ALLGATHER_DATA", ALLGATHER_DATA)
("LEGACY_METHOD", LEGACY_METHOD);

/*!
 * \brief types of schemes to compute the flow gradient
 */
enum ENUM_FLOW_GRADIENT {
  GREEN_GAUSS = 1,		/*!< \brief Gradients computation using Green Gauss theorem. */
  WEIGHTED_LEAST_SQUARES = 2	/*!< \brief Gradients computation using Weighted Least Squares. */
};
static const map<string, ENUM_FLOW_GRADIENT> Gradient_Map = CCreateMap<string, ENUM_FLOW_GRADIENT>
("GREEN_GAUSS", GREEN_GAUSS)
("WEIGHTED_LEAST_SQUARES", WEIGHTED_LEAST_SQUARES);

/*!
 * \brief types of action to take on a geometry structure
 */
enum GEOMETRY_ACTION {
  ALLOCATE = 0,     /*!<  \brief Allocate geometry structure. */
  UPDATE = 1       /*!<  \brief Update geometry structure (grid moving, adaptation, etc.). */
};

/*!
 * \brief types of action to perform when doing the geometry evaluation
 */
enum GEOMETRY_MODE {
  FUNCTION = 0,     /*!<  \brief Geometrical analysis. */
  GRADIENT = 1      /*!<  \brief Geometrical analysis and gradient using finite differences. */
};
static const map<string, GEOMETRY_MODE> GeometryMode_Map = CCreateMap<string, GEOMETRY_MODE>
("FUNCTION", FUNCTION)
("GRADIENT", GRADIENT);

/*!
 * \brief types of boundary conditions
 */
enum BC_TYPE {
  EULER_WALL = 1,		/*!< \brief Boundary Euler wall definition. */
  FAR_FIELD = 2,		/*!< \brief Boundary far-field definition. */
  SYMMETRY_PLANE = 3,   	/*!< \brief Boundary symmetry plane definition. */
  INLET_FLOW = 4,		/*!< \brief Boundary inlet flow definition. */
  OUTLET_FLOW = 5,		/*!< \brief Boundary outlet flow definition. */
  PERIODIC_BOUNDARY = 6,	/*!< \brief Periodic boundary definition. */
  NEARFIELD_BOUNDARY = 7,	/*!< \brief Near-Field boundary definition. */
  ELECTRODE_BOUNDARY = 8,	/*!< \brief Electrode boundary definition. */
  DIELEC_BOUNDARY = 9,	/*!< \brief Dipoisson boundary definition. */
  CUSTOM_BOUNDARY = 10,         /*!< \brief custom boundary definition. */
  INTERFACE_BOUNDARY = 11,	/*!< \brief Domain interface boundary definition. */
  DIRICHLET = 12,		/*!< \brief Boundary Euler wall definition. */
  NEUMANN = 13,		/*!< \brief Boundary Neumann definition. */
  DISPLACEMENT_BOUNDARY = 14,		/*!< \brief Boundary displacement definition. */
  LOAD_BOUNDARY = 15,		/*!< \brief Boundary Load definition. */
  FLOWLOAD_BOUNDARY = 16,		/*!< \brief Boundary Load definition. */
  SUPERSONIC_INLET = 19,		/*!< \brief Boundary supersonic inlet definition. */
  SUPERSONIC_OUTLET = 20,		/*!< \brief Boundary supersonic inlet definition. */
  ENGINE_INFLOW = 21,		/*!< \brief Boundary nacelle inflow. */
  ENGINE_EXHAUST = 22,		/*!< \brief Boundary nacelle exhaust. */
  RIEMANN_BOUNDARY= 24,   /*!< \brief Riemann Boundary definition. */
  ISOTHERMAL = 25,      /*!< \brief No slip isothermal wall boundary condition. */
  HEAT_FLUX  = 26,      /*!< \brief No slip constant heat flux wall boundary condition. */
  PRESSURE_BOUNDARY = 27,   	/*!< \brief Pressure boundary condition. */
  ACTDISK_INLET = 32,	/*!< \brief Actuator disk inlet boundary definition. */
  ACTDISK_OUTLET = 33,	/*!< \brief Actuator disk outlet boundary definition. */
  CLAMPED_BOUNDARY = 34,		/*!< \brief Clamped Boundary definition. */
  LOAD_DIR_BOUNDARY = 35,		/*!< \brief Boundary Load definition. */
  LOAD_SINE_BOUNDARY = 36,		/*!< \brief Sine-waveBoundary Load definition. */
  NRBC_BOUNDARY= 37,   /*!< \brief NRBC Boundary definition. */
  INTERNAL_BOUNDARY= 38,   /*!< \brief Internal Boundary definition. */
  FLUID_INTERFACE = 39,	/*!< \brief Domain interface definition. */
  SEND_RECEIVE = 99,		/*!< \brief Boundary send-receive definition. */
};


/*!
 * \brief different regime modes
 */
enum ENUM_2DFORM {
  PLANE_STRESS = 0,			/*!< \brief Definition of plane stress solver. */
  PLANE_STRAIN = 1			/*!< \brief Definition of plane strain solver. */
};
static const map<string, ENUM_2DFORM> ElasForm_2D = CCreateMap<string, ENUM_2DFORM>
("PLANE_STRESS", PLANE_STRESS)
("PLANE_STRAIN", PLANE_STRAIN);


/*!
 * \brief different regime modes
 */
enum ENUM_AITKEN {
  NO_RELAXATION = 0,			/*!< \brief No relaxation in the strongly coupled approach. */
  FIXED_PARAMETER = 1,			/*!< \brief Relaxation with a fixed parameter. */
  AITKEN_DYNAMIC = 2			/*!< \brief Relaxation using Aitken's dynamic parameter. */
};
static const map<string, ENUM_AITKEN> AitkenForm_Map = CCreateMap<string, ENUM_AITKEN>
("NONE", NO_RELAXATION)
("FIXED_PARAMETER", FIXED_PARAMETER)
("AITKEN_DYNAMIC", AITKEN_DYNAMIC);



/*!
 * \brief types Riemann boundary treatments
 */
enum RIEMANN_TYPE {
  TOTAL_CONDITIONS_PT = 1,		/*!< \brief User specifies total pressure, total temperature, and flow direction. */
  DENSITY_VELOCITY = 2,         /*!< \brief User specifies density and velocity, and flow direction. */
  STATIC_PRESSURE = 3,           /*!< \brief User specifies static pressure. */
  TOTAL_SUPERSONIC_INFLOW = 4,	/*!< \brief User specifies total pressure, total temperature and Velocity components. */
  STATIC_SUPERSONIC_INFLOW_PT = 5, /*!< \brief User specifies static pressure, static temperature, and Mach components. */
  STATIC_SUPERSONIC_INFLOW_PD = 6, /*!< \brief User specifies static pressure, static temperature, and Mach components. */
  MIXING_IN = 7, /*!< \brief User does not specify anything information are retrieved from the other domain */
  MIXING_OUT = 8, /*!< \brief User does not specify anything information are retrieved from the other domain */
<<<<<<< HEAD
  SUPERSONIC_OUTFLOW = 9 /*!< \brief User does not specify anything information are retrieved from the other domain */
=======
  SUPERSONIC_OUTFLOW = 9,
  RADIAL_EQUILIBRIUM = 10,
  TOTAL_CONDITIONS_PT_1D = 11,
  STATIC_PRESSURE_1D = 12,
  MIXING_IN_1D = 13,
  MIXING_OUT_1D =14
>>>>>>> 53867568
};

static const map<string, RIEMANN_TYPE> Riemann_Map = CCreateMap<string, RIEMANN_TYPE>
("TOTAL_CONDITIONS_PT", TOTAL_CONDITIONS_PT)
("DENSITY_VELOCITY", DENSITY_VELOCITY)
("STATIC_PRESSURE", STATIC_PRESSURE)
("TOTAL_SUPERSONIC_INFLOW", TOTAL_SUPERSONIC_INFLOW)
("STATIC_SUPERSONIC_INFLOW_PT", STATIC_SUPERSONIC_INFLOW_PT)
("STATIC_SUPERSONIC_INFLOW_PD", STATIC_SUPERSONIC_INFLOW_PD)
("MIXING_IN", MIXING_IN)
("MIXING_OUT", MIXING_OUT)
<<<<<<< HEAD
("SUPERSONIC_OUTFLOW", SUPERSONIC_OUTFLOW);
=======
("MIXING_IN_1D", MIXING_IN_1D)
("MIXING_OUT_1D", MIXING_OUT_1D)
("SUPERSONIC_OUTFLOW", SUPERSONIC_OUTFLOW)
("RADIAL_EQUILIBRIUM", RADIAL_EQUILIBRIUM)
("TOTAL_CONDITIONS_PT_1D", TOTAL_CONDITIONS_PT_1D)
("STATIC_PRESSURE_1D", STATIC_PRESSURE_1D);
>>>>>>> 53867568


static const map<string, RIEMANN_TYPE> NRBC_Map = CCreateMap<string, RIEMANN_TYPE>
("TOTAL_CONDITIONS_PT", TOTAL_CONDITIONS_PT)
("DENSITY_VELOCITY", DENSITY_VELOCITY)
("STATIC_PRESSURE", STATIC_PRESSURE)
("TOTAL_SUPERSONIC_INFLOW", TOTAL_SUPERSONIC_INFLOW)
("STATIC_SUPERSONIC_INFLOW_PT", STATIC_SUPERSONIC_INFLOW_PT)
("STATIC_SUPERSONIC_INFLOW_PD", STATIC_SUPERSONIC_INFLOW_PD)
("MIXING_IN", MIXING_IN)
("MIXING_OUT", MIXING_OUT)
("MIXING_IN_1D", MIXING_IN_1D)
("MIXING_OUT_1D", MIXING_OUT_1D)
("SUPERSONIC_OUTFLOW", SUPERSONIC_OUTFLOW)
("RADIAL_EQUILIBRIUM", RADIAL_EQUILIBRIUM)
("TOTAL_CONDITIONS_PT_1D", TOTAL_CONDITIONS_PT_1D)
("STATIC_PRESSURE_1D", STATIC_PRESSURE_1D);

/*!
 * \brief types of mixing process for averaging quantities at the boundaries.
 */
enum AVERAGEPROCESS_TYPE {
  ALGEBRAIC = 1,		/*!< \brief an algebraic average is computed at the boundary of interest. */
  AREA = 2,           /*!< \brief an area average is computed at the boundary of interest. */
  MIXEDOUT = 3,		 /*!< \brief an mixed-out average is computed at the boundary of interest. */
  MASSFLUX = 4           /*!< \brief a mass flow average is computed at the boundary of interest. */

};

static const map<string, AVERAGEPROCESS_TYPE> AverageProcess_Map = CCreateMap<string, AVERAGEPROCESS_TYPE>
("ALGEBRAIC", ALGEBRAIC)
("AREA", AREA)
("MIXEDOUT",  MIXEDOUT)
("MASSFLUX", MASSFLUX);

/*!
 * \brief types of mixing process for averaging quantities at the boundaries.
 */
enum MIXINGPLANE_INTERFACE_TYPE {
  MATCHING = 1,		/*!< \brief an algebraic average is computed at the boundary of interest. */
  NEAREST_SPAN = 2,           /*!< \brief an area average is computed at the boundary of interest. */
  LINEAR_INTERPOLATION = 3		 /*!< \brief an mixed-out average is computed at the boundary of interest. */
};

static const map<string, MIXINGPLANE_INTERFACE_TYPE> MixingPlaneInterface_Map = CCreateMap<string, MIXINGPLANE_INTERFACE_TYPE>
("MATCHING", MATCHING)
("NEAREST_SPAN",  NEAREST_SPAN)
("LINEAR_INTERPOLATION", LINEAR_INTERPOLATION);

/*!
 * \brief this option allow to compute the span-wise section in different ways.
 */
enum SPANWISE_TYPE {
  AUTOMATIC = 1,		/*!< \brief number of span-wise section are computed automatically */
  EQUISPACED = 2           /*!< \brief number of span-wise section are specified from the user */
};

static const map<string, SPANWISE_TYPE> SpanWise_Map = CCreateMap<string, SPANWISE_TYPE>
("AUTOMATIC", AUTOMATIC)
("EQUISPACED", EQUISPACED);

/*!
 * \brief types of mixing process for averaging quantities at the boundaries.
 */
enum TURBOMACHINERY_TYPE {
  AXIAL       = 1,		/*!< \brief axial turbomachinery. */
  CENTRIFUGAL = 2,    /*!< \brief centrifugal turbomachinery. */
  CENTRIPETAL = 3,		 /*!< \brief centripetal turbomachinery. */
  CENTRIPETAL_AXIAL = 4,		 /*!< \brief mixed flow turbine. */
  AXIAL_CENTRIFUGAL = 5		 /*!< \brief mixed flow turbine. */
};

static const map<string, TURBOMACHINERY_TYPE> TurboMachinery_Map = CCreateMap<string, TURBOMACHINERY_TYPE>
("AXIAL", AXIAL)
("CENTRIFUGAL", CENTRIFUGAL)
("CENTRIPETAL",  CENTRIPETAL)
("CENTRIPETAL_AXIAL",  CENTRIPETAL_AXIAL)
("AXIAL_CENTRIFUGAL",  AXIAL_CENTRIFUGAL);

///*!
// * \brief types of Turbomachinery performance indicators.
// */
//enum TURBO_PERFORMANCE_TYPE {
//  BLADE   = 1,		/*!< \brief Turbomachinery blade performances. */
//  STAGE = 2,      /*!< \brief Turbomachinery blade stage performances. */
//  TURBINE              = 3		/*!< \brief Turbomachinery turbine performances. */
//};
//
//static const map<string, TURBO_PERFORMANCE_TYPE> TurboPerformance_Map = CCreateMap<string, TURBO_PERFORMANCE_TYPE>
//("BLADE", BLADE)
//("STAGE", STAGE)
//("TURBINE", TURBINE);

/*!
 * \brief types of Turbomachinery performance flag.
 */
enum TURBO_MARKER_TYPE{
  INFLOW   = 1,		/*!< \brief flag for inflow marker for compute turboperformance. */
  OUTFLOW = 2     /*!< \brief flag for outflow marker for compute turboperformance. */
};

/*!
 * \brief types inlet boundary treatments
 */
enum INLET_TYPE {
  TOTAL_CONDITIONS = 1,		/*!< \brief User specifies total pressure, total temperature, and flow direction. */
  MASS_FLOW = 2,           /*!< \brief User specifies density and velocity (mass flow). */
  INPUT_FILE = 3           /*!< \brief User specifies an input file. */
};
static const map<string, INLET_TYPE> Inlet_Map = CCreateMap<string, INLET_TYPE>
("TOTAL_CONDITIONS", TOTAL_CONDITIONS)
("MASS_FLOW", MASS_FLOW)
("INPUT_FILE", INPUT_FILE);

/*!
 * \brief types engine inflow boundary treatments
 */
enum ENGINE_INFLOW_TYPE {
  FAN_FACE_MACH = 1,	         /*!< \brief User specifies fan face mach number. */
  FAN_FACE_MDOT = 2,           /*!< \brief User specifies Static pressure. */
  FAN_FACE_PRESSURE = 3        /*!< \brief User specifies Static pressure. */
};
static const map<string, ENGINE_INFLOW_TYPE> Engine_Inflow_Map = CCreateMap<string, ENGINE_INFLOW_TYPE>
("FAN_FACE_MACH", FAN_FACE_MACH)
("FAN_FACE_MDOT", FAN_FACE_MDOT)
("FAN_FACE_PRESSURE", FAN_FACE_PRESSURE);

/*!
 * \brief types actuator disk boundary treatments
 */
enum ACTDISK_TYPE {
  VARIABLES_JUMP = 1,		/*!< \brief User specifies the variables jump. */
  BC_THRUST = 2,     /*!< \brief User specifies the BC thrust. */
  NET_THRUST = 3,     /*!< \brief User specifies the Net thrust. */
  DRAG_MINUS_THRUST = 4,     /*!< \brief ACDC computes the right thrust. */
  MASSFLOW = 5,     /*!< \brief ACDC computes the right thrust. */
  POWER = 6     /*!< \brief User specifies the Net thrust. */
};
static const map<string, ACTDISK_TYPE> ActDisk_Map = CCreateMap<string, ACTDISK_TYPE>
("VARIABLES_JUMP", VARIABLES_JUMP)
("BC_THRUST", BC_THRUST)
("NET_THRUST", NET_THRUST)
("DRAG_MINUS_THRUST", DRAG_MINUS_THRUST)
("MASSFLOW", MASSFLOW)
("POWER", POWER);

/*!
 * \brief types of geometric entities based on VTK nomenclature
 */
enum GEO_TYPE {
  VERTEX = 1,   		/*!< \brief VTK nomenclature for defining a vertex element. */
  LINE = 3,			/*!< \brief VTK nomenclature for defining a line element. */
  TRIANGLE = 5, 		/*!< \brief VTK nomenclature for defining a triangle element. */
  QUADRILATERAL = 9,		/*!< \brief VTK nomenclature for defining a quadrilateral element. */
  TETRAHEDRON = 10,     	/*!< \brief VTK nomenclature for defining a tetrahedron element. */
  HEXAHEDRON = 12,      	/*!< \brief VTK nomenclature for defining a hexahedron element. */
  PRISM = 13,     		/*!< \brief VTK nomenclature for defining a prism element. */
  PYRAMID = 14  		/*!< \brief VTK nomenclature for defining a pyramid element. */
};

/*!
 * \brief types of objective functions
 */
enum ENUM_OBJECTIVE {
  DRAG_COEFFICIENT = 1, 	      /*!< \brief Drag objective function definition. */
  LIFT_COEFFICIENT = 2, 	      /*!< \brief Lift objective function definition. */
  SIDEFORCE_COEFFICIENT = 3,	  /*!< \brief Side force objective function definition. */
  EFFICIENCY = 4,		            /*!< \brief Efficiency objective function definition. */
  INVERSE_DESIGN_PRESSURE = 5,	/*!< \brief Pressure objective function definition (inverse design). */
  INVERSE_DESIGN_HEATFLUX = 6,  /*!< \brief Heat flux objective function definition (inverse design). */
  TOTAL_HEATFLUX = 7,           /*!< \brief Total heat flux. */
  MAXIMUM_HEATFLUX = 8,         /*!< \brief Maximum heat flux. */
  MOMENT_X_COEFFICIENT = 9,	    /*!< \brief Pitching moment objective function definition. */
  MOMENT_Y_COEFFICIENT = 10,    /*!< \brief Rolling moment objective function definition. */
  MOMENT_Z_COEFFICIENT = 11,    /*!< \brief Yawing objective function definition. */
  EQUIVALENT_AREA = 12,		      /*!< \brief Equivalent area objective function definition. */
  NEARFIELD_PRESSURE = 13,	    /*!< \brief NearField Pressure objective function definition. */
  FORCE_X_COEFFICIENT = 14,	    /*!< \brief X-direction force objective function definition. */
  FORCE_Y_COEFFICIENT = 15,	    /*!< \brief Y-direction force objective function definition. */
  FORCE_Z_COEFFICIENT = 16,	    /*!< \brief Z-direction force objective function definition. */
  THRUST_COEFFICIENT = 17,		  /*!< \brief Thrust objective function definition. */
  TORQUE_COEFFICIENT = 18,		  /*!< \brief Torque objective function definition. */
  FIGURE_OF_MERIT = 19,		      /*!< \brief Rotor Figure of Merit objective function definition. */
  MAX_THICKNESS = 21,           /*!< \brief Maximum thickness. */
  MIN_THICKNESS = 22,           /*!< \brief Minimum thickness. */
  MAX_THICK_SEC1 = 23,          /*!< \brief Maximum thickness in section 1. */
  MAX_THICK_SEC2 = 24,          /*!< \brief Maximum thickness in section 2. */
  MAX_THICK_SEC3 = 25,          /*!< \brief Maximum thickness in section 3. */
  MAX_THICK_SEC4 = 26,          /*!< \brief Maximum thickness in section 4. */
  MAX_THICK_SEC5 = 27,           /*!< \brief Maximum thickness in section 5. */
  AVG_TOTAL_PRESSURE = 28, 	    /*!< \brief Total Pressure objective function definition. */
  AVG_OUTLET_PRESSURE = 29,      /*!< \brief Static Pressure objective function definition. */
  MASS_FLOW_RATE = 30,           /*!< \brief Mass Flow Rate objective function definition. */
  AERO_DRAG_COEFFICIENT = 35, 	  /*!< \brief Aero Drag objective function definition. */
  RADIAL_DISTORTION = 36, 	      /*!< \brief Radial Distortion objective function definition. */
  CIRCUMFERENTIAL_DISTORTION = 37,  /*!< \brief Circumferential Distortion objective function definition. */
  TOTAL_PRESSURE_LOSS=38,
  KINETIC_ENERGY_LOSS=39,
  TOTAL_EFFICIENCY=40,
  TOTAL_STATIC_EFFICIENCY=41,
  EULERIAN_WORK=42,
  TOTAL_ENTHALPY_IN=43,
  FLOW_ANGLE_IN=44,
  FLOW_ANGLE_OUT=45,
  MASS_FLOW_IN=46,
  MASS_FLOW_OUT=47,
  PRESSURE_RATIO=48,
  ENTROPY_GENERATION=49
};

static const map<string, ENUM_OBJECTIVE> Objective_Map = CCreateMap<string, ENUM_OBJECTIVE>
("DRAG", DRAG_COEFFICIENT)
("LIFT", LIFT_COEFFICIENT)
("SIDEFORCE", SIDEFORCE_COEFFICIENT)
("EFFICIENCY", EFFICIENCY)
("INVERSE_DESIGN_PRESSURE", INVERSE_DESIGN_PRESSURE)
("INVERSE_DESIGN_HEATFLUX", INVERSE_DESIGN_HEATFLUX)
("MOMENT_X", MOMENT_X_COEFFICIENT)
("MOMENT_Y", MOMENT_Y_COEFFICIENT)
("MOMENT_Z", MOMENT_Z_COEFFICIENT)
("EQUIVALENT_AREA", EQUIVALENT_AREA)
("NEARFIELD_PRESSURE", NEARFIELD_PRESSURE)
("FORCE_X", FORCE_X_COEFFICIENT)
("FORCE_Y", FORCE_Y_COEFFICIENT)
("FORCE_Z", FORCE_Z_COEFFICIENT)
("THRUST", THRUST_COEFFICIENT)
("TORQUE", TORQUE_COEFFICIENT)
("TOTAL_HEATFLUX", TOTAL_HEATFLUX)
("MAXIMUM_HEATFLUX", MAXIMUM_HEATFLUX)
("FIGURE_OF_MERIT", FIGURE_OF_MERIT)
("MAX_THICKNESS", MAX_THICKNESS)
("MIN_THICKNESS", MIN_THICKNESS)
("MAX_THICK_SEC1", MAX_THICK_SEC1)
("MAX_THICK_SEC2", MAX_THICK_SEC2)
("MAX_THICK_SEC3", MAX_THICK_SEC3)
("MAX_THICK_SEC4", MAX_THICK_SEC4)
("MAX_THICK_SEC5", MAX_THICK_SEC5)
("AVG_TOTAL_PRESSURE", AVG_TOTAL_PRESSURE)
("AVG_OUTLET_PRESSURE", AVG_OUTLET_PRESSURE)
("MASS_FLOW_RATE", MASS_FLOW_RATE)
("AERO_DRAG", AERO_DRAG_COEFFICIENT)
("RADIAL_DISTORTION", RADIAL_DISTORTION)
("CIRCUMFERENTIAL_DISTORTION", CIRCUMFERENTIAL_DISTORTION)
("TOTAL_EFFICIENCY", TOTAL_EFFICIENCY)
("TOTAL_STATIC_EFFICIENCY", TOTAL_STATIC_EFFICIENCY)
("TOTAL_PRESSURE_LOSS", TOTAL_PRESSURE_LOSS)
("EULERIAN_WORK", EULERIAN_WORK)
("TOTAL_ENTHALPY_IN", TOTAL_ENTHALPY_IN)
("FLOW_ANGLE_IN", FLOW_ANGLE_IN)
("FLOW_ANGLE_OUT", FLOW_ANGLE_OUT)
("MASS_FLOW_IN", MASS_FLOW_IN)
("MASS_FLOW_OUT", MASS_FLOW_OUT)
("PRESSURE_RATIO",  PRESSURE_RATIO)
("ENTROPY_GENERATION",  ENTROPY_GENERATION)
("KINETIC_ENERGY_LOSS", KINETIC_ENERGY_LOSS);

/*!
 * \brief types of residual criteria equations
 */

enum ENUM_RESIDUAL {
	RHO_RESIDUAL = 1, 	      /*!< \brief Rho equation residual criteria equation. */
	RHO_ENERGY_RESIDUAL = 2 	      /*!< \brief RhoE equation residual criteria equation. */
};

static const map<string, ENUM_RESIDUAL> Residual_Map = CCreateMap<string, ENUM_RESIDUAL>
("RHO", RHO_RESIDUAL)
("RHO_ENERGY", RHO_ENERGY_RESIDUAL);

/*!
 * \brief types of sensitivities to compute
 */
enum ENUM_SENS {
  SENS_GEOMETRY = 1,    	/*!< \brief Geometrical sensitivity. */
  SENS_MACH = 2,		/*!< \brief Mach number sensitivity. */
  SENS_AOA = 3, 		/*!< \brief Angle of attack sensitivity. */
  SENS_AOS = 4  		/*!< \brief Angle of Sideslip sensitivity. */
};
static const map<string, ENUM_SENS> Sens_Map = CCreateMap<string, ENUM_SENS>
("SENS_GEOMETRY", SENS_GEOMETRY)
("SENS_MACH", SENS_MACH)
("SENS_AOA", SENS_AOA)
("SENS_AOS", SENS_AOS);

/*!
 * \brief types of grid adaptation/refinement
 */
enum ENUM_ADAPT {
  NO_ADAPT = 0,                 /*!< \brief No grid adaptation. */
  FULL = 1,			/*!< \brief Do a complete grid refinement of all the computational grids. */
  FULL_FLOW = 2,		/*!< \brief Do a complete grid refinement of the flow grid. */
  FULL_ADJOINT = 3,		/*!< \brief Do a complete grid refinement of the adjoint grid. */
  GRAD_FLOW = 5,		/*!< \brief Do a gradient based grid adaptation of the flow grid. */
  GRAD_ADJOINT = 6,		/*!< \brief Do a gradient based grid adaptation of the adjoint grid. */
  GRAD_FLOW_ADJ = 7,		/*!< \brief Do a gradient based grid adaptation of the flow and adjoint grid. */
  COMPUTABLE = 9,		/*!< \brief Apply a computable error grid adaptation. */
  REMAINING = 10,		/*!< \brief Apply a remaining error grid adaptation. */
  WAKE = 12,			/*!< \brief Do a grid refinement on the wake. */
  SMOOTHING = 14,		/*!< \brief Do a grid smoothing of the geometry. */
  SUPERSONIC_SHOCK = 15,	/*!< \brief Do a grid smoothing. */
  PERIODIC = 17			/*!< \brief Add the periodic halo cells. */
};
static const map<string, ENUM_ADAPT> Adapt_Map = CCreateMap<string, ENUM_ADAPT>
("NONE", NO_ADAPT)
("FULL", FULL)
("FULL_FLOW", FULL_FLOW)
("FULL_ADJOINT", FULL_ADJOINT)
("GRAD_FLOW", GRAD_FLOW)
("GRAD_ADJOINT", GRAD_ADJOINT)
("GRAD_FLOW_ADJ", GRAD_FLOW_ADJ)
("COMPUTABLE", COMPUTABLE)
("REMAINING", REMAINING)
("WAKE", WAKE)
("SMOOTHING", SMOOTHING)
("SUPERSONIC_SHOCK", SUPERSONIC_SHOCK)
("PERIODIC", PERIODIC);

/*!
 * \brief types of input file formats
 */
enum ENUM_INPUT {
  SU2 = 1,                       /*!< \brief SU2 input format. */
  CGNS = 2                     /*!< \brief CGNS input format for the computational grid. */
};
static const map<string, ENUM_INPUT> Input_Map = CCreateMap<string, ENUM_INPUT>
("SU2", SU2)
("CGNS", CGNS);

const int CGNS_STRING_SIZE = 33;/*!< \brief Length of strings used in the CGNS format. */

/*!
 * \brief type of solution output file formats
 */
enum ENUM_OUTPUT {
  TECPLOT = 1,  		     /*!< \brief Tecplot format for the solution output. */
  TECPLOT_BINARY = 2,    /*!< \brief Tecplot binary format for the solution output. */
  FIELDVIEW = 3,  		   /*!< \brief FieldView format for the solution output. */
  FIELDVIEW_BINARY = 4,  /*!< \brief FieldView binary format for the solution output. */
  CSV = 5,			         /*!< \brief Comma-separated values format for the solution output. */
  CGNS_SOL = 6,  	     	 /*!< \brief CGNS format for the solution output. */
  PARAVIEW = 7  		     /*!< \brief Paraview format for the solution output. */
};
static const map<string, ENUM_OUTPUT> Output_Map = CCreateMap<string, ENUM_OUTPUT>
("TECPLOT", TECPLOT)
("TECPLOT_BINARY", TECPLOT_BINARY)
("FIELDVIEW", FIELDVIEW)
("FIELDVIEW_BINARY", FIELDVIEW_BINARY)
("CSV", CSV)
("CGNS", CGNS_SOL)
("PARAVIEW", PARAVIEW);

/*!
 * \brief type of jump definition
 */
enum JUMP_DEFINITION {
  DIFFERENCE = 1,     /*!< \brief Jump given by a difference in values. */
  RATIO = 2           /*!< \brief Jump given by a ratio. */
};
static const map<string, JUMP_DEFINITION> Jump_Map = CCreateMap<string, JUMP_DEFINITION>
("DIFFERENCE", DIFFERENCE)
("RATIO", RATIO);

/*!
 * \brief type of multigrid cycle
 */
enum MG_CYCLE {
  V_CYCLE = 0,  		/*!< \brief V cycle. */
  W_CYCLE = 1,			/*!< \brief W cycle. */
  FULLMG_CYCLE = 2  /*!< \brief FullMG cycle. */
};
static const map<string, MG_CYCLE> MG_Cycle_Map = CCreateMap<string, MG_CYCLE>
("V_CYCLE", V_CYCLE)
("W_CYCLE", W_CYCLE)
("FULLMG_CYCLE", FULLMG_CYCLE);

/*!
 * \brief type of solution output variables
 */
enum ENUM_OUTPUT_VARS {
  DENSITY = 1,      /*!< \brief Density. */
  VEL_X = 2,        /*!< \brief X-component of velocity. */
  VEL_Y = 3,        /*!< \brief Y-component of velocity. */
  VEL_Z = 4,        /*!< \brief Z-component of velocity. */
  PRESSURE = 5, 		/*!< \brief Static pressure. */
  MACH = 6,         /*!< \brief Mach number. */
  TEMPERATURE = 7,  /*!< \brief Temperature. */
  LAM_VISC = 8,     /*!< \brief Laminar viscosity. */
  EDDY_VISC = 9     /*!< \brief Eddy viscosity. */
};
static const map<string, ENUM_OUTPUT_VARS> Output_Vars_Map = CCreateMap<string, ENUM_OUTPUT_VARS>
("DENSITY", DENSITY)
("VEL_X", VEL_X)
("VEL_Y", VEL_Y)
("VEL_Z", VEL_Z)
("PRESSURE", PRESSURE)
("MACH", MACH)
("TEMPERATURE", TEMPERATURE)
("LAM_VISC", LAM_VISC)
("EDDY_VISC", EDDY_VISC);

/*!
 * \brief types of design parameterizations
 */
enum ENUM_PARAM {
  TRANSLATION = 0,		       /*!< \brief Surface movement as design variable. */
  ROTATION = 1,			         /*!< \brief Surface rotation as design variable. */
  SCALE = 2,			           /*!< \brief Surface rotation as design variable. */
  FFD_SETTING = 3,		       /*!< \brief No surface deformation. */
  FFD_CONTROL_POINT = 4,	   /*!< \brief Free form deformation for 3D design (change a control point). */
  FFD_NACELLE = 5,	         /*!< \brief Free form deformation for 3D design (change a control point). */
  FFD_GULL = 6,	             /*!< \brief Free form deformation for 3D design (change a control point). */
  FFD_CAMBER = 7,		         /*!< \brief Free form deformation for 3D design (camber change). */
  FFD_TWIST = 8,		         /*!< \brief Free form deformation for 3D design (change the twist angle of a section). */
  FFD_THICKNESS = 9,		     /*!< \brief Free form deformation for 3D design (thickness change). */
  FFD_DIHEDRAL_ANGLE = 10,	 /*!< \brief Free form deformation for 3D design (change the dihedral angle). */
  FFD_ROTATION = 11,		     /*!< \brief Free form deformation for 3D design (rotation around a line). */
  FFD_CONTROL_POINT_2D = 12, /*!< \brief Free form deformation for 2D design (change a control point). */
  FFD_CAMBER_2D = 13,		     /*!< \brief Free form deformation for 3D design (camber change). */
  FFD_THICKNESS_2D = 14,		 /*!< \brief Free form deformation for 3D design (thickness change). */
  FFD_TWIST_2D = 15,		     /*!< \brief Free form deformation for 3D design (camber change). */
  FFD_CONTROL_SURFACE = 16,	 /*!< \brief Free form deformation for 3D design (control surface). */
  HICKS_HENNE = 17,	         /*!< \brief Hicks-Henne bump function for airfoil deformation. */
  PARABOLIC = 18,		         /*!< \brief Parabolic airfoil definition as design variables. */
  NACA_4DIGITS = 19,	       /*!< \brief The four digits NACA airfoil family as design variables. */
  AIRFOIL = 20,		           /*!< \brief Airfoil definition as design variables. */
  CST = 21,                  /*!< \brief CST method with Kulfan parameters for airfoil deformation. */
  SURFACE_BUMP = 22,	       /*!< \brief Surfacebump function for flat surfaces deformation. */
  SURFACE_FILE = 23,		     /*!< Nodal coordinates set using a surface file. */
  NO_DEFORMATION = 24,		   /*!< \brief No Deformation. */
  ANGLE_OF_ATTACK = 101,	   /*!< \brief Angle of attack for airfoils. */
  FFD_ANGLE_OF_ATTACK = 102	 /*!< \brief Angle of attack for FFD problem. */
};
static const map<string, ENUM_PARAM> Param_Map = CCreateMap<string, ENUM_PARAM>
("FFD_SETTING", FFD_SETTING)
("FFD_CONTROL_POINT_2D", FFD_CONTROL_POINT_2D)
("FFD_TWIST_2D", FFD_TWIST_2D)
("FFD_ANGLE_OF_ATTACK", FFD_ANGLE_OF_ATTACK)
("FFD_CAMBER_2D", FFD_CAMBER_2D)
("FFD_THICKNESS_2D", FFD_THICKNESS_2D)
("HICKS_HENNE", HICKS_HENNE)
("SURFACE_BUMP", SURFACE_BUMP)
("ANGLE_OF_ATTACK", ANGLE_OF_ATTACK)
("NACA_4DIGITS", NACA_4DIGITS)
("TRANSLATION", TRANSLATION)
("ROTATION", ROTATION)
("SCALE", SCALE)
("FFD_CONTROL_POINT", FFD_CONTROL_POINT)
("FFD_DIHEDRAL_ANGLE", FFD_DIHEDRAL_ANGLE)
("FFD_ROTATION", FFD_ROTATION)
("FFD_CONTROL_SURFACE", FFD_CONTROL_SURFACE)
("FFD_NACELLE", FFD_NACELLE)
("FFD_GULL", FFD_GULL)
("FFD_TWIST", FFD_TWIST)
("FFD_CAMBER", FFD_CAMBER)
("FFD_THICKNESS", FFD_THICKNESS)
("PARABOLIC", PARABOLIC)
("AIRFOIL", AIRFOIL)
("SURFACE_FILE", SURFACE_FILE)
("NO_DEFORMATION", NO_DEFORMATION)
("CST", CST);


/*!
 * \brief types of FFD Blending function
 */
enum ENUM_FFD_BLENDING{
  BSPLINE_UNIFORM = 0,
  BEZIER = 1,
};
static const map<string, ENUM_FFD_BLENDING> Blending_Map = CCreateMap<string, ENUM_FFD_BLENDING>
("BSPLINE_UNIFORM", BSPLINE_UNIFORM)
("BEZIER", BEZIER);

/*!
 * \brief types of solvers for solving linear systems
 */
enum ENUM_LINEAR_SOLVER {
  STEEPEST_DESCENT = 1,		/*!< \brief Steepest descent method for point inversion algoritm (Free-Form). */
  NEWTON = 2,			/*!< \brief Newton method for point inversion algorithm (Free-Form). */
  QUASI_NEWTON = 3,		/*!< \brief Quasi Newton method for point inversion algorithm (Free-Form). */
  CONJUGATE_GRADIENT = 4,	/*!< \brief Preconditionated conjugate gradient method for grid deformation. */
  FGMRES = 5,    	/*!< \brief Flexible Generalized Minimal Residual method. */
  BCGSTAB = 6,	/*!< \brief BCGSTAB - Biconjugate Gradient Stabilized Method (main solver). */
  RESTARTED_FGMRES = 7,  /*!< \brief Flexible Generalized Minimal Residual method with restart. */
  SMOOTHER_LUSGS = 8,  /*!< \brief LU_SGS smoother. */
  SMOOTHER_JACOBI = 9,  /*!< \brief Jacobi smoother. */
  SMOOTHER_ILU = 10,  /*!< \brief ILU smoother. */
  SMOOTHER_LINELET = 11  /*!< \brief Linelet smoother. */
};
static const map<string, ENUM_LINEAR_SOLVER> Linear_Solver_Map = CCreateMap<string, ENUM_LINEAR_SOLVER>
("STEEPEST_DESCENT", STEEPEST_DESCENT)
("NEWTON", NEWTON)
("QUASI_NEWTON", QUASI_NEWTON)
("CONJUGATE_GRADIENT", CONJUGATE_GRADIENT)
("BCGSTAB", BCGSTAB)
("FGMRES", FGMRES)
("RESTARTED_FGMRES", RESTARTED_FGMRES)
("SMOOTHER_LUSGS", SMOOTHER_LUSGS)
("SMOOTHER_JACOBI", SMOOTHER_JACOBI)
("SMOOTHER_LINELET", SMOOTHER_LINELET)
("SMOOTHER_ILU0", SMOOTHER_ILU);

/*!
 * \brief types surface continuity at the intersection with the FFD
 */
enum ENUM_FFD_CONTINUITY {
  DERIVATIVE_NONE = 0,		/*!< \brief No derivative continuity. */
  DERIVATIVE_1ST = 1,		/*!< \brief First derivative continuity. */
  DERIVATIVE_2ND = 2,	/*!< \brief Second derivative continuity. */
  USER_INPUT = 3			      /*!< \brief User input. */
};
static const map<string, ENUM_FFD_CONTINUITY> Continuity_Map = CCreateMap<string, ENUM_FFD_CONTINUITY>
("NO_DERIVATIVE", DERIVATIVE_NONE)
("1ST_DERIVATIVE", DERIVATIVE_1ST)
("2ND_DERIVATIVE", DERIVATIVE_2ND)
("USER_INPUT", USER_INPUT);

/*!
 * \brief types of coordinates systems for the FFD
 */
enum ENUM_FFD_COORD_SYSTEM {
  CARTESIAN = 0,
  CYLINDRICAL = 1,
  SPHERICAL = 2
};
static const map<string, ENUM_FFD_COORD_SYSTEM> CoordSystem_Map = CCreateMap<string, ENUM_FFD_COORD_SYSTEM>
("CARTESIAN", CARTESIAN)
("CYLINDRICAL", CYLINDRICAL)
("SPHERICAL", SPHERICAL);

/*!
 * \brief types of sensitivity smoothing
 */
enum ENUM_SENS_SMOOTHING {
  NO_SMOOTH = 0,		/*!< \brief No smoothing. */
  SOBOLEV = 1,		/*!< \brief Sobolev gradient smoothing. */
  BIGRID = 2	/*!< \brief Bi-grid technique smoothing. */
};
static const map<string, ENUM_SENS_SMOOTHING> Sens_Smoothing_Map = CCreateMap<string, ENUM_SENS_SMOOTHING>
("NONE", NO_SMOOTH)
("SOBOLEV", SOBOLEV)
("BIGRID", BIGRID);

/*!
 * \brief types of preconditioners for the linear solver
 */
enum ENUM_LINEAR_SOLVER_PREC {
  JACOBI = 1,		/*!< \brief Jacobi preconditioner. */
  LU_SGS = 2,		/*!< \brief LU SGS preconditioner. */
  LINELET = 3,  /*!< \brief Line implicit preconditioner. */
  ILU = 4       /*!< \brief ILU(0) preconditioner. */
};
static const map<string, ENUM_LINEAR_SOLVER_PREC> Linear_Solver_Prec_Map = CCreateMap<string, ENUM_LINEAR_SOLVER_PREC>
("JACOBI", JACOBI)
("LU_SGS", LU_SGS)
("LINELET", LINELET)
("ILU0", ILU);

/*!
 * \brief types of analytic definitions for various geometries
 */
enum ENUM_GEO_ANALYTIC {
  NO_GEO_ANALYTIC = 0,          /*!< \brief No analytic definition of the geometry. */
  NACA0012_AIRFOIL = 1, 	/*!< \brief Use the analytical definition of the NACA0012 for doing the grid adaptation. */
  NACA4412_AIRFOIL = 2, 	/*!< \brief Use the analytical definition of the NACA4412 for doing the grid adaptation. */
  CYLINDER = 3, 		/*!< \brief Use the analytical definition of a cylinder for doing the grid adaptation. */
  BIPARABOLIC = 4       	/*!< \brief Use the analytical definition of a biparabolic airfoil for doing the grid adaptation. */
};
static const map<string, ENUM_GEO_ANALYTIC> Geo_Analytic_Map = CCreateMap<string, ENUM_GEO_ANALYTIC>
("NONE", NO_GEO_ANALYTIC)
("NACA0012_AIRFOIL", NACA0012_AIRFOIL)
("NACA4412_AIRFOIL", NACA4412_AIRFOIL)
("CYLINDER", CYLINDER)
("BIPARABOLIC", BIPARABOLIC);

/*!
 * \brief types of axis orientation
 */
enum ENUM_AXIS_ORIENTATION {
  X_AXIS = 0,   /*!< \brief X axis orientation. */
  Y_AXIS = 1, 	/*!< \brief Y axis orientation. */
  Z_AXIS = 2    /*!< \brief Z axis orientation. */
};
static const map<string, ENUM_AXIS_ORIENTATION> Axis_Stations_Map = CCreateMap<string, ENUM_AXIS_ORIENTATION>
("X_AXIS", X_AXIS)
("Y_AXIS", Y_AXIS)
("Z_AXIS", Z_AXIS);

/*!
 * \brief types of schemes for unsteady computations
 */
enum ENUM_UNSTEADY {
  STEADY = 0,            /*!< \brief A steady computation. */
  TIME_STEPPING = 1,		 /*!< \brief Use a time stepping strategy for unsteady computations. */
  DT_STEPPING_1ST = 2,	 /*!< \brief Use a dual time stepping strategy for unsteady computations (1st order). */
  DT_STEPPING_2ND = 3,	 /*!< \brief Use a dual time stepping strategy for unsteady computations (2nd order). */
  ROTATIONAL_FRAME = 4,  /*!< \brief Use a rotational source term. */
  HARMONIC_BALANCE = 5    /*!< \brief Use a harmonic balance source term. */

};
static const map<string, ENUM_UNSTEADY> Unsteady_Map = CCreateMap<string, ENUM_UNSTEADY>
("NO", STEADY)
("TIME_STEPPING", TIME_STEPPING)
("DUAL_TIME_STEPPING-1ST_ORDER", DT_STEPPING_1ST)
("DUAL_TIME_STEPPING-2ND_ORDER", DT_STEPPING_2ND)
("HARMONIC_BALANCE", HARMONIC_BALANCE)
("ROTATIONAL_FRAME", ROTATIONAL_FRAME);

/*!
 * \brief types of criteria to determine when the solution is converged
 */
enum ENUM_CONVERGE_CRIT {
  CAUCHY = 1,			/*!< \brief Cauchy criteria to establish the convergence of the code. */
  RESIDUAL = 2			/*!< \brief Residual criteria to establish the convergence of the code. */
};
static const map<string, ENUM_CONVERGE_CRIT> Converge_Crit_Map = CCreateMap<string, ENUM_CONVERGE_CRIT>
("CAUCHY", CAUCHY)
("RESIDUAL", RESIDUAL);

/*!
 * \brief types of element stiffnesses imposed for FEA mesh deformation
 */
enum ENUM_DEFORM_STIFFNESS {
  CONSTANT_STIFFNESS = 0,               /*!< \brief Impose a constant stiffness for each element (steel). */
  INVERSE_VOLUME = 1,			/*!< \brief Impose a stiffness for each element that is inversely proportional to cell volume. */
  WALL_DISTANCE = 2			/*!< \brief Impose a stiffness for each element that is proportional to the distance from the deforming surface. */
};
static const map<string, ENUM_DEFORM_STIFFNESS> Deform_Stiffness_Map = CCreateMap<string, ENUM_DEFORM_STIFFNESS>
("CONSTANT_STIFFNESS", CONSTANT_STIFFNESS)
("INVERSE_VOLUME", INVERSE_VOLUME)
("WALL_DISTANCE", WALL_DISTANCE);

/*!
 * \brief The direct differentation variables.
 */
enum ENUM_DIRECTDIFF_VAR {
  NO_DERIVATIVE = 0,
  D_MACH = 1,   /*!< \brief Derivative with respect to the mach number */
  D_AOA = 2,		 /*!< \brief Derivative with respect to the angle of attack */
  D_PRESSURE = 3, /*!< \brief Derivative with respect to the freestream pressure */
  D_TEMPERATURE = 4,/*!< \brief Derivative with respect to the freestream temperature */
  D_DENSITY = 5,
  D_TURB2LAM = 6,
  D_SIDESLIP = 7,
  D_VISCOSITY = 8,
  D_REYNOLDS = 9,
  D_DESIGN = 10
};
static const map<string, ENUM_DIRECTDIFF_VAR> DirectDiff_Var_Map = CCreateMap<string, ENUM_DIRECTDIFF_VAR>
("NONE", NO_DERIVATIVE)
("MACH", D_MACH)
("AOA", D_AOA)
("PRESSURE", D_PRESSURE)
("TEMPERATURE", D_TEMPERATURE)
("DENSITY", D_DENSITY)
("TURB2LAM", D_TURB2LAM)
("SIDESLIP", D_SIDESLIP)
("VISCOSITY", D_VISCOSITY)
("REYNOLDS", D_REYNOLDS)
("DESIGN_VARIABLES", D_DESIGN);


enum ENUM_RECORDING {
  CONS_VARS   = 1,
  MESH_COORDS = 2,
  COMBINED    = 3
};

/*!
 * \brief types of schemes for dynamic structural computations
 */
enum ENUM_DYNAMIC {
  STATIC = 0,             /*!< \brief A static structural computation. */
  DYNAMIC = 1		      /*!< \brief Use a time stepping strategy for dynamic computations. */
};
static const map<string, ENUM_DYNAMIC> Dynamic_Map = CCreateMap<string, ENUM_DYNAMIC>
("NO", STATIC)
("YES", DYNAMIC);

/* END_CONFIG_ENUMS */

class COptionBase {
private:
public:
  COptionBase() {};
  virtual  ~COptionBase() = 0;
  //  virtual string SetValue(string) {SU2MPI::PrintAndFinalize("shouldn't be here"); return "";};
  virtual string SetValue(vector<string>) = 0;
  virtual void SetDefault() = 0;

  string optionCheckMultipleValues(vector<string> & option_value, string type_id, string option_name) {
    if (option_value.size() != 1) {
      string newString;
      newString.append(option_name);
      newString.append(": multiple values for type ");
      newString.append(type_id);
      return newString;
    }
    return "";
  }

  string badValue(vector<string> & option_value, string type_id, string option_name) {
    string newString;
    newString.append(option_name);
    newString.append(": improper option value for type ");
    newString.append(type_id);
    return newString;
  }
};

inline COptionBase::~COptionBase() {}


template <class Tenum>
class COptionEnum : public COptionBase {

  map<string, Tenum> m;
  unsigned short & field; // Reference to the feildname
  Tenum def; // Default value
  string name; // identifier for the option

public:
  COptionEnum(string option_field_name, const map<string, Tenum> m, unsigned short & option_field, Tenum default_value) : field(option_field) {
    this->m = m;
    this->def = default_value;
    this->name = option_field_name;
  }

  ~COptionEnum() {};
  string SetValue(vector<string> option_value) {
    // Check if there is more than one string
    string out = optionCheckMultipleValues(option_value, "enum", this->name);
    if (out.compare("") != 0) {
      return out;
    }

    // Check to see if the enum value is in the map
    if (this->m.find(option_value[0]) == m.end()) {
      string str;
      str.append(this->name);
      str.append(": invalid option value ");
      str.append(option_value[0]);
      str.append(". Check current SU2 options in config_template.cfg.");
      return str;
    }
    // If it is there, set the option value
    Tenum val = this->m[option_value[0]];
    this->field = val;
    return "";
  }

  void SetDefault() {
    this->field = this->def;
  }
};

class COptionDouble : public COptionBase {
  su2double & field; // Reference to the fieldname
  su2double def; // Default value
  string name; // identifier for the option

public:
  COptionDouble(string option_field_name, su2double & option_field, su2double default_value) : field(option_field) {
    this->def = default_value;
    this->name = option_field_name;
  }

  ~COptionDouble() {};
  string SetValue(vector<string> option_value) {
    // check if there is more than one value
    string out = optionCheckMultipleValues(option_value, "su2double", this->name);
    if (out.compare("") != 0) {
      return out;
    }
    istringstream is(option_value[0]);
    su2double val;
    if (is >> val) {
      this->field = val;
      return "";
    }
    return badValue(option_value, "su2double", this->name);
  }
  void SetDefault() {
    this->field = this->def;
  }
};

class COptionString : public COptionBase {
  string & field; // Reference to the fieldname
  string def; // Default value
  string name; // identifier for the option

public:
  COptionString(string option_field_name, string & option_field, string default_value) : field(option_field) {
    this->def = default_value;
    this->name = option_field_name;
  }

  ~COptionString() {};
  string SetValue(vector<string> option_value) {
    // check if there is more than one value
    string out = optionCheckMultipleValues(option_value, "su2double", this->name);
    if (out.compare("") != 0) {
      return out;
    }
    this->field.assign(option_value[0]);
    return "";
  }
  void SetDefault() {
    this->field = this->def;
  }
};

class COptionInt : public COptionBase {
  int & field; // Reference to the feildname
  int def; // Default value
  string name; // identifier for the option

public:
  COptionInt(string option_field_name, int & option_field, int default_value) : field(option_field) {
    this->def = default_value;
    this->name = option_field_name;
  }

  ~COptionInt() {};
  string SetValue(vector<string> option_value) {
    string out = optionCheckMultipleValues(option_value, "int", this->name);
    if (out.compare("") != 0) {
      return out;
    }
    istringstream is(option_value[0]);
    int val;
    if (is >> val) {
      this->field = val;
      return "";
    }
    return badValue(option_value, "int", this->name);
  }
  void SetDefault() {
    this->field = this->def;
  }
};

class COptionULong : public COptionBase {
  unsigned long & field; // Reference to the feildname
  unsigned long def; // Default value
  string name; // identifier for the option

public:
  COptionULong(string option_field_name, unsigned long & option_field, unsigned long default_value) : field(option_field) {
    this->def = default_value;
    this->name = option_field_name;
  }

  ~COptionULong() {};
  string SetValue(vector<string> option_value) {
    string out = optionCheckMultipleValues(option_value, "unsigned long", this->name);
    if (out.compare("") != 0) {
      return out;
    }
    istringstream is(option_value[0]);
    unsigned long val;
    if (is >> val) {
      this->field = val;
      return "";
    }
    return badValue(option_value, "unsigned long", this->name);
  }
  void SetDefault() {
    this->field = this->def;
  }
};

class COptionUShort : public COptionBase {
  unsigned short & field; // Reference to the feildname
  unsigned short def; // Default value
  string name; // identifier for the option

public:
  COptionUShort(string option_field_name, unsigned short & option_field, unsigned short default_value) : field(option_field) {
    this->def = default_value;
    this->name = option_field_name;
  }

  ~COptionUShort() {};
  string SetValue(vector<string> option_value) {
    string out = optionCheckMultipleValues(option_value, "unsigned short", this->name);
    if (out.compare("") != 0) {
      return out;
    }
    istringstream is(option_value[0]);
    unsigned short val;
    if (is >> val) {
      this->field = val;
      return "";
    }
    return badValue(option_value, "unsigned short", this->name);
  }
  void SetDefault() {
    this->field = this->def;
  }
};

class COptionLong : public COptionBase {
  long & field; // Reference to the feildname
  long def; // Default value
  string name; // identifier for the option

public:
  COptionLong(string option_field_name, long & option_field, long default_value) : field(option_field) {
    this->def = default_value;
    this->name = option_field_name;
  }

  ~COptionLong() {};
  string SetValue(vector<string> option_value) {
    string out = optionCheckMultipleValues(option_value, "long", this->name);
    if (out.compare("") != 0) {
      return out;
    }
    istringstream is(option_value[0]);
    long val;
    if (is >> val) {
      this->field = val;
      return "";
    }
    return badValue(option_value, "long", this->name);
  }
  void SetDefault() {
    this->field = this->def;
  }
};


class COptionBool : public COptionBase {
  bool & field; // Reference to the feildname
  bool def; // Default value
  string name; // identifier for the option

public:
  COptionBool(string option_field_name, bool & option_field, bool default_value) : field(option_field) {
    this->def = default_value;
    this->name = option_field_name;
  }

  ~COptionBool() {};
  string SetValue(vector<string> option_value) {
    // check if there is more than one value
    string out = optionCheckMultipleValues(option_value, "bool", this->name);
    if (out.compare("") != 0) {
      return out;
    }
    if (option_value[0].compare("YES") == 0) {
      this->field = true;
      return "";
    }
    if (option_value[0].compare("NO") == 0) {
      this->field = false;
      return "";
    }
    return badValue(option_value, "bool", this->name);
  }
  void SetDefault() {
    this->field = this->def;
  }
};

template <class Tenum>
class COptionEnumList : public COptionBase {

  map<string, Tenum> m;
  unsigned short * & field; // Reference to the feildname
  string name; // identifier for the option
  unsigned short & size;

public:
  COptionEnumList(string option_field_name, const map<string, Tenum> m, unsigned short * & option_field, unsigned short & list_size) : field(option_field) , size(list_size) {
    this->m = m;
    this->name = option_field_name;
  }

  ~COptionEnumList() {};
  string SetValue(vector<string> option_value) {
    if (option_value.size() == 1 && option_value[0].compare("NONE") == 0) {
      this->size = 0;
      return "";
    }
    // size is the length of the option list
    this->size = option_value.size();
    unsigned short * enums = new unsigned short[size];
    for (int i  = 0; i < this->size; i++) {
      // Check to see if the enum value is in the map
      if (this->m.find(option_value[i]) == m.end()) {
        string str;
        str.append(this->name);
        str.append(": invalid option value ");
        str.append(option_value[i]);
        str.append(". Check current SU2 options in config_template.cfg.");
        return str;
      }
      // If it is there, set the option value
      enums[i] = this->m[option_value[i]];
    }
    this->field = enums;
    return "";
  }

  void SetDefault() {
    // No default to set
    size = 0;
  }
};

class COptionDoubleArray : public COptionBase {
  su2double * & field; // Reference to the feildname
  string name; // identifier for the option
  const int size;
  su2double * def;
  su2double * vals;
  su2double * default_value;

public:
  COptionDoubleArray(string option_field_name, const int list_size, su2double * & option_field, su2double * default_value) : field(option_field), size(list_size) {
    this->name = option_field_name;
    this->default_value = default_value;
    def  = NULL;
    vals = NULL;
  }

  ~COptionDoubleArray() {
     if(def  != NULL) delete [] def; 
     if(vals != NULL) delete [] vals; 
  };
  string SetValue(vector<string> option_value) {
    // Check that the size is correct
    if (option_value.size() != (unsigned long)this->size) {
      string newstring;
      newstring.append(this->name);
      newstring.append(": wrong number of arguments: ");
      stringstream ss;
      ss << this->size;
      newstring.append(ss.str());
      newstring.append(" expected, ");
      stringstream ss2;
      ss2 << option_value.size();
      newstring.append(ss2.str());
      newstring.append(" found");
      return newstring;
    }
    vals = new su2double[this->size];
    for (int i  = 0; i < this->size; i++) {
      istringstream is(option_value[i]);
      su2double val;
      if (!(is >> val)) {
        delete [] vals;
        return badValue(option_value, "su2double array", this->name);
      }
      vals[i] = val;
    }
    this->field = vals;
    return "";
  }

  void SetDefault() {
    def = new su2double [size];
    for (int i = 0; i < size; i++) {
      def[i] = default_value[i];
    }
    this->field = def;
  }
};

class COptionDoubleList : public COptionBase {
  su2double * & field; // Reference to the feildname
  string name; // identifier for the option
  unsigned short & size;

public:
  COptionDoubleList(string option_field_name, unsigned short & list_size, su2double * & option_field) : field(option_field), size(list_size) {
    this->name = option_field_name;
  }

  ~COptionDoubleList() {};
  string SetValue(vector<string> option_value) {
    // The size is the length of option_value
    unsigned short option_size = option_value.size();
    if (option_size == 1 && option_value[0].compare("NONE") == 0) {
      // No options
      this->size = 0;
      return "";
    }

    this->size = option_size;

    // Parse all of the options
    su2double * vals = new su2double[option_size];
    for (unsigned long i  = 0; i < option_size; i++) {
      istringstream is(option_value[i]);
      su2double val;
      if (!(is >> val)) {
        delete [] vals;
        return badValue(option_value, "su2double list", this->name);
      }
      vals[i] = val;
    }
    this->field = vals;
    return "";
  }

  void SetDefault() {
    this->size = 0; // There is no default value for list
  }
};

class COptionShortList : public COptionBase {
  short * & field; // Reference to the feildname
  string name; // identifier for the option
  unsigned short & size;
  
public:
  COptionShortList(string option_field_name, unsigned short & list_size,  short * & option_field) : field(option_field), size(list_size) {
    this->name = option_field_name;
  }
  
  ~COptionShortList() {};
  string SetValue(vector<string> option_value) {
    // The size is the length of option_value
    unsigned short option_size = option_value.size();
    if (option_size == 1 && option_value[0].compare("NONE") == 0) {
      // No options
      this->size = 0;
      return "";
    }
    this->size = option_size;
    
    // Parse all of the options
    short * vals = new  short[option_size];
    for (unsigned long i  = 0; i < option_size; i++) {
      istringstream is(option_value[i]);
      unsigned short val;
      if (!(is >> val)) {
        delete [] vals;
        return badValue(option_value, "short", this->name);
      }
      vals[i] = val;
    }
    this->field = vals;
    return "";
  }
  
  void SetDefault() {
    this->size = 0; // There is no default value for list
  }
};

class COptionUShortList : public COptionBase {
  unsigned short * & field; // Reference to the feildname
  string name; // identifier for the option
  unsigned short & size;

public:
  COptionUShortList(string option_field_name, unsigned short & list_size, unsigned short * & option_field) : field(option_field), size(list_size) {
    this->name = option_field_name;
  }

  ~COptionUShortList() {};
  string SetValue(vector<string> option_value) {
    // The size is the length of option_value
    unsigned short option_size = option_value.size();
    if (option_size == 1 && option_value[0].compare("NONE") == 0) {
      // No options
      this->size = 0;
      return "";
    }
    this->size = option_size;

    // Parse all of the options
    unsigned short * vals = new unsigned short[option_size];
    for (unsigned long i  = 0; i < option_size; i++) {
      istringstream is(option_value[i]);
      unsigned short val;
      if (!(is >> val)) {
        delete [] vals;
        return badValue(option_value, "unsigned short", this->name);
      }
      vals[i] = val;
    }
    this->field = vals;
    return "";
  }

  void SetDefault() {
    this->size = 0; // There is no default value for list
  }
};

class COptionStringList : public COptionBase {
  string * & field; // Reference to the feildname
  string name; // identifier for the option
  unsigned short & size;

public:
  COptionStringList(string option_field_name, unsigned short & list_size, string * & option_field) : field(option_field), size(list_size) {
    this->name = option_field_name;
  }

  ~COptionStringList() {};
  string SetValue(vector<string> option_value) {
    // The size is the length of option_value
    unsigned short option_size = option_value.size();
    if (option_size == 1 && option_value[0].compare("NONE") == 0) {
      this->size = 0;
      return "";
    }
    this->size = option_size;

    // Parse all of the options
    string * vals = new string[option_size];
    for (unsigned long i  = 0; i < option_size; i++) {
      vals[i].assign(option_value[i]);
    }
    this->field = vals;
    return "";
  }

  void SetDefault() {
    this->size = 0; // There is no default value for list
  }
};

class COptionConvect : public COptionBase {
  string name; // identifier for the option
  unsigned short & space;
  unsigned short & centered;
  unsigned short & upwind;

public:
  COptionConvect(string option_field_name, unsigned short & space_field, unsigned short & centered_field, unsigned short & upwind_field) : space(space_field), centered(centered_field), upwind(upwind_field) {
    this->name = option_field_name;
  }

  ~COptionConvect() {};
  string SetValue(vector<string> option_value) {

    string out = optionCheckMultipleValues(option_value, "unsigned short", this->name);
    if (out.compare("") != 0) {
      return out;
    }

    if (Centered_Map.count(option_value[0])) {
      this->space = Space_Map.find("SPACE_CENTERED")->second;
      this->centered = Centered_Map.find(option_value[0])->second;
      this->upwind = NO_UPWIND;
      return "";
    }
    if (Upwind_Map.count(option_value[0])) {
      this->space = Space_Map.find("SPACE_UPWIND")->second;
      this->upwind = Upwind_Map.find(option_value[0])->second;
      this->centered = NO_CENTERED;
      return "";
    }
    // Make them defined in case something weird happens
    this->centered = NO_CENTERED;
    this->upwind = NO_UPWIND;
    this->space = SPACE_CENTERED;
    return badValue(option_value, "convect", this->name);

  }

  void SetDefault() {
    this->centered = NO_CENTERED;
    this->upwind = NO_UPWIND;
    this->space = SPACE_CENTERED;
  }
};

class COptionMathProblem : public COptionBase {
  string name; // identifier for the option
  bool & cont_adjoint;
  bool cont_adjoint_def;
  bool & disc_adjoint;
  bool disc_adjoint_def;
  bool & restart;
  bool restart_def;

public:
  COptionMathProblem(string option_field_name, bool & cont_adjoint_field, bool cont_adjoint_default, bool & disc_adjoint_field, bool disc_adjoint_default, bool & restart_field, bool restart_default) : cont_adjoint(cont_adjoint_field), disc_adjoint(disc_adjoint_field), restart(restart_field) {
    this->name = option_field_name;
    this->cont_adjoint_def = cont_adjoint_default;
    this->disc_adjoint_def = disc_adjoint_default;
    this->restart_def = restart_default;
  }

  ~COptionMathProblem() {};
  string SetValue(vector<string> option_value) {
    string out = optionCheckMultipleValues(option_value, "unsigned short", this->name);
    if (out.compare("") != 0) {
      return out;
    }
    if (option_value[0] == "ADJOINT") {
      return badValue(option_value, "math problem (try CONTINUOUS_ADJOINT)", this->name);
    }
    if (Math_Problem_Map.find(option_value[0]) == Math_Problem_Map.end()) {
      return badValue(option_value, "math problem", this->name);
    }
    if (option_value[0] == "DIRECT") {
      this->cont_adjoint = false;
      this->disc_adjoint = false;
      this->restart = false;
      return "";
    }
    if (option_value[0] == "CONTINUOUS_ADJOINT") {
      this->cont_adjoint= true;
      this->disc_adjoint = false;
      this->restart= true;
      return "";
    }
    if (option_value[0] == "DISCRETE_ADJOINT") {
      this->disc_adjoint = true;
      this->cont_adjoint= false;
      this->restart = true;
      return "";
    }
    return "option in math problem map not considered in constructor";
  }

  void SetDefault() {
    this->cont_adjoint = this->cont_adjoint_def;
    this->disc_adjoint = this->disc_adjoint_def;
    this->restart = this->restart_def;
  }
  
};

class COptionDVParam : public COptionBase {
  string name; // identifier for the option
  unsigned short & nDV;
  su2double ** & paramDV;
  string * & FFDTag;
  unsigned short* & design_variable;

public:
  COptionDVParam(string option_field_name, unsigned short & nDV_field, su2double** & paramDV_field, string* & FFDTag_field, unsigned short * & design_variable_field) : nDV(nDV_field), paramDV(paramDV_field), FFDTag(FFDTag_field), design_variable(design_variable_field) {
    this->name = option_field_name;
  }

  ~COptionDVParam() {};
  
  string SetValue(vector<string> option_value) {
    if ((option_value.size() == 1) && (option_value[0].compare("NONE") == 0)) {
      this->nDV = 0;
      return "";
    }

    // Cannot have ; at the beginning or the end
    if (option_value[0].compare(";") == 0) {
      string newstring;
      newstring.append(this->name);
      newstring.append(": may not have beginning semicolon");
      return newstring;
    }
    if (option_value[option_value.size()-1].compare(";") == 0) {
      string newstring;
      newstring.append(this->name);
      newstring.append(": may not have ending semicolon");
      return newstring;
    }


    // use the ";" token to determine the number of design variables
    // This works because semicolon is not one of the delimiters in tokenize string
    this->nDV = 0;
    //unsigned int num_semi = 0;
    for (unsigned int i = 0; i < static_cast<unsigned int>(option_value.size()); i++) {
      if (option_value[i].compare(";") == 0) {
        this->nDV++;
        //        num_semi++;
      }
    }

    // One more design variable than semicolon
    this->nDV++;

    if ( (this->nDV > 0) && (this->design_variable == NULL) ) {
      string newstring;
      newstring.append(this->name);
      newstring.append(": Design_Variable array has not been allocated. Check that DV_KIND appears before DV_PARAM in configuration file.");
      return newstring;
    }

    this->paramDV = new su2double*[this->nDV];
    for (unsigned short iDV = 0; iDV < this->nDV; iDV++) {
      this->paramDV[iDV] = new su2double[MAX_PARAMETERS];
    }

    this->FFDTag = new string[this->nDV];

    unsigned short nParamDV = 0;
    stringstream ss;
    unsigned int i = 0;
    for (unsigned short iDV = 0; iDV < this->nDV; iDV++) {
      switch (this->design_variable[iDV]) {
        case NO_DEFORMATION:       nParamDV = 0; break;
        case FFD_SETTING:          nParamDV = 0; break;
        case FFD_CONTROL_POINT_2D: nParamDV = 5; break;
        case FFD_CAMBER_2D:        nParamDV = 2; break;
        case FFD_THICKNESS_2D:     nParamDV = 2; break;
        case FFD_TWIST_2D:         nParamDV = 3; break;
        case HICKS_HENNE:          nParamDV = 2; break;
        case SURFACE_BUMP:         nParamDV = 3; break;
        case CST:                  nParamDV = 3; break;
        case ANGLE_OF_ATTACK:      nParamDV = 1; break;
        case SCALE:                nParamDV = 0; break;
        case TRANSLATION:          nParamDV = 3; break;
        case ROTATION:             nParamDV = 6; break;
        case NACA_4DIGITS:         nParamDV = 3; break;
        case PARABOLIC:            nParamDV = 2; break;
        case AIRFOIL:              nParamDV = 2; break;
        case FFD_CONTROL_POINT:    nParamDV = 7; break;
        case FFD_NACELLE:          nParamDV = 6; break;
        case FFD_GULL:             nParamDV = 2; break;
        case FFD_TWIST:            nParamDV = 8; break;
        case FFD_ROTATION:         nParamDV = 7; break;
        case FFD_CONTROL_SURFACE:  nParamDV = 7; break;
        case FFD_CAMBER:           nParamDV = 3; break;
        case FFD_THICKNESS:        nParamDV = 3; break;
        case FFD_ANGLE_OF_ATTACK:  nParamDV = 2; break;
        case SURFACE_FILE:         nParamDV = 0; break;
        default : {
          string newstring;
          newstring.append(this->name);
          newstring.append(": undefined design variable type found in configuration file.");
          return newstring;
        }
      }

      for (unsigned short iParamDV = 0; iParamDV < nParamDV; iParamDV++) {

        ss << option_value[i] << " ";

        if ((iParamDV == 0) &&
            ((this->design_variable[iDV] == NO_DEFORMATION) ||
             (this->design_variable[iDV] == FFD_SETTING) ||
             (this->design_variable[iDV] == FFD_ANGLE_OF_ATTACK)||
             (this->design_variable[iDV] == FFD_CONTROL_POINT_2D) ||
             (this->design_variable[iDV] == FFD_CAMBER_2D) ||
             (this->design_variable[iDV] == FFD_TWIST_2D) ||
             (this->design_variable[iDV] == FFD_THICKNESS_2D) ||
             (this->design_variable[iDV] == FFD_CONTROL_POINT) ||
             (this->design_variable[iDV] == FFD_NACELLE) ||
             (this->design_variable[iDV] == FFD_GULL) ||
             (this->design_variable[iDV] == FFD_TWIST) ||
             (this->design_variable[iDV] == FFD_ROTATION) ||
             (this->design_variable[iDV] == FFD_CONTROL_SURFACE) ||
             (this->design_variable[iDV] == FFD_CAMBER) ||
             (this->design_variable[iDV] == FFD_THICKNESS))) {
              ss >> this->FFDTag[iDV];
              this->paramDV[iDV][iParamDV] = 0;
            }
        else
          ss >> this->paramDV[iDV][iParamDV];

        i++;
      }
      if (iDV < (this->nDV-1)) {
        if (option_value[i].compare(";") != 0) {
          string newstring;
          newstring.append(this->name);
          newstring.append(": a design variable in the configuration file has the wrong number of parameters");
          return newstring;
        }
        i++;
      }
    }

    // Need to return something...
    return "";
  }

  void SetDefault() {
    this->nDV = 0;
    this->paramDV = NULL;
    this->FFDTag = NULL;
    // Don't mess with the Design_Variable because it's an input, not modified
  }
};

class COptionDVValue : public COptionBase {
  string name; // identifier for the option
  unsigned short* & nDV_Value;
  su2double ** & valueDV;
  unsigned short & nDV;
  su2double ** & paramDV;
  unsigned short* & design_variable;

public:
  COptionDVValue(string option_field_name, unsigned short* & nDVValue_field, su2double** & valueDV_field, unsigned short & nDV_field,  su2double** & paramDV_field, unsigned short * & design_variable_field) : nDV_Value(nDVValue_field), valueDV(valueDV_field), nDV(nDV_field), paramDV(paramDV_field), design_variable(design_variable_field) {
    this->name = option_field_name;
  }

  ~COptionDVValue() {};

  string SetValue(vector<string> option_value) {
    if ((option_value.size() == 1) && (option_value[0].compare("NONE") == 0)) {
      this->nDV_Value = NULL;
      return "";
    }

    if ( (this->nDV > 0) && (this->design_variable == NULL) ) {
      string newstring;
      newstring.append(this->name);
      newstring.append(": Design_Variable array has not been allocated. Check that DV_KIND appears before DV_VALUE in configuration file.");
      return newstring;
    }
    if ( (this->nDV > 0) && (this->paramDV == NULL) ) {
      string newstring;
      newstring.append(this->name);
      newstring.append(": Design_Parameter array has not been allocated. Check that DV_PARAM appears before DV_VALUE in configuration file.");
      return newstring;
    }

    this->valueDV = new su2double*[this->nDV];
    this->nDV_Value = new unsigned short[this->nDV];

    for (unsigned short iDV = 0; iDV < this->nDV; iDV++) {
      this->valueDV[iDV] = new su2double[3];
    }

    unsigned short nValueDV = 0;
    unsigned short totalnValueDV = 0;
    stringstream ss;
    unsigned int i = 0;
    for (unsigned short iDV = 0; iDV < this->nDV; iDV++) {
      switch (this->design_variable[iDV]) {
        case FFD_CONTROL_POINT:
          if((this->paramDV[iDV][4] == 0) &&
             (this->paramDV[iDV][5] == 0) &&
             (this->paramDV[iDV][6] == 0)) {
            nValueDV = 3;
          } else {
            nValueDV = 1;
          }
          break;
        case FFD_CONTROL_POINT_2D:
          if((this->paramDV[iDV][3] == 0) &&
             (this->paramDV[iDV][4] == 0)) {
            nValueDV = 2;
          } else {
            nValueDV = 1;
          }
          break;
        default :
          nValueDV = 1;
      }

      this->nDV_Value[iDV] = nValueDV;

      totalnValueDV += nValueDV;

      for (unsigned short iValueDV = 0; iValueDV < nValueDV; iValueDV++) {

        ss << option_value[i] << " ";

        ss >> this->valueDV[iDV][iValueDV];

        i++;
      }
    }

    if (i != totalnValueDV) {
      string newstring;
      newstring.append(this->name);
      newstring.append(": a design variable in the configuration file has the wrong number of values");
      return newstring;
    }

    // Need to return something...
    return "";
  }

  void SetDefault() {
    this->nDV_Value = 0;
    this->valueDV = NULL;
    // Don't mess with the Design_Variable because it's an input, not modified
  }
};

class COptionFFDDef : public COptionBase {
  string name;
  unsigned short & nFFD;
  su2double ** & CoordFFD;
  string * & FFDTag;
  
public:
  COptionFFDDef(string option_field_name, unsigned short & nFFD_field, su2double** & coordFFD_field, string* & FFDTag_field) : nFFD(nFFD_field), CoordFFD(coordFFD_field), FFDTag(FFDTag_field) {
    this->name = option_field_name;
  }
  
  ~COptionFFDDef() {};
  
  string SetValue(vector<string> option_value) {
    if ((option_value.size() == 1) && (option_value[0].compare("NONE") == 0)) {
      this->nFFD = 0;
      return "";
    }
    
    // Cannot have ; at the beginning or the end
    if (option_value[0].compare(";") == 0) {
      string newstring;
      newstring.append(this->name);
      newstring.append(": may not have beginning semicolon");
      return newstring;
    }
    if (option_value[option_value.size()-1].compare(";") == 0) {
      string newstring;
      newstring.append(this->name);
      newstring.append(": may not have ending semicolon");
      return newstring;
    }
    
    
    // use the ";" token to determine the number of design variables
    // This works because semicolon is not one of the delimiters in tokenize string
    this->nFFD = 0;
    for (unsigned int i = 0; i < static_cast<unsigned int>(option_value.size()); i++) {
      if (option_value[i].compare(";") == 0) {
        this->nFFD++;
      }
    }
    
    // One more design variable than semicolon
    this->nFFD++;
    
    this->CoordFFD = new su2double*[this->nFFD];
    for (unsigned short iFFD = 0; iFFD < this->nFFD; iFFD++) {
      this->CoordFFD[iFFD] = new su2double[25];
    }
    
    this->FFDTag = new string[this->nFFD];
    
    unsigned short nCoordFFD = 0;
    stringstream ss;
    unsigned int i = 0;
    
    for (unsigned short iFFD = 0; iFFD < this->nFFD; iFFD++) {
      
      nCoordFFD = 25;
      
      for (unsigned short iCoordFFD = 0; iCoordFFD < nCoordFFD; iCoordFFD++) {
        
        ss << option_value[i] << " ";
        
        if (iCoordFFD == 0) ss >> this->FFDTag[iFFD];
        else ss >> this->CoordFFD[iFFD][iCoordFFD-1];
        
        i++;
      }
      
      if (iFFD < (this->nFFD-1)) {
        if (option_value[i].compare(";") != 0) {
          string newstring;
          newstring.append(this->name);
          newstring.append(": a FFD box in the configuration file has the wrong number of parameters");
          return newstring;
        }
        i++;
      }
      
    }
    
    // Need to return something...
    return "";
  }
  
  void SetDefault() {
    this->nFFD = 0;
    this->CoordFFD = NULL;
    this->FFDTag = NULL;
  }
  
};

class COptionFFDDegree : public COptionBase {
  string name;
  unsigned short & nFFD;
  unsigned short ** & DegreeFFD;
  
public:
  COptionFFDDegree(string option_field_name, unsigned short & nFFD_field, unsigned short** & degreeFFD_field) : nFFD(nFFD_field), DegreeFFD(degreeFFD_field) {
    this->name = option_field_name;
  }
  
  ~COptionFFDDegree() {};
  
  string SetValue(vector<string> option_value) {
    if ((option_value.size() == 1) && (option_value[0].compare("NONE") == 0)) {
      this->nFFD = 0;
      return "";
    }
    
    // Cannot have ; at the beginning or the end
    if (option_value[0].compare(";") == 0) {
      string newstring;
      newstring.append(this->name);
      newstring.append(": may not have beginning semicolon");
      return newstring;
    }
    if (option_value[option_value.size()-1].compare(";") == 0) {
      string newstring;
      newstring.append(this->name);
      newstring.append(": may not have ending semicolon");
      return newstring;
    }
    
    
    // use the ";" token to determine the number of design variables
    // This works because semicolon is not one of the delimiters in tokenize string
    this->nFFD = 0;
    for (unsigned int i = 0; i < static_cast<unsigned int>(option_value.size()); i++) {
      if (option_value[i].compare(";") == 0) {
        this->nFFD++;
      }
    }
    
    // One more design variable than semicolon
    this->nFFD++;
    
    this->DegreeFFD = new unsigned short*[this->nFFD];
    for (unsigned short iFFD = 0; iFFD < this->nFFD; iFFD++) {
      this->DegreeFFD[iFFD] = new unsigned short[3];
    }
    
    unsigned short nDegreeFFD = 0;
    stringstream ss;
    unsigned int i = 0;
    
    for (unsigned short iFFD = 0; iFFD < this->nFFD; iFFD++) {
      
      nDegreeFFD = 3;
      
      for (unsigned short iDegreeFFD = 0; iDegreeFFD < nDegreeFFD; iDegreeFFD++) {
        ss << option_value[i] << " ";
        ss >> this->DegreeFFD[iFFD][iDegreeFFD];
        i++;
      }
      
      if (iFFD < (this->nFFD-1)) {
        if (option_value[i].compare(";") != 0) {
          string newstring;
          newstring.append(this->name);
          newstring.append(": a FFD degree in the configuration file has the wrong number of parameters");
          return newstring;
        }
        i++;
      }
      
    }
    
    // Need to return something...
    return "";
  }
  
  void SetDefault() {
    this->nFFD = 0;
    this->DegreeFFD = NULL;
  }
  
};

// Class where the option is represented by (String, su2double, string, su2double, ...)
class COptionStringDoubleList : public COptionBase {
  string name; // identifier for the option
  unsigned short & size; // how many strings are there (same as number of su2doubles)

  string * & s_f; // Reference to the string fields
  su2double* & d_f; // reference to the su2double fields

public:
  COptionStringDoubleList(string option_field_name, unsigned short & list_size, string * & string_field, su2double* & double_field) : size(list_size), s_f(string_field), d_f(double_field) {
    this->name = option_field_name;
  }

  ~COptionStringDoubleList() {};
  string SetValue(vector<string> option_value) {
    // There must be an even number of entries (same number of strings and doubles
    unsigned short totalVals = option_value.size();
    if ((totalVals % 2) != 0) {
      if ((totalVals == 1) && (option_value[0].compare("NONE") == 0)) {
        // It's okay to say its NONE
        this->size = 0;
        return "";
      }
      string newstring;
      newstring.append(this->name);
      newstring.append(": must have an even number of entries");
      return newstring;
    }
    unsigned short nVals = totalVals / 2;
    this->size = nVals;
    this->s_f = new string[nVals];
    this->d_f = new su2double[nVals];

    for (unsigned long i = 0; i < nVals; i++) {
      this->s_f[i].assign(option_value[2*i]); // 2 because have su2double and string
      istringstream is(option_value[2*i + 1]);
      su2double val;
      if (!(is >> val)) {
        return badValue(option_value, "string su2double", this->name);
      }
      this->d_f[i] = val;
    }
    // Need to return something...
    return "";
  }

  void SetDefault() {
    this->size = 0; // There is no default value for list
  }
};

class COptionInlet : public COptionBase {
  string name; // identifier for the option
  unsigned short & size;
  string * & marker;
  su2double * & ttotal;
  su2double * & ptotal;
  su2double ** & flowdir;

public:
  COptionInlet(string option_field_name, unsigned short & nMarker_Inlet, string* & Marker_Inlet, su2double* & Ttotal, su2double* & Ptotal, su2double** & FlowDir) : size(nMarker_Inlet), marker(Marker_Inlet), ttotal(Ttotal), ptotal(Ptotal), flowdir(FlowDir) {
    this->name = option_field_name;
  }

  ~COptionInlet() {};
  string SetValue(vector<string> option_value) {

    unsigned short totalVals = option_value.size();
    if ((totalVals == 1) && (option_value[0].compare("NONE") == 0)) {
      this->size = 0;
      this->marker = NULL;
      this->ttotal = NULL;
      this->ptotal = NULL;
      this->flowdir = NULL;
      return "";
    }

    if (totalVals % 6 != 0) {
      string newstring;
      newstring.append(this->name);
      newstring.append(": must have a number of entries divisible by 6");
      this->size = 0;
      this->marker = NULL;
      this->ttotal = NULL;
      this->ptotal = NULL;
      this->flowdir = NULL;
      return newstring;
    }

    unsigned short nVals = totalVals / 6;
    this->size = nVals;
    this->marker = new string[nVals];
    this->ttotal = new su2double[nVals];
    this->ptotal = new su2double[nVals];
    this->flowdir = new su2double*[nVals];
    for (unsigned long i = 0; i < nVals; i++) {
      this->flowdir[i] = new su2double[3];
    }

    for (unsigned long i = 0; i < nVals; i++) {
      this->marker[i].assign(option_value[6*i]);
      istringstream ss_1st(option_value[6*i + 1]);
      if (!(ss_1st >> this->ttotal[i])) {
        return badValue(option_value, "inlet", this->name);
      }
      istringstream ss_2nd(option_value[6*i + 2]);
      if (!(ss_2nd >> this->ptotal[i])) {
        return badValue(option_value, "inlet", this->name);
      }
      istringstream ss_3rd(option_value[6*i + 3]);
      if (!(ss_3rd >> this->flowdir[i][0])) {
        return badValue(option_value, "inlet", this->name);
      }
      istringstream ss_4th(option_value[6*i + 4]);
      if (!(ss_4th >> this->flowdir[i][1])) {
        return badValue(option_value, "inlet", this->name);
      }
      istringstream ss_5th(option_value[6*i + 5]);
      if (!(ss_5th >> this->flowdir[i][2])) {
        return badValue(option_value, "inlet", this->name);
      }
    }

    return "";
  }

  void SetDefault() {
    this->marker = NULL;
    this->ttotal = NULL;
    this->ptotal = NULL;
    this->flowdir = NULL;
    this->size = 0; // There is no default value for list
  }
};

template <class Tenum>
class COptionRiemann : public COptionBase {

protected:
  map<string, Tenum> m;
  string name; // identifier for the option
  unsigned short & size;
  string * & marker;
  unsigned short* & field; // Reference to the field name
  su2double * & var1;
  su2double * & var2;
  su2double ** & flowdir;

public:
  COptionRiemann(string option_field_name, unsigned short & nMarker_Riemann, string* & Marker_Riemann, unsigned short* & option_field, const map<string, Tenum> m, su2double* & var1, su2double* & var2, su2double** & FlowDir) : size(nMarker_Riemann),
  	  	  	  	  marker(Marker_Riemann), field(option_field), var1(var1), var2(var2), flowdir(FlowDir) {
    this->name = option_field_name;
    this->m = m;
  }
  ~COptionRiemann() {};

  string SetValue(vector<string> option_value) {

    unsigned short totalVals = option_value.size();
    if ((totalVals == 1) && (option_value[0].compare("NONE") == 0)) {
      this->size = 0;
      this->marker = NULL;
      this->field = 0;
      this->var1 = NULL;
      this->var2 = NULL;
      this->flowdir = NULL;
      return "";
    }

    if (totalVals % 7 != 0) {
      string newstring;
      newstring.append(this->name);
      newstring.append(": must have a number of entries divisible by 7");
      this->size = 0;
      this->marker = NULL;
      this->var1 = NULL;
      this->var2 = NULL;
      this->flowdir = NULL;
      this->field = NULL;
      return newstring;
    }

    unsigned short nVals = totalVals / 7;
    this->size = nVals;
    this->marker = new string[nVals];
    this->var1 = new su2double[nVals];
    this->var2 = new su2double[nVals];
    this->flowdir = new su2double*[nVals];
    this->field = new unsigned short[nVals];

    for (unsigned long i = 0; i < nVals; i++) {
      this->flowdir[i] = new su2double[3];
    }

    for (unsigned long i = 0; i < nVals; i++) {
      this->marker[i].assign(option_value[7*i]);
        // Check to see if the enum value is in the map
    if (this->m.find(option_value[7*i + 1]) == m.end()) {
      string str;
      str.append(this->name);
      str.append(": invalid option value ");
      str.append(option_value[0]);
      str.append(". Check current SU2 options in config_template.cfg.");
      return str;
    }
      Tenum val = this->m[option_value[7*i + 1]];
      this->field[i] = val;

      istringstream ss_1st(option_value[7*i + 2]);
      if (!(ss_1st >> this->var1[i])) {
        return badValue(option_value, "Riemann", this->name);
      }
      istringstream ss_2nd(option_value[7*i + 3]);
      if (!(ss_2nd >> this->var2[i])) {
        return badValue(option_value, "Riemann", this->name);
      }
      istringstream ss_3rd(option_value[7*i + 4]);
      if (!(ss_3rd >> this->flowdir[i][0])) {
        return badValue(option_value, "Riemann", this->name);
      }
      istringstream ss_4th(option_value[7*i + 5]);
      if (!(ss_4th >> this->flowdir[i][1])) {
        return badValue(option_value, "Riemann", this->name);
      }
      istringstream ss_5th(option_value[7*i + 6]);
      if (!(ss_5th >> this->flowdir[i][2])) {
        return badValue(option_value, "Riemann", this->name);
      }
    }

    return "";
  }

  void SetDefault() {
    this->marker = NULL;
    this->var1 = NULL;
    this->var2 = NULL;
    this->flowdir = NULL;
    this->size = 0; // There is no default value for list
  }
};

template <class Tenum>
class COptionNRBC : public COptionBase{

  map<string, Tenum> m;
  unsigned short & size;
  string * & marker;
  unsigned short* & field; // Reference to the fieldname
  string name; // identifier for the option
  su2double * & var1;
  su2double * & var2;
  su2double ** & flowdir;
  su2double * & relfac1;
  su2double * & relfac2;

public:
  COptionNRBC(string option_field_name, unsigned short & nMarker_NRBC, string* & Marker_NRBC, unsigned short* & option_field, const map<string, Tenum> m, su2double* & var1, su2double* & var2, su2double** & FlowDir, su2double* & relfac1, su2double* & relfac2) : size(nMarker_NRBC),
  	  	  	  	  marker(Marker_NRBC), field(option_field), var1(var1), var2(var2), flowdir(FlowDir), relfac1(relfac1), relfac2(relfac2) {
    this->name = option_field_name;
    this->m = m;
  }
  ~COptionNRBC() {};

  string SetValue(vector<string> option_value) {

    unsigned long totalVals = option_value.size();
    if ((totalVals == 1) && (option_value[0].compare("NONE") == 0)) {
      this->size = 0;
      this->marker = NULL;
      this->field = 0;
      this->var1 = NULL;
      this->var2 = NULL;
      this->flowdir = NULL;
      this->relfac1 = NULL;
      this->relfac2 = NULL;
      return "";
    }

    if (totalVals % 9 != 0) {
      string newstring;
      newstring.append(this->name);
      newstring.append(": must have a number of entries divisible by 9");
      this->size = 0;
      this->marker = NULL;
      this->var1 = NULL;
      this->var2 = NULL;
      this->flowdir = NULL;
      this->field = NULL;
      this->relfac1 = NULL;
      this->relfac2 = NULL;
      return newstring;
    }

    unsigned long nVals = totalVals / 9;
    this->size = nVals;
    this->marker = new string[nVals];
    this->var1 = new su2double[nVals];
    this->var2 = new su2double[nVals];
    this->flowdir = new su2double*[nVals];
    this->field = new unsigned short[nVals];
    this->relfac1 = new su2double[nVals];
    this->relfac2 = new su2double[nVals];

    for (unsigned int i = 0; i < nVals; i++) {
      this->flowdir[i] = new su2double[3];
    }

    for (unsigned int i = 0; i < nVals; i++) {
      this->marker[i].assign(option_value[9*i]);
        // Check to see if the enum value is in the map
    if (this->m.find(option_value[9*i + 1]) == m.end()) {
      string str;
      str.append(this->name);
      str.append(": invalid option value ");
      str.append(option_value[0]);
      str.append(". Check current SU2 options in config_template.cfg.");
      return str;
    }
      Tenum val = this->m[option_value[9*i + 1]];
      this->field[i] = val;

      istringstream ss_1st(option_value[9*i + 2]);
      if (!(ss_1st >> this->var1[i])) {
        return badValue(option_value, "NRBC", this->name);
      }
      istringstream ss_2nd(option_value[9*i + 3]);
      if (!(ss_2nd >> this->var2[i])) {
        return badValue(option_value, "NRBC", this->name);
      }
      istringstream ss_3rd(option_value[9*i + 4]);
      if (!(ss_3rd >> this->flowdir[i][0])) {
        return badValue(option_value, "NRBC", this->name);
      }
      istringstream ss_4th(option_value[9*i + 5]);
      if (!(ss_4th >> this->flowdir[i][1])) {
        return badValue(option_value, "NRBC", this->name);
      }
      istringstream ss_5th(option_value[9*i + 6]);
      if (!(ss_5th >> this->flowdir[i][2])) {
        return badValue(option_value, "NRBC", this->name);
      }
      istringstream ss_6th(option_value[9*i + 7]);
			if (!(ss_6th >> this->relfac1[i])) {
				return badValue(option_value, "NRBC", this->name);
			}
			istringstream ss_7th(option_value[9*i + 8]);
			if (!(ss_7th >> this->relfac2[i])) {
				return badValue(option_value, "NRBC", this->name);
			}
    }

    return "";
  }

  void SetDefault() {
    this->marker = NULL;
    this->var1 = NULL;
    this->var2 = NULL;
    this->relfac1 = NULL;
    this->relfac2 = NULL;
    this->flowdir = NULL;
    this->size = 0; // There is no default value for list
  }
};






//Inlet condition where the input direction is assumed
class COptionExhaust : public COptionBase {
  string name; // identifier for the option
  unsigned short & size;
  string * & marker;
  su2double * & ttotal;
  su2double * & ptotal;

public:
  COptionExhaust(string option_field_name, unsigned short & nMarker_Exhaust, string* & Marker_Exhaust, su2double* & Ttotal, su2double* & Ptotal) : size(nMarker_Exhaust), marker(Marker_Exhaust), ttotal(Ttotal), ptotal(Ptotal) {
    this->name = option_field_name;
  }

  ~COptionExhaust() {};
  
  string SetValue(vector<string> option_value) {

    unsigned short totalVals = option_value.size();
    if ((totalVals == 1) && (option_value[0].compare("NONE") == 0)) {
      this->size = 0;
      this->marker = NULL;
      this->ttotal = NULL;
      this->ptotal = NULL;
      return "";
    }

    if (totalVals % 3 != 0) {
      string newstring;
      newstring.append(this->name);
      newstring.append(": must have a number of entries divisible by 3");
      this->size = 0;
      this->marker = NULL;
      this->ttotal = NULL;
      this->ptotal = NULL;
      return newstring;
    }

    unsigned short nVals = totalVals / 3;
    this->size = nVals;
    this->marker = new string[nVals];
    this->ttotal = new su2double[nVals];
    this->ptotal = new su2double[nVals];

    for (unsigned long i = 0; i < nVals; i++) {
      this->marker[i].assign(option_value[3*i]);
      istringstream ss_1st(option_value[3*i + 1]);
      if (!(ss_1st >> this->ttotal[i]))
        return badValue(option_value, "exhaust fixed", this->name);
      istringstream ss_2nd(option_value[3*i + 2]);
      if (!(ss_2nd >> this->ptotal[i]))
        return badValue(option_value, "exhaust fixed", this->name);
    }
    
    return "";
  }

  void SetDefault() {
    this->marker = NULL;
    this->ttotal = NULL;
    this->ptotal = NULL;
    this->size = 0; // There is no default value for list
  }
  
};

class COptionPeriodic : public COptionBase {
  string name; // identifier for the option
  unsigned short & size;
  string * & marker_bound;
  string * & marker_donor;
  su2double ** & rot_center;
  su2double ** & rot_angles;
  su2double ** & translation;

public:
  COptionPeriodic(const string option_field_name, unsigned short & nMarker_PerBound,
                  string* & Marker_PerBound, string* & Marker_PerDonor,
                  su2double** & RotCenter, su2double** & RotAngles, su2double** & Translation) : size(nMarker_PerBound), marker_bound(Marker_PerBound), marker_donor(Marker_PerDonor), rot_center(RotCenter), rot_angles(RotAngles), translation(Translation) {
    this->name = option_field_name;
  }

  ~COptionPeriodic() {};
  string SetValue(vector<string> option_value) {

    const int mod_num = 11;

    unsigned short totalVals = option_value.size();
    if ((totalVals == 1) && (option_value[0].compare("NONE") == 0)) {
      this->size = 0;
      this->marker_bound = NULL;
      this->marker_donor = NULL;
      this->rot_center = NULL;
      this->rot_angles = NULL;
      this->translation = NULL;
      return "";
    }

    if (totalVals % mod_num != 0) {
      string newstring;
      newstring.append(this->name);
      newstring.append(": must have a number of entries divisible by 11");
      this->size = 0;
      this->marker_bound = NULL;
      this->marker_donor = NULL;
      this->rot_center = NULL;
      this->rot_angles = NULL;
      this->translation = NULL;
      return newstring;
    }

    unsigned short nVals = 2 * (totalVals / mod_num); // To account for periodic and donor
    this->size = nVals;
    this->marker_bound = new string[nVals];
    this->marker_donor = new string[nVals];
    this->rot_center = new su2double*[nVals];
    this->rot_angles = new su2double*[nVals];
    this->translation = new su2double*[nVals];
    for (unsigned long i = 0; i < nVals; i++) {
      this->rot_center[i] = new su2double[3];
      this->rot_angles[i] = new su2double[3];
      this->translation[i] = new su2double[3];
    }

    su2double deg2rad = PI_NUMBER/180.0;

    for (unsigned long i = 0; i < (nVals/2); i++) {
      this->marker_bound[i].assign(option_value[mod_num*i]);
      this->marker_donor[i].assign(option_value[mod_num*i+1]);
      istringstream ss_1st(option_value[mod_num*i + 2]);
      if (!(ss_1st >> this->rot_center[i][0])) {
        return badValue(option_value, "periodic", this->name);
      }
      istringstream ss_2nd(option_value[mod_num*i + 3]);
      if (!(ss_2nd >> this->rot_center[i][1])) {
        return badValue(option_value, "periodic", this->name);
      }
      istringstream ss_3rd(option_value[mod_num*i + 4]);
      if (!(ss_3rd >> this->rot_center[i][2])) {
        return badValue(option_value, "periodic", this->name);
      }
      istringstream ss_4th(option_value[mod_num*i + 5]);
      if (!(ss_4th >> this->rot_angles[i][0])) {
        return badValue(option_value, "periodic", this->name);
      }
      istringstream ss_5th(option_value[mod_num*i + 6]);
      if (!(ss_5th >> this->rot_angles[i][1])) {
        return badValue(option_value, "periodic", this->name);
      }
      istringstream ss_6th(option_value[mod_num*i + 7]);
      if (!(ss_6th >> this->rot_angles[i][2])) {
        return badValue(option_value, "periodic", this->name);
      }
      istringstream ss_7th(option_value[mod_num*i + 8]);
      if (!(ss_7th >> this->translation[i][0])) {
        return badValue(option_value, "periodic", this->name);
      }
      istringstream ss_8th(option_value[mod_num*i + 9]);
      if (!(ss_8th >> this->translation[i][1])) {
        return badValue(option_value, "periodic", this->name);
      }
      istringstream ss_9th(option_value[mod_num*i + 10]);
      if (!(ss_9th >> this->translation[i][2])) {
        return badValue(option_value, "periodic", this->name);
      }
      this->rot_angles[i][0] *= deg2rad;
      this->rot_angles[i][1] *= deg2rad;
      this->rot_angles[i][2] *= deg2rad;
    }

    for (unsigned long i = (nVals/2); i < nVals; i++) {
      this->marker_bound[i].assign(option_value[mod_num*(i-nVals/2)+1]);
      this->marker_donor[i].assign(option_value[mod_num*(i-nVals/2)]);
      istringstream ss_1st(option_value[mod_num*(i-nVals/2) + 2]);
      if (!(ss_1st >> this->rot_center[i][0])) {
        return badValue(option_value, "periodic", this->name);
      }
      istringstream ss_2nd(option_value[mod_num*(i-nVals/2) + 3]);
      if (!(ss_2nd >> this->rot_center[i][1])) {
        return badValue(option_value, "periodic", this->name);
      }
      istringstream ss_3rd(option_value[mod_num*(i-nVals/2) + 4]);
      if (!(ss_3rd >> this->rot_center[i][2])) {
        return badValue(option_value, "periodic", this->name);
      }
      istringstream ss_4th(option_value[mod_num*(i-nVals/2) + 5]);
      if (!(ss_4th >> this->rot_angles[i][0])) {
        return badValue(option_value, "periodic", this->name);
      }
      istringstream ss_5th(option_value[mod_num*(i-nVals/2) + 6]);
      if (!(ss_5th >> this->rot_angles[i][1])) {
        return badValue(option_value, "periodic", this->name);
      }
      istringstream ss_6th(option_value[mod_num*(i-nVals/2) + 7]);
      if (!(ss_6th >> this->rot_angles[i][2])) {
        return badValue(option_value, "periodic", this->name);
      }
      istringstream ss_7th(option_value[mod_num*(i-nVals/2) + 8]);
      if (!(ss_7th >> this->translation[i][0])) {
        return badValue(option_value, "periodic", this->name);
      }
      istringstream ss_8th(option_value[mod_num*(i-nVals/2) + 9]);
      if (!(ss_8th >> this->translation[i][1])) {
        return badValue(option_value, "periodic", this->name);
      }
      istringstream ss_9th(option_value[mod_num*(i-nVals/2) + 10]);
      if (!(ss_9th >> this->translation[i][2])) {
        return badValue(option_value, "periodic", this->name);
      }
      /*--- Mirror the rotational angles and translation vector (rotational
       center does not need to move) ---*/
      this->rot_center[i][0] *= 1.0;
      this->rot_center[i][1] *= 1.0;
      this->rot_center[i][2] *= 1.0;
      this->rot_angles[i][0] *= -deg2rad;
      this->rot_angles[i][1] *= -deg2rad;
      this->rot_angles[i][2] *= -deg2rad;
      this->translation[i][0] *= -1.0;
      this->translation[i][1] *= -1.0;
      this->translation[i][2] *= -1.0;
    }

    return "";
  }

  void SetDefault() {
    this->size = 0;
    this->marker_bound = NULL;
    this->marker_donor = NULL;
    this->rot_center = NULL;
    this->rot_angles = NULL;
    this->translation = NULL;
  }
};

class COptionTurboPerformance : public COptionBase {
  string name; // identifier for the option
  unsigned short & size;
  string * & marker_turboIn;
  string * & marker_turboOut;

public:
  COptionTurboPerformance(const string option_field_name, unsigned short & nMarker_TurboPerf,
                          string* & Marker_TurboBoundIn, string* & Marker_TurboBoundOut) : size(nMarker_TurboPerf), marker_turboIn(Marker_TurboBoundIn), marker_turboOut(Marker_TurboBoundOut){
    this->name = option_field_name;
  }

  ~COptionTurboPerformance() {};
  string SetValue(vector<string> option_value) {

    const int mod_num = 2;

    unsigned long totalVals = option_value.size();
    if ((totalVals == 1) && (option_value[0].compare("NONE") == 0)) {
      this->size = 0;
      this->marker_turboIn= NULL;
      this->marker_turboOut = NULL;
      return "";
    }

    if (totalVals % mod_num != 0) {
      string newstring;
      newstring.append(this->name);
      newstring.append(": must have a number of entries divisible by 2");
      this->size = 0;
      this->marker_turboIn= NULL;
      this->marker_turboOut = NULL;;
      return newstring;
    }

    unsigned long nVals = totalVals / mod_num;
    this->size = nVals;
    this->marker_turboIn = new string[nVals];
    this->marker_turboOut = new string[nVals];
    for (unsigned long i = 0; i < nVals; i++) {
      this->marker_turboIn[i].assign(option_value[mod_num*i]);
      this->marker_turboOut[i].assign(option_value[mod_num*i+1]);
     }


    return "";
  }

  void SetDefault() {
    this->size = 0;
    this->marker_turboIn= NULL;
    this->marker_turboOut = NULL;
  }
};


class COptionPython : public COptionBase {
  string name;
public:
  COptionPython(const string name) {
    this->name = name;
  }
  ~COptionPython() {};
  // No checking happens with python options
  string SetValue(vector<string>) {
    return "";
  }
  // No defaults with python options
  void SetDefault() {
    return;
  };
};



class COptionActDisk : public COptionBase {
  string name; // identifier for the option
  unsigned short & inlet_size;
  unsigned short & outlet_size;
  string * & marker_inlet;
  string * & marker_outlet;
  su2double ** & press_jump;
  su2double ** & temp_jump;
  su2double ** & omega;
  
public:
  COptionActDisk(const string name,
                 unsigned short & nMarker_ActDiskInlet, unsigned short & nMarker_ActDiskOutlet, string * & Marker_ActDiskInlet, string * & Marker_ActDiskOutlet,
                 su2double ** & ActDisk_PressJump, su2double ** & ActDisk_TempJump, su2double ** & ActDisk_Omega) :
  inlet_size(nMarker_ActDiskInlet), outlet_size(nMarker_ActDiskOutlet), marker_inlet(Marker_ActDiskInlet), marker_outlet(Marker_ActDiskOutlet),
  press_jump(ActDisk_PressJump), temp_jump(ActDisk_TempJump), omega(ActDisk_Omega) {
    this->name = name;
  }
  
  ~COptionActDisk() {};
  string SetValue(vector<string> option_value) {
    const int mod_num = 8;
    unsigned short totalVals = option_value.size();
    if ((totalVals == 1) && (option_value[0].compare("NONE") == 0)) {
      this->SetDefault();
      return "";
    }
    
    if (totalVals % mod_num != 0) {
      string newstring;
      newstring.append(this->name);
      newstring.append(": must have a number of entries divisible by 8");
      this->SetDefault();
      return newstring;
    }
    
    unsigned short nVals = totalVals / mod_num;
    this->inlet_size = nVals;
    this->outlet_size = nVals;
    this->marker_inlet = new string[this->inlet_size];
    this->marker_outlet = new string[this->outlet_size];
    
    this->press_jump = new su2double*[this->inlet_size];
    this->temp_jump = new su2double*[this->inlet_size];
    this->omega = new su2double*[this->inlet_size];
    for (int i = 0; i < this->inlet_size; i++) {
      this->press_jump[i] = new su2double[2];
      this->temp_jump[i] = new su2double[2];
      this->omega[i] = new su2double[2];
    }
    
    string tname = "actuator disk";
    
    for (int i = 0; i < this->inlet_size; i++) {
      this->marker_inlet[i].assign(option_value[mod_num*i]);
      this->marker_outlet[i].assign(option_value[mod_num*i+1]);
      istringstream ss_1st(option_value[mod_num*i + 2]);
      if (!(ss_1st >> this->press_jump[i][0])) {
        return badValue(option_value, tname, this->name);
      }
      istringstream ss_2nd(option_value[mod_num*i + 3]);
      if (!(ss_2nd >> this->temp_jump[i][0])) {
        return badValue(option_value, tname, this->name);
      }
      istringstream ss_3rd(option_value[mod_num*i + 4]);
      if (!(ss_3rd >> this->omega[i][0])) {
        return badValue(option_value, tname, this->name);
      }
      istringstream ss_4th(option_value[mod_num*i + 5]);
      if (!(ss_4th >> this->press_jump[i][1])) {
        return badValue(option_value, tname, this->name);
      }
      istringstream ss_5th(option_value[mod_num*i + 6]);
      if (!(ss_5th >> this->temp_jump[i][1])) {
        return badValue(option_value, tname, this->name);
      }
      istringstream ss_6th(option_value[mod_num*i + 7]);
      if (!(ss_6th >> this->omega[i][1])) {
        return badValue(option_value, tname, this->name);
      }
    }
    return "";
  }
  void SetDefault() {
    this->inlet_size = 0;
    this->outlet_size = 0;
    this->marker_inlet = NULL;
    this->marker_outlet = NULL;
    this->press_jump = NULL;
    this->temp_jump = NULL;
    this->omega = NULL;
  }
};<|MERGE_RESOLUTION|>--- conflicted
+++ resolved
@@ -644,15 +644,10 @@
   BARTH_JESPERSEN = 1,  /*!< \brief Slope limiter using Barth-Jespersen method. */
   SHARP_EDGES = 2,       /*!< \brief Slope limiter using sharp edges. */
   SOLID_WALL_DISTANCE = 3,       /*!< \brief Slope limiter using wall distance. */
-<<<<<<< HEAD
-  // limiters implemented for two_phase problem
-  MINMOD = 4,       /*!< \brief Slope limiter using mimmod. */
-  VAN_ALBADA = 5,       /*!< \brief Slope limiter using van_albada. */
+  VAN_ALBADA = 4,         /*!< \brief Slope limiter using wall distance. */
+  MINMOD = 5,       /*!< \brief Slope limiter using mimmod. */
   SUPERBEE = 6,       /*!< \brief Slope limiter using van_leer. */
-  PUT = 7,       /*!< \brief Slope limiter using van_leer. */
-=======
-	VAN_ALBADA = 4         /*!< \brief Slope limiter using wall distance. */
->>>>>>> 53867568
+  PUT = 7       /*!< \brief Slope limiter using van_leer. */
 };
 
 static const map<string, ENUM_LIMITER> Limiter_Map = CCreateMap<string, ENUM_LIMITER>
@@ -660,14 +655,10 @@
 ("BARTH_JESPERSEN", BARTH_JESPERSEN)
 ("SHARP_EDGES", SHARP_EDGES)
 ("WALL_DISTANCE", SOLID_WALL_DISTANCE)
-<<<<<<< HEAD
+("VAN_ALBADA", VAN_ALBADA)
 ("MINMOD", MINMOD)
-("VAN_ALBADA", VAN_ALBADA)
 ("SUPERBEE", SUPERBEE)
 ("PUT", PUT);
-=======
-("VAN_ALBADA", VAN_ALBADA);
->>>>>>> 53867568
 
 /*!
  * \brief types of turbulent models
@@ -893,16 +884,12 @@
   STATIC_SUPERSONIC_INFLOW_PD = 6, /*!< \brief User specifies static pressure, static temperature, and Mach components. */
   MIXING_IN = 7, /*!< \brief User does not specify anything information are retrieved from the other domain */
   MIXING_OUT = 8, /*!< \brief User does not specify anything information are retrieved from the other domain */
-<<<<<<< HEAD
-  SUPERSONIC_OUTFLOW = 9 /*!< \brief User does not specify anything information are retrieved from the other domain */
-=======
-  SUPERSONIC_OUTFLOW = 9,
+  SUPERSONIC_OUTFLOW = 9, /*!< \brief User does not specify anything information are retrieved from the other domain */
   RADIAL_EQUILIBRIUM = 10,
   TOTAL_CONDITIONS_PT_1D = 11,
   STATIC_PRESSURE_1D = 12,
   MIXING_IN_1D = 13,
   MIXING_OUT_1D =14
->>>>>>> 53867568
 };
 
 static const map<string, RIEMANN_TYPE> Riemann_Map = CCreateMap<string, RIEMANN_TYPE>
@@ -914,16 +901,12 @@
 ("STATIC_SUPERSONIC_INFLOW_PD", STATIC_SUPERSONIC_INFLOW_PD)
 ("MIXING_IN", MIXING_IN)
 ("MIXING_OUT", MIXING_OUT)
-<<<<<<< HEAD
-("SUPERSONIC_OUTFLOW", SUPERSONIC_OUTFLOW);
-=======
 ("MIXING_IN_1D", MIXING_IN_1D)
 ("MIXING_OUT_1D", MIXING_OUT_1D)
 ("SUPERSONIC_OUTFLOW", SUPERSONIC_OUTFLOW)
 ("RADIAL_EQUILIBRIUM", RADIAL_EQUILIBRIUM)
 ("TOTAL_CONDITIONS_PT_1D", TOTAL_CONDITIONS_PT_1D)
 ("STATIC_PRESSURE_1D", STATIC_PRESSURE_1D);
->>>>>>> 53867568
 
 
 static const map<string, RIEMANN_TYPE> NRBC_Map = CCreateMap<string, RIEMANN_TYPE>

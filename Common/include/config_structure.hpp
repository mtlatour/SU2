--- conflicted
+++ resolved
@@ -9162,7 +9162,6 @@
    */
   bool GetWrt_ForcesBreakdown(void);
 
-<<<<<<< HEAD
   /*!
    * \brief Function, which takes care of the memory allocation.
    * \param[in] sizeAlloc - Number of bytes to be allocated.
@@ -9175,8 +9174,6 @@
    * \param[in,out] memPointer - pointer, whose memory must be deleted.
    */
   static void FreeMemory(void *memPointer);
-=======
->>>>>>> 1ab8a098
 };
 
 #include "config_structure.inl"
--- conflicted
+++ resolved
@@ -842,7 +842,6 @@
   *default_grid_fix,          /*!< \brief Default fixed grid (non-deforming region) array for the COption class. */
   *default_htp_axis,          /*!< \brief Default HTP axis for the COption class. */
   *default_ffd_axis,          /*!< \brief Default FFD axis for the COption class. */
-<<<<<<< HEAD
   *default_inc_crit;          /*!< \brief Default incremental criteria array for the COption class. */
   unsigned short nSpanWiseSections; /*!< \brief number of span-wise sections */
   unsigned short nSpanMaxAllZones; /*!< \brief number of maximum span-wise sections for all zones */
@@ -857,12 +856,10 @@
   su2double *FinalRotation_Rate_Z; /*!< \brief Final rotation rate Z if Ramp rotating frame is activated. */
   su2double FinalOutletPressure; /*!< \brief Final outlet pressure if Ramp outlet pressure is activated. */
   su2double MonitorOutletPressure; /*!< \brief Monitor outlet pressure if Ramp outlet pressure is activated. */
-=======
-  *default_inc_crit,          /*!< \brief Default incremental criteria array for the COption class. */
-  *default_body_force;        /*!< \brief Default body force vector for the COption class. */
+  su2double *default_body_force;        /*!< \brief Default body force vector for the COption class. */
   bool Body_Force;            /*!< \brief Flag to know if a body force is included in the formulation. */
   su2double *Body_Force_Vector;  /*!< \brief Values of the prescribed body force vector. */
->>>>>>> cd420a8f
+
 
   /*--- all_options is a map containing all of the options. This is used during config file parsing
    to track the options which have not been set (so the default values can be used). Without this map
@@ -1111,15 +1108,7 @@
     COptionBase* val = new COptionPeriodic(name, nMarker_PerBound, Marker_PerBound, Marker_PerDonor, RotCenter, RotAngles, Translation);
     option_map.insert(pair<string, COptionBase *>(name, val));
   }
-  
-//  void addMixingPlaneOption(const string & name, unsigned short & nMarker_MixBound,
-//                    string* & Marker_MixBound, string* & Marker_MixDonor){
-//    assert(option_map.find(name) == option_map.end());
-//    all_options.insert(pair<string, bool>(name, true));
-//    COptionBase* val = new COptionMixingPlane(name, nMarker_MixBound, Marker_MixBound, Marker_MixDonor);
-//    option_map.insert(pair<string, COptionBase *>(name, val));
-//  }
-
+ 
   void addTurboPerfOption(const string & name, unsigned short & nMarker_TurboPerf,
                     string* & Marker_TurboBoundIn, string* & Marker_TurboBoundOut) {
     assert(option_map.find(name) == option_map.end());

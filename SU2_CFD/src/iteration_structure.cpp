--- conflicted
+++ resolved
@@ -1150,17 +1150,10 @@
 CFEAIteration::~CFEAIteration(void) { }
 void CFEAIteration::Preprocess() { }
 void CFEAIteration::Iterate(COutput *output,
-<<<<<<< HEAD
                                 CIntegration ****integration_container,
                                 CGeometry ****geometry_container,
                                 CSolver *****solver_container,
                                 CNumerics ******numerics_container,
-=======
-                                CIntegration ***integration_container,
-                                CGeometry ***geometry_container,
-                                CSolver ****solver_container,
-                                CNumerics *****numerics_container,
->>>>>>> 5e170f46
                                 CConfig **config_container,
                                 CSurfaceMovement **surface_movement,
                                 CVolumetricMovement **grid_movement,
@@ -1251,11 +1244,7 @@
         if (disc_adj_fem) break;
 
         /*--- Write the convergence history (first, compute Von Mises stress) ---*/
-<<<<<<< HEAD
         solver_container[val_iZone][INST_0][MESH_0][FEA_SOL]->Compute_NodalStress(geometry_container[val_iZone][INST_0][MESH_0], solver_container[val_iZone][INST_0][MESH_0], numerics_container[val_iZone][INST_0][MESH_0][FEA_SOL], config_container[val_iZone]);
-=======
-        solver_container[val_iZone][MESH_0][FEA_SOL]->Compute_NodalStress(geometry_container[val_iZone][MESH_0], solver_container[val_iZone][MESH_0], numerics_container[val_iZone][MESH_0][FEA_SOL], config_container[val_iZone]);
->>>>>>> 5e170f46
         write_output = output->PrintOutput(IntIter-1, config_container[val_iZone]->GetWrt_Con_Freq_DualTime());
         if (write_output) output->SetConvHistory_Body(&ConvHist_file, geometry_container, solver_container, config_container, integration_container, false, 0.0, val_iZone);
 
@@ -1278,13 +1267,8 @@
 
       /*--- The load increment is 1.0 ---*/
       loadIncrement = 1.0;
-<<<<<<< HEAD
       solver_container[val_iZone][INST_0][MESH_0][FEA_SOL]->SetLoad_Increment(loadIncrement);
       solver_container[val_iZone][INST_0][MESH_0][FEA_SOL]->SetForceCoeff(loadIncrement);
-=======
-      solver_container[val_iZone][MESH_0][FEA_SOL]->SetLoad_Increment(loadIncrement);
-      solver_container[val_iZone][MESH_0][FEA_SOL]->SetForceCoeff(loadIncrement);
->>>>>>> 5e170f46
 
       /*--- Set the value of the internal iteration ---*/
 
@@ -1305,11 +1289,7 @@
 
 
       /*--- Write the convergence history (first, compute Von Mises stress) ---*/
-<<<<<<< HEAD
       solver_container[val_iZone][INST_0][MESH_0][FEA_SOL]->Compute_NodalStress(geometry_container[val_iZone][INST_0][MESH_0], solver_container[val_iZone][INST_0][MESH_0], numerics_container[val_iZone][INST_0][MESH_0][FEA_SOL], config_container[val_iZone]);
-=======
-      solver_container[val_iZone][MESH_0][FEA_SOL]->Compute_NodalStress(geometry_container[val_iZone][MESH_0], solver_container[val_iZone][MESH_0], numerics_container[val_iZone][MESH_0][FEA_SOL], config_container[val_iZone]);
->>>>>>> 5e170f46
       output->SetConvHistory_Body(&ConvHist_file, geometry_container, solver_container, config_container, integration_container, false, 0.0, val_iZone);
 
       /*--- Run the second iteration ---*/
@@ -1322,11 +1302,7 @@
           config_container, RUNTIME_FEA_SYS, IntIter, val_iZone);
 
       /*--- Write the convergence history (first, compute Von Mises stress) ---*/
-<<<<<<< HEAD
       solver_container[val_iZone][INST_0][MESH_0][FEA_SOL]->Compute_NodalStress(geometry_container[val_iZone][INST_0][MESH_0], solver_container[val_iZone][INST_0][MESH_0], numerics_container[val_iZone][INST_0][MESH_0][FEA_SOL], config_container[val_iZone]);
-=======
-      solver_container[val_iZone][MESH_0][FEA_SOL]->Compute_NodalStress(geometry_container[val_iZone][MESH_0], solver_container[val_iZone][MESH_0], numerics_container[val_iZone][MESH_0][FEA_SOL], config_container[val_iZone]);
->>>>>>> 5e170f46
       output->SetConvHistory_Body(&ConvHist_file, geometry_container, solver_container, config_container, integration_container, false, 0.0, val_iZone);
 
 
@@ -1352,11 +1328,7 @@
         for (IntIter = 2; IntIter < config_container[val_iZone]->GetDyn_nIntIter(); IntIter++) {
 
           /*--- Write the convergence history (first, compute Von Mises stress) ---*/
-<<<<<<< HEAD
           solver_container[val_iZone][INST_0][MESH_0][FEA_SOL]->Compute_NodalStress(geometry_container[val_iZone][INST_0][MESH_0], solver_container[val_iZone][INST_0][MESH_0], numerics_container[val_iZone][INST_0][MESH_0][FEA_SOL], config_container[val_iZone]);
-=======
-          solver_container[val_iZone][MESH_0][FEA_SOL]->Compute_NodalStress(geometry_container[val_iZone][MESH_0], solver_container[val_iZone][MESH_0], numerics_container[val_iZone][MESH_0][FEA_SOL], config_container[val_iZone]);
->>>>>>> 5e170f46
           output->SetConvHistory_Body(&ConvHist_file, geometry_container, solver_container, config_container, integration_container, false, 0.0, val_iZone);
 
           config_container[val_iZone]->SetIntIter(IntIter);
@@ -1421,11 +1393,7 @@
           for (IntIter = 1; IntIter < config_container[val_iZone]->GetDyn_nIntIter(); IntIter++) {
 
             /*--- Write the convergence history (first, compute Von Mises stress) ---*/
-<<<<<<< HEAD
             solver_container[val_iZone][INST_0][MESH_0][FEA_SOL]->Compute_NodalStress(geometry_container[val_iZone][INST_0][MESH_0], solver_container[val_iZone][INST_0][MESH_0], numerics_container[val_iZone][INST_0][MESH_0][FEA_SOL], config_container[val_iZone]);
-=======
-            solver_container[val_iZone][MESH_0][FEA_SOL]->Compute_NodalStress(geometry_container[val_iZone][MESH_0], solver_container[val_iZone][MESH_0], numerics_container[val_iZone][MESH_0][FEA_SOL], config_container[val_iZone]);
->>>>>>> 5e170f46
             output->SetConvHistory_Body(&ConvHist_file, geometry_container, solver_container, config_container, integration_container, false, 0.0, val_iZone);
 
             config_container[val_iZone]->SetIntIter(IntIter);
@@ -1440,11 +1408,7 @@
           /*--- Write history for intermediate steps ---*/
           if (iIncrement < nIncrements - 1){
             /*--- Write the convergence history (first, compute Von Mises stress) ---*/
-<<<<<<< HEAD
             solver_container[val_iZone][INST_0][MESH_0][FEA_SOL]->Compute_NodalStress(geometry_container[val_iZone][INST_0][MESH_0], solver_container[val_iZone][INST_0][MESH_0], numerics_container[val_iZone][INST_0][MESH_0][FEA_SOL], config_container[val_iZone]);
-=======
-            solver_container[val_iZone][MESH_0][FEA_SOL]->Compute_NodalStress(geometry_container[val_iZone][MESH_0], solver_container[val_iZone][MESH_0], numerics_container[val_iZone][MESH_0][FEA_SOL], config_container[val_iZone]);
->>>>>>> 5e170f46
             output->SetConvHistory_Body(&ConvHist_file, geometry_container, solver_container, config_container, integration_container, false, 0.0, val_iZone);
           }
 
@@ -1480,17 +1444,10 @@
 }
 
 void CFEAIteration::Update(COutput *output,
-<<<<<<< HEAD
        CIntegration ****integration_container,
        CGeometry ****geometry_container,
        CSolver *****solver_container,
        CNumerics ******numerics_container,
-=======
-       CIntegration ***integration_container,
-       CGeometry ***geometry_container,
-       CSolver ****solver_container,
-       CNumerics *****numerics_container,
->>>>>>> 5e170f46
        CConfig **config_container,
        CSurfaceMovement **surface_movement,
        CVolumetricMovement **grid_movement,
@@ -1535,17 +1492,10 @@
 void CFEAIteration::Monitor()     { }
 void CFEAIteration::Output()      { }
 void CFEAIteration::Postprocess(COutput *output,
-<<<<<<< HEAD
                                           CIntegration ****integration_container,
                                           CGeometry ****geometry_container,
                                           CSolver *****solver_container,
                                           CNumerics ******numerics_container,
-=======
-                                          CIntegration ***integration_container,
-                                          CGeometry ***geometry_container,
-                                          CSolver ****solver_container,
-                                          CNumerics *****numerics_container,
->>>>>>> 5e170f46
                                           CConfig **config_container,
                                           CSurfaceMovement **surface_movement,
                                           CVolumetricMovement **grid_movement,

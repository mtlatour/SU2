--- conflicted
+++ resolved
@@ -316,7 +316,6 @@
 
   if (flow) {
 
-<<<<<<< HEAD
     if (config->GetKind_Turb_Model() == SA || config->GetKind_Turb_Model() == SA_NEG) {
       if (nDim == 2) skipVars += 6;
       if (nDim == 3) skipVars += 8;
@@ -329,10 +328,6 @@
       if (nDim == 2) skipVars += 5;
       if (nDim == 3) skipVars += 7;
     }
-=======
-    if (nDim == 2) skipVars += 5;
-    if (nDim == 3) skipVars += 7;
->>>>>>> d8724956
   }
   else if (heat_equation) {
 

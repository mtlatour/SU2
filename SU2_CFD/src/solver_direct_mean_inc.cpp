/*!
 * \file solution_direct_mean_inc.cpp
 * \brief Main subroutines for solving incompressible flow (Euler, Navier-Stokes, etc.).
 * \author F. Palacios, T. Economon
 * \version 6.0.1 "Falcon"
 *
 * The current SU2 release has been coordinated by the
 * SU2 International Developers Society <www.su2devsociety.org>
 * with selected contributions from the open-source community.
 *
 * The main research teams contributing to the current release are:
 *  - Prof. Juan J. Alonso's group at Stanford University.
 *  - Prof. Piero Colonna's group at Delft University of Technology.
 *  - Prof. Nicolas R. Gauger's group at Kaiserslautern University of Technology.
 *  - Prof. Alberto Guardone's group at Polytechnic University of Milan.
 *  - Prof. Rafael Palacios' group at Imperial College London.
 *  - Prof. Vincent Terrapon's group at the University of Liege.
 *  - Prof. Edwin van der Weide's group at the University of Twente.
 *  - Lab. of New Concepts in Aeronautics at Tech. Institute of Aeronautics.
 *
 * Copyright 2012-2018, Francisco D. Palacios, Thomas D. Economon,
 *                      Tim Albring, and the SU2 contributors.
 *
 * SU2 is free software; you can redistribute it and/or
 * modify it under the terms of the GNU Lesser General Public
 * License as published by the Free Software Foundation; either
 * version 2.1 of the License, or (at your option) any later version.
 *
 * SU2 is distributed in the hope that it will be useful,
 * but WITHOUT ANY WARRANTY; without even the implied warranty of
 * MERCHANTABILITY or FITNESS FOR A PARTICULAR PURPOSE. See the GNU
 * Lesser General Public License for more details.
 *
 * You should have received a copy of the GNU Lesser General Public
 * License along with SU2. If not, see <http://www.gnu.org/licenses/>.
 */

#include "../include/solver_structure.hpp"

CIncEulerSolver::CIncEulerSolver(void) : CSolver() {
  /*--- Basic array initialization ---*/

  CD_Inv  = NULL; CL_Inv  = NULL; CSF_Inv = NULL;  CEff_Inv = NULL;
  CMx_Inv = NULL; CMy_Inv = NULL; CMz_Inv = NULL;
  CFx_Inv = NULL; CFy_Inv = NULL; CFz_Inv = NULL;
  CoPx_Inv = NULL; CoPy_Inv = NULL; CoPz_Inv = NULL;

  CD_Mnt  = NULL; CL_Mnt  = NULL; CSF_Mnt = NULL;  CEff_Mnt = NULL;
  CMx_Mnt = NULL; CMy_Mnt = NULL; CMz_Mnt = NULL;
  CFx_Mnt = NULL; CFy_Mnt = NULL; CFz_Mnt = NULL;
  CoPx_Mnt = NULL; CoPy_Mnt = NULL; CoPz_Mnt = NULL;

  CPressure = NULL; CPressureTarget = NULL; HeatFlux = NULL; HeatFluxTarget = NULL; YPlus = NULL;
  ForceInviscid = NULL; MomentInviscid = NULL;
  ForceMomentum = NULL; MomentMomentum = NULL;

  /*--- Surface based array initialization ---*/

  Surface_CL_Inv  = NULL; Surface_CD_Inv  = NULL; Surface_CSF_Inv = NULL; Surface_CEff_Inv = NULL;
  Surface_CFx_Inv = NULL; Surface_CFy_Inv = NULL; Surface_CFz_Inv = NULL;
  Surface_CMx_Inv = NULL; Surface_CMy_Inv = NULL; Surface_CMz_Inv = NULL;

  Surface_CL_Mnt  = NULL; Surface_CD_Mnt  = NULL; Surface_CSF_Mnt = NULL; Surface_CEff_Mnt = NULL;
  Surface_CFx_Mnt = NULL; Surface_CFy_Mnt = NULL; Surface_CFz_Mnt = NULL;
  Surface_CMx_Mnt = NULL; Surface_CMy_Mnt = NULL; Surface_CMz_Mnt = NULL;

  Surface_CL  = NULL; Surface_CD  = NULL; Surface_CSF = NULL; Surface_CEff = NULL;
  Surface_CFx = NULL; Surface_CFy = NULL; Surface_CFz = NULL;
  Surface_CMx = NULL; Surface_CMy = NULL; Surface_CMz = NULL;
  
  /*--- Rotorcraft simulation array initialization ---*/
  
  CMerit_Inv = NULL;  CT_Inv = NULL;  CQ_Inv = NULL;
  
  /*--- Numerical methods array initialization ---*/
  
  iPoint_UndLapl = NULL;
  jPoint_UndLapl = NULL;
  Primitive = NULL; Primitive_i = NULL; Primitive_j = NULL;
  CharacPrimVar = NULL;
  Smatrix = NULL; Cvector = NULL;
  Preconditioner = NULL;

  /*--- Fixed CL mode initialization (cauchy criteria) ---*/
  
  Cauchy_Value = 0;
  Cauchy_Func = 0;
  Old_Func = 0;
  New_Func = 0;
  Cauchy_Counter = 0;
  Cauchy_Serie = NULL;
  
  FluidModel = NULL;
 
}

CIncEulerSolver::CIncEulerSolver(CGeometry *geometry, CConfig *config, unsigned short iMesh) : CSolver() {
  
  unsigned long iPoint, iVertex;
  unsigned short iVar, iDim, iMarker, nLineLets;
  ifstream restart_file;
  unsigned short nZone = geometry->GetnZone();
  bool restart   = (config->GetRestart() || config->GetRestart_Flow());
  string filename = config->GetSolution_FlowFileName();
  int Unst_RestartIter;
  unsigned short iZone = config->GetiZone();
  bool dual_time = ((config->GetUnsteady_Simulation() == DT_STEPPING_1ST) ||
                    (config->GetUnsteady_Simulation() == DT_STEPPING_2ND));
  bool time_stepping = config->GetUnsteady_Simulation() == TIME_STEPPING;
  bool adjoint = (config->GetContinuous_Adjoint()) || (config->GetDiscrete_Adjoint());
  bool fsi     = config->GetFSI_Simulation();
  string filename_ = config->GetSolution_FlowFileName();

  unsigned short direct_diff = config->GetDirectDiff();

  /*--- Check for a restart file to evaluate if there is a change in the angle of attack
   before computing all the non-dimesional quantities. ---*/

  if (!(!restart || (iMesh != MESH_0) || nZone > 1)) {

    /*--- Multizone problems require the number of the zone to be appended. ---*/

    if (nZone > 1) filename_ = config->GetMultizone_FileName(filename_, iZone);

    /*--- Modify file name for a dual-time unsteady restart ---*/

    if (dual_time) {
      if (adjoint) Unst_RestartIter = SU2_TYPE::Int(config->GetUnst_AdjointIter())-1;
      else if (config->GetUnsteady_Simulation() == DT_STEPPING_1ST)
        Unst_RestartIter = SU2_TYPE::Int(config->GetUnst_RestartIter())-1;
      else Unst_RestartIter = SU2_TYPE::Int(config->GetUnst_RestartIter())-2;
      filename_ = config->GetUnsteady_FileName(filename_, Unst_RestartIter);
    }

    /*--- Modify file name for a time stepping unsteady restart ---*/

    if (time_stepping) {
      if (adjoint) Unst_RestartIter = SU2_TYPE::Int(config->GetUnst_AdjointIter())-1;
      else Unst_RestartIter = SU2_TYPE::Int(config->GetUnst_RestartIter())-1;
      filename_ = config->GetUnsteady_FileName(filename_, Unst_RestartIter);
    }

    /*--- Read and store the restart metadata. ---*/

    Read_SU2_Restart_Metadata(geometry, config, false, filename_);
    
  }

  /*--- Basic array initialization ---*/

  CD_Inv  = NULL; CL_Inv  = NULL; CSF_Inv = NULL;  CEff_Inv = NULL;
  CMx_Inv = NULL; CMy_Inv = NULL; CMz_Inv = NULL;
  CFx_Inv = NULL; CFy_Inv = NULL; CFz_Inv = NULL;
  CoPx_Inv = NULL; CoPy_Inv = NULL; CoPz_Inv = NULL;

  CD_Mnt  = NULL; CL_Mnt  = NULL; CSF_Mnt = NULL; CEff_Mnt = NULL;
  CMx_Mnt = NULL; CMy_Mnt = NULL; CMz_Mnt = NULL;
  CFx_Mnt = NULL; CFy_Mnt = NULL; CFz_Mnt = NULL;
  CoPx_Mnt= NULL;   CoPy_Mnt= NULL;   CoPz_Mnt= NULL;

  CPressure = NULL; CPressureTarget = NULL; HeatFlux = NULL; HeatFluxTarget = NULL; YPlus = NULL;
  ForceInviscid = NULL; MomentInviscid = NULL;
  ForceMomentum = NULL;  MomentMomentum = NULL;

  /*--- Surface based array initialization ---*/

  Surface_CL_Inv  = NULL; Surface_CD_Inv  = NULL; Surface_CSF_Inv = NULL; Surface_CEff_Inv = NULL;
  Surface_CFx_Inv = NULL; Surface_CFy_Inv = NULL; Surface_CFz_Inv = NULL;
  Surface_CMx_Inv = NULL; Surface_CMy_Inv = NULL; Surface_CMz_Inv = NULL;

  Surface_CL_Mnt  = NULL; Surface_CD_Mnt  = NULL; Surface_CSF_Mnt = NULL; Surface_CEff_Mnt= NULL;
  Surface_CFx_Mnt = NULL; Surface_CFy_Mnt = NULL; Surface_CFz_Mnt = NULL;
  Surface_CMx_Mnt = NULL; Surface_CMy_Mnt = NULL; Surface_CMz_Mnt = NULL;

  Surface_CL  = NULL; Surface_CD  = NULL; Surface_CSF = NULL; Surface_CEff = NULL;
  Surface_CMx = NULL; Surface_CMy = NULL; Surface_CMz = NULL;

  /*--- Rotorcraft simulation array initialization ---*/

  CMerit_Inv = NULL;  CT_Inv = NULL;  CQ_Inv = NULL;

  /*--- Numerical methods array initialization ---*/
  
  iPoint_UndLapl = NULL;
  jPoint_UndLapl = NULL;
  Primitive = NULL; Primitive_i = NULL; Primitive_j = NULL;
  CharacPrimVar = NULL;
  Smatrix = NULL; Cvector = NULL;
  Preconditioner = NULL;

  /*--- Fixed CL mode initialization (cauchy criteria) ---*/

  Cauchy_Value = 0;
  Cauchy_Func = 0;
  Old_Func = 0;
  New_Func = 0;
  Cauchy_Counter = 0;
  Cauchy_Serie = NULL;
  
  /*--- Fluid model pointer initialization ---*/

  FluidModel = NULL;

  /*--- Set the gamma value ---*/
  
  Gamma = config->GetGamma();
  Gamma_Minus_One = Gamma - 1.0;
  
  /*--- Define geometry constants in the solver structure.
   * Incompressible flow, primitive variables (P, vx, vy, vz, T, rho, beta, lamMu, EddyMu, Kt_eff, Cp, Cv) ---*/
  
  nDim = geometry->GetnDim();
  
  nVar = nDim+2; nPrimVar = nDim+9; nPrimVarGrad = nDim+4;

  /*--- Initialize nVarGrad for deallocation ---*/
  
  nVarGrad = nPrimVarGrad;
  
  nMarker      = config->GetnMarker_All();
  nPoint       = geometry->GetnPoint();
  nPointDomain = geometry->GetnPointDomain();
 
  /*--- Store the number of vertices on each marker for deallocation later ---*/

  nVertex = new unsigned long[nMarker];
  for (iMarker = 0; iMarker < nMarker; iMarker++) 
    nVertex[iMarker] = geometry->nVertex[iMarker];
 
  /*--- Perform the non-dimensionalization for the flow equations using the
   specified reference values. ---*/
  
  SetNondimensionalization(geometry, config, iMesh);
  
  /*--- Allocate the node variables ---*/
  
  node = new CVariable*[nPoint];
  
  /*--- Define some auxiliary vectors related to the residual ---*/
  
  Residual      = new su2double[nVar]; for (iVar = 0; iVar < nVar; iVar++) Residual[iVar]     = 0.0;
  Residual_RMS  = new su2double[nVar]; for (iVar = 0; iVar < nVar; iVar++) Residual_RMS[iVar] = 0.0;
  Residual_Max  = new su2double[nVar]; for (iVar = 0; iVar < nVar; iVar++) Residual_Max[iVar] = 0.0;
  Res_Conv      = new su2double[nVar]; for (iVar = 0; iVar < nVar; iVar++) Res_Conv[iVar]     = 0.0;
  Res_Visc      = new su2double[nVar]; for (iVar = 0; iVar < nVar; iVar++) Res_Visc[iVar]     = 0.0;
  Res_Sour      = new su2double[nVar]; for (iVar = 0; iVar < nVar; iVar++) Res_Sour[iVar]     = 0.0;
  
  /*--- Define some structures for locating max residuals ---*/
  
  Point_Max = new unsigned long[nVar];
  for (iVar = 0; iVar < nVar; iVar++) Point_Max[iVar] = 0;
  
  Point_Max_Coord = new su2double*[nVar];
  for (iVar = 0; iVar < nVar; iVar++) {
    Point_Max_Coord[iVar] = new su2double[nDim];
    for (iDim = 0; iDim < nDim; iDim++) Point_Max_Coord[iVar][iDim] = 0.0;
  }
  
  /*--- Define some auxiliary vectors related to the solution ---*/
  
  Solution   = new su2double[nVar]; for (iVar = 0; iVar < nVar; iVar++) Solution[iVar]   = 0.0;
  Solution_i = new su2double[nVar]; for (iVar = 0; iVar < nVar; iVar++) Solution_i[iVar] = 0.0;
  Solution_j = new su2double[nVar]; for (iVar = 0; iVar < nVar; iVar++) Solution_j[iVar] = 0.0;
  
  /*--- Define some auxiliary vectors related to the geometry ---*/
  
  Vector   = new su2double[nDim]; for (iDim = 0; iDim < nDim; iDim++) Vector[iDim]   = 0.0;
  Vector_i = new su2double[nDim]; for (iDim = 0; iDim < nDim; iDim++) Vector_i[iDim] = 0.0;
  Vector_j = new su2double[nDim]; for (iDim = 0; iDim < nDim; iDim++) Vector_j[iDim] = 0.0;
  
  /*--- Define some auxiliary vectors related to the primitive solution ---*/
  
  Primitive   = new su2double[nPrimVar]; for (iVar = 0; iVar < nPrimVar; iVar++) Primitive[iVar]   = 0.0;
  Primitive_i = new su2double[nPrimVar]; for (iVar = 0; iVar < nPrimVar; iVar++) Primitive_i[iVar] = 0.0;
  Primitive_j = new su2double[nPrimVar]; for (iVar = 0; iVar < nPrimVar; iVar++) Primitive_j[iVar] = 0.0;
  
  /*--- Define some auxiliary vectors related to the undivided lapalacian ---*/
  
  if (config->GetKind_ConvNumScheme_Flow() == SPACE_CENTERED) {
    iPoint_UndLapl = new su2double [nPoint];
    jPoint_UndLapl = new su2double [nPoint];
  }

  Preconditioner = new su2double* [nVar];
  for (iVar = 0; iVar < nVar; iVar ++)
    Preconditioner[iVar] = new su2double[nVar];

  /*--- Initialize the solution and right-hand side vectors for storing
   the residuals and updating the solution (always needed even for
   explicit schemes). ---*/
  
  LinSysSol.Initialize(nPoint, nPointDomain, nVar, 0.0);
  LinSysRes.Initialize(nPoint, nPointDomain, nVar, 0.0);
  
  /*--- Jacobians and vector structures for implicit computations ---*/
  
  if (config->GetKind_TimeIntScheme_Flow() == EULER_IMPLICIT) {
    
    Jacobian_i = new su2double* [nVar];
    Jacobian_j = new su2double* [nVar];
    for (iVar = 0; iVar < nVar; iVar++) {
      Jacobian_i[iVar] = new su2double [nVar];
      Jacobian_j[iVar] = new su2double [nVar];
    }
    
    if (rank == MASTER_NODE) cout << "Initialize Jacobian structure (Euler). MG level: " << iMesh <<"." << endl;
    Jacobian.Initialize(nPoint, nPointDomain, nVar, nVar, true, geometry, config);
    
    if ((config->GetKind_Linear_Solver_Prec() == LINELET) ||
        (config->GetKind_Linear_Solver() == SMOOTHER_LINELET)) {
      nLineLets = Jacobian.BuildLineletPreconditioner(geometry, config);
      if (rank == MASTER_NODE) cout << "Compute linelet structure. " << nLineLets << " elements in each line (average)." << endl;
    }
    
  }
  
  else {
    if (rank == MASTER_NODE) cout << "Explicit scheme. No Jacobian structure (Euler). MG level: " << iMesh <<"." << endl;
  }
  
  /*--- Define some auxiliary vectors for computing flow variable
   gradients by least squares, S matrix := inv(R)*traspose(inv(R)),
   c vector := transpose(WA)*(Wb) ---*/
  
  if (config->GetKind_Gradient_Method() == WEIGHTED_LEAST_SQUARES) {
    
    Smatrix = new su2double* [nDim];
    for (iDim = 0; iDim < nDim; iDim++)
      Smatrix[iDim] = new su2double [nDim];
    
    Cvector = new su2double* [nPrimVarGrad];
    for (iVar = 0; iVar < nPrimVarGrad; iVar++)
      Cvector[iVar] = new su2double [nDim];
    
  }

  /*--- Store the value of the characteristic primitive variables at the boundaries ---*/

  CharacPrimVar = new su2double** [nMarker];
  for (iMarker = 0; iMarker < nMarker; iMarker++) {
    CharacPrimVar[iMarker] = new su2double* [geometry->nVertex[iMarker]];
    for (iVertex = 0; iVertex < geometry->nVertex[iMarker]; iVertex++) {
      CharacPrimVar[iMarker][iVertex] = new su2double [nPrimVar];
      for (iVar = 0; iVar < nPrimVar; iVar++) {
        CharacPrimVar[iMarker][iVertex][iVar] = 0.0;
      }
    }
  }
  
  /*--- Force definition and coefficient arrays for all of the markers ---*/
  
  CPressure = new su2double* [nMarker];
  CPressureTarget = new su2double* [nMarker];
  for (iMarker = 0; iMarker < nMarker; iMarker++) {
    CPressure[iMarker] = new su2double [geometry->nVertex[iMarker]];
    CPressureTarget[iMarker] = new su2double [geometry->nVertex[iMarker]];
    for (iVertex = 0; iVertex < geometry->nVertex[iMarker]; iVertex++) {
      CPressure[iMarker][iVertex] = 0.0;
      CPressureTarget[iMarker][iVertex] = 0.0;
    }
  }
  
  /*--- Non-dimensional coefficients ---*/

  ForceInviscid  = new su2double[nDim];
  MomentInviscid = new su2double[3];
  CD_Inv         = new su2double[nMarker];
  CL_Inv         = new su2double[nMarker];
  CSF_Inv        = new su2double[nMarker];
  CMx_Inv        = new su2double[nMarker];
  CMy_Inv        = new su2double[nMarker];
  CMz_Inv        = new su2double[nMarker];
  CEff_Inv       = new su2double[nMarker];
  CFx_Inv        = new su2double[nMarker];
  CFy_Inv        = new su2double[nMarker];
  CFz_Inv        = new su2double[nMarker];
  CoPx_Inv       = new su2double[nMarker];
  CoPy_Inv       = new su2double[nMarker];
  CoPz_Inv       = new su2double[nMarker];

  ForceMomentum  = new su2double[nDim];
  MomentMomentum = new su2double[3];
  CD_Mnt         = new su2double[nMarker];
  CL_Mnt         = new su2double[nMarker];
  CSF_Mnt        = new su2double[nMarker];
  CMx_Mnt        = new su2double[nMarker];
  CMy_Mnt        = new su2double[nMarker];
  CMz_Mnt        = new su2double[nMarker];
  CEff_Mnt       = new su2double[nMarker];
  CFx_Mnt        = new su2double[nMarker];
  CFy_Mnt        = new su2double[nMarker];
  CFz_Mnt        = new su2double[nMarker];
  CoPx_Mnt       = new su2double[nMarker];
  CoPy_Mnt       = new su2double[nMarker];
  CoPz_Mnt       = new su2double[nMarker];

  Surface_CL_Inv   = new su2double[config->GetnMarker_Monitoring()];
  Surface_CD_Inv   = new su2double[config->GetnMarker_Monitoring()];
  Surface_CSF_Inv  = new su2double[config->GetnMarker_Monitoring()];
  Surface_CEff_Inv = new su2double[config->GetnMarker_Monitoring()];
  Surface_CFx_Inv  = new su2double[config->GetnMarker_Monitoring()];
  Surface_CFy_Inv  = new su2double[config->GetnMarker_Monitoring()];
  Surface_CFz_Inv  = new su2double[config->GetnMarker_Monitoring()];
  Surface_CMx_Inv  = new su2double[config->GetnMarker_Monitoring()];
  Surface_CMy_Inv  = new su2double[config->GetnMarker_Monitoring()];
  Surface_CMz_Inv  = new su2double[config->GetnMarker_Monitoring()];

  Surface_CL_Mnt   = new su2double[config->GetnMarker_Monitoring()];
  Surface_CD_Mnt   = new su2double[config->GetnMarker_Monitoring()];
  Surface_CSF_Mnt  = new su2double[config->GetnMarker_Monitoring()];
  Surface_CEff_Mnt = new su2double[config->GetnMarker_Monitoring()];
  Surface_CFx_Mnt  = new su2double[config->GetnMarker_Monitoring()];
  Surface_CFy_Mnt  = new su2double[config->GetnMarker_Monitoring()];
  Surface_CFz_Mnt  = new su2double[config->GetnMarker_Monitoring()];
  Surface_CMx_Mnt  = new su2double[config->GetnMarker_Monitoring()];
  Surface_CMy_Mnt  = new su2double[config->GetnMarker_Monitoring()];
  Surface_CMz_Mnt  = new su2double[config->GetnMarker_Monitoring()];

  Surface_CL   = new su2double[config->GetnMarker_Monitoring()];
  Surface_CD   = new su2double[config->GetnMarker_Monitoring()];
  Surface_CSF  = new su2double[config->GetnMarker_Monitoring()];
  Surface_CEff = new su2double[config->GetnMarker_Monitoring()];
  Surface_CFx  = new su2double[config->GetnMarker_Monitoring()];
  Surface_CFy  = new su2double[config->GetnMarker_Monitoring()];
  Surface_CFz  = new su2double[config->GetnMarker_Monitoring()];
  Surface_CMx  = new su2double[config->GetnMarker_Monitoring()];
  Surface_CMy  = new su2double[config->GetnMarker_Monitoring()];
  Surface_CMz  = new su2double[config->GetnMarker_Monitoring()];

  /*--- Rotorcraft coefficients ---*/

  CT_Inv           = new su2double[nMarker];
  CQ_Inv           = new su2double[nMarker];
  CMerit_Inv       = new su2double[nMarker];

  CT_Mnt           = new su2double[nMarker];
  CQ_Mnt           = new su2double[nMarker];
  CMerit_Mnt       = new su2double[nMarker];

  /*--- Init total coefficients ---*/

  Total_CD       = 0.0;    Total_CL           = 0.0;    Total_CSF            = 0.0;
  Total_CMx      = 0.0;    Total_CMy          = 0.0;    Total_CMz            = 0.0;
  Total_CoPx     = 0.0;    Total_CoPy         = 0.0;    Total_CoPz           = 0.0;
  Total_CEff     = 0.0;
  Total_CFx      = 0.0;    Total_CFy          = 0.0;    Total_CFz            = 0.0;
  Total_CT       = 0.0;    Total_CQ           = 0.0;    Total_CMerit         = 0.0;
  Total_MaxHeat  = 0.0;    Total_Heat         = 0.0;    Total_ComboObj       = 0.0;
  Total_CpDiff   = 0.0;    Total_HeatFluxDiff = 0.0;    Total_Custom_ObjFunc = 0.0;
  AoA_Prev       = 0.0;
  Total_CL_Prev  = 0.0;    Total_CD_Prev      = 0.0;
  Total_CMx_Prev = 0.0;    Total_CMy_Prev     = 0.0;     Total_CMz_Prev      = 0.0;

  /*--- Read farfield conditions ---*/

  Density_Inf     = config->GetDensity_FreeStreamND();
  Pressure_Inf    = config->GetPressure_FreeStreamND();
  Velocity_Inf    = config->GetVelocity_FreeStreamND();
  Temperature_Inf = config->GetTemperature_FreeStreamND();

  /*--- Initialize the secondary values for direct derivative approxiations ---*/
  
  switch(direct_diff){
    case NO_DERIVATIVE:
      /*--- Default ---*/
      break;
    case D_DENSITY:
      SU2_TYPE::SetDerivative(Density_Inf, 1.0);
      break;
    case D_PRESSURE:
      SU2_TYPE::SetDerivative(Pressure_Inf, 1.0);
      break;
    case D_TEMPERATURE:
      SU2_TYPE::SetDerivative(Temperature_Inf, 1.0);
      break;
    case D_MACH: case D_AOA:
    case D_SIDESLIP: case D_REYNOLDS:
    case D_TURB2LAM: case D_DESIGN:
      /*--- Already done in postprocessing of config ---*/
      break;
    default:
      break;
  }
  
  /*--- Initialize the cauchy critera array for fixed CL mode ---*/

  if (config->GetFixed_CL_Mode())
    Cauchy_Serie = new su2double [config->GetCauchy_Elems()+1];

  /*--- Initialize the solution to the far-field state everywhere. ---*/

  for (iPoint = 0; iPoint < nPoint; iPoint++)
    node[iPoint] = new CIncEulerVariable(Pressure_Inf, Velocity_Inf, Temperature_Inf, nDim, nVar, config);

  /*--- Initialize the BGS residuals in FSI problems. ---*/
  if (fsi){
    Residual_BGS      = new su2double[nVar];         for (iVar = 0; iVar < nVar; iVar++) Residual_RMS[iVar]  = 0.0;
    Residual_Max_BGS  = new su2double[nVar];         for (iVar = 0; iVar < nVar; iVar++) Residual_Max_BGS[iVar]  = 0.0;

    /*--- Define some structures for locating max residuals ---*/

    Point_Max_BGS       = new unsigned long[nVar];  for (iVar = 0; iVar < nVar; iVar++) Point_Max_BGS[iVar]  = 0;
    Point_Max_Coord_BGS = new su2double*[nVar];
    for (iVar = 0; iVar < nVar; iVar++) {
      Point_Max_Coord_BGS[iVar] = new su2double[nDim];
      for (iDim = 0; iDim < nDim; iDim++) Point_Max_Coord_BGS[iVar][iDim] = 0.0;
    }
  }

  /*--- Define solver parameters needed for execution of destructor ---*/

  if (config->GetKind_ConvNumScheme_Flow() == SPACE_CENTERED ) space_centered = true;
  else space_centered = false;

  if (config->GetKind_TimeIntScheme_Flow() == EULER_IMPLICIT) euler_implicit = true;
  else euler_implicit = false;

  if (config->GetKind_Gradient_Method() == WEIGHTED_LEAST_SQUARES) least_squares = true;
  else least_squares = false;

  /*--- Perform the MPI communication of the solution ---*/

  Set_MPI_Solution(geometry, config);

}

CIncEulerSolver::~CIncEulerSolver(void) {

  unsigned short iMarker, iVar;
  unsigned long iVertex;

  /*--- Array deallocation ---*/

  if (CD_Inv  != NULL)  delete [] CD_Inv;
  if (CL_Inv  != NULL)  delete [] CL_Inv;
  if (CSF_Inv != NULL)  delete [] CSF_Inv;
  if (CMx_Inv != NULL)  delete [] CMx_Inv;
  if (CMy_Inv != NULL)  delete [] CMy_Inv;
  if (CMz_Inv != NULL)  delete [] CMz_Inv;
  if (CFx_Inv != NULL)  delete [] CFx_Inv;
  if (CFy_Inv != NULL)  delete [] CFy_Inv;
  if (CFz_Inv != NULL)  delete [] CFz_Inv;
  if (CoPx_Inv != NULL) delete [] CoPx_Inv;
  if (CoPy_Inv != NULL) delete [] CoPy_Inv;
  if (CoPz_Inv != NULL) delete [] CoPz_Inv;

  if (Surface_CL_Inv   != NULL) delete [] Surface_CL_Inv;
  if (Surface_CD_Inv   != NULL) delete [] Surface_CD_Inv;
  if (Surface_CSF_Inv  != NULL) delete [] Surface_CSF_Inv;
  if (Surface_CEff_Inv != NULL) delete [] Surface_CEff_Inv;
  if (Surface_CFx_Inv  != NULL) delete [] Surface_CFx_Inv;
  if (Surface_CFy_Inv  != NULL) delete [] Surface_CFy_Inv;
  if (Surface_CFz_Inv  != NULL) delete [] Surface_CFz_Inv;
  if (Surface_CMx_Inv  != NULL) delete [] Surface_CMx_Inv;
  if (Surface_CMy_Inv  != NULL) delete [] Surface_CMy_Inv;
  if (Surface_CMz_Inv  != NULL) delete [] Surface_CMz_Inv;

  if (CD_Mnt  != NULL)  delete [] CD_Mnt;
  if (CL_Mnt  != NULL)  delete [] CL_Mnt;
  if (CSF_Mnt != NULL)  delete [] CSF_Mnt;
  if (CMx_Mnt != NULL)  delete [] CMx_Mnt;
  if (CMy_Mnt != NULL)  delete [] CMy_Mnt;
  if (CMz_Mnt != NULL)  delete [] CMz_Mnt;
  if (CFx_Mnt != NULL)  delete [] CFx_Mnt;
  if (CFy_Mnt != NULL)  delete [] CFy_Mnt;
  if (CFz_Mnt != NULL)  delete [] CFz_Mnt;
  if (CoPx_Mnt != NULL) delete [] CoPx_Mnt;
  if (CoPy_Mnt != NULL) delete [] CoPy_Mnt;
  if (CoPz_Mnt != NULL) delete [] CoPz_Mnt;

  if (Surface_CL_Mnt   != NULL) delete [] Surface_CL_Mnt;
  if (Surface_CD_Mnt   != NULL) delete [] Surface_CD_Mnt;
  if (Surface_CSF_Mnt  != NULL) delete [] Surface_CSF_Mnt;
  if (Surface_CEff_Mnt != NULL) delete [] Surface_CEff_Mnt;
  if (Surface_CFx_Mnt  != NULL) delete [] Surface_CFx_Mnt;
  if (Surface_CFy_Mnt  != NULL) delete [] Surface_CFy_Mnt;
  if (Surface_CFz_Mnt  != NULL) delete [] Surface_CFz_Mnt;
  if (Surface_CMx_Mnt  != NULL) delete [] Surface_CMx_Mnt;
  if (Surface_CMy_Mnt  != NULL) delete [] Surface_CMy_Mnt;
  if (Surface_CMz_Mnt  != NULL) delete [] Surface_CMz_Mnt;

  if (Surface_CL   != NULL) delete [] Surface_CL;
  if (Surface_CD   != NULL) delete [] Surface_CD;
  if (Surface_CSF  != NULL) delete [] Surface_CSF;
  if (Surface_CEff != NULL) delete [] Surface_CEff;
  if (Surface_CFx  != NULL) delete [] Surface_CFx;
  if (Surface_CFy  != NULL) delete [] Surface_CFy;
  if (Surface_CFz  != NULL) delete [] Surface_CFz;
  if (Surface_CMx  != NULL) delete [] Surface_CMx;
  if (Surface_CMy  != NULL) delete [] Surface_CMy;
  if (Surface_CMz  != NULL) delete [] Surface_CMz;
  
  if (CEff_Inv   != NULL) delete [] CEff_Inv;
  if (CMerit_Inv != NULL) delete [] CMerit_Inv;
  if (CT_Inv     != NULL) delete [] CT_Inv;
  if (CQ_Inv     != NULL) delete [] CQ_Inv;

  if (CEff_Mnt   != NULL) delete [] CEff_Mnt;
  if (CMerit_Mnt != NULL) delete [] CMerit_Mnt;
  if (CT_Mnt     != NULL) delete [] CT_Mnt;
  if (CQ_Mnt     != NULL) delete [] CQ_Mnt;

  if (ForceInviscid  != NULL) delete [] ForceInviscid;
  if (MomentInviscid != NULL) delete [] MomentInviscid;
  if (ForceMomentum  != NULL) delete [] ForceMomentum;
  if (MomentMomentum != NULL) delete [] MomentMomentum;

  if (iPoint_UndLapl != NULL) delete [] iPoint_UndLapl;
  if (jPoint_UndLapl != NULL) delete [] jPoint_UndLapl;

  if (Primitive   != NULL) delete [] Primitive;
  if (Primitive_i != NULL) delete [] Primitive_i;
  if (Primitive_j != NULL) delete [] Primitive_j;

  if (Preconditioner != NULL) {
    for (iVar = 0; iVar < nVar; iVar ++)
      delete [] Preconditioner[iVar];
    delete [] Preconditioner;
  }

  if (CPressure != NULL) {
    for (iMarker = 0; iMarker < nMarker; iMarker++)
      delete [] CPressure[iMarker];
    delete [] CPressure;
  }
  
  if (CPressureTarget != NULL) {
    for (iMarker = 0; iMarker < nMarker; iMarker++)
      delete [] CPressureTarget[iMarker];
    delete [] CPressureTarget;
  }

  if (CharacPrimVar != NULL) {
    for (iMarker = 0; iMarker < nMarker; iMarker++) {
      for (iVertex = 0; iVertex<nVertex[iMarker]; iVertex++)
        delete [] CharacPrimVar[iMarker][iVertex];
      delete [] CharacPrimVar[iMarker];
    }
    delete [] CharacPrimVar;
  }

  if (nVertex!=NULL) delete [] nVertex;

  if (HeatFlux != NULL) {
    for (iMarker = 0; iMarker < nMarker; iMarker++) {
      delete [] HeatFlux[iMarker];
    }
    delete [] HeatFlux;
  }
  
  if (HeatFluxTarget != NULL) {
    for (iMarker = 0; iMarker < nMarker; iMarker++) {
      delete [] HeatFluxTarget[iMarker];
    }
    delete [] HeatFluxTarget;
  }
  
  if (YPlus != NULL) {
    for (iMarker = 0; iMarker < nMarker; iMarker++) {
      delete [] YPlus[iMarker];
    }
    delete [] YPlus;
  }
  
  if (Cauchy_Serie != NULL) delete [] Cauchy_Serie;
  
  if (FluidModel != NULL) delete FluidModel;
}

void CIncEulerSolver::Set_MPI_Solution(CGeometry *geometry, CConfig *config) {
  
  unsigned short iVar, iMarker, iPeriodic_Index, MarkerS, MarkerR;
  unsigned long iVertex, iPoint, nVertexS, nVertexR, nBufferS_Vector, nBufferR_Vector;
  su2double rotMatrix[3][3], *angles, theta, cosTheta, sinTheta,
  phi, cosPhi, sinPhi, psi, cosPsi, sinPsi,
  *Buffer_Receive_U = NULL, *Buffer_Send_U = NULL;
  
#ifdef HAVE_MPI
  int send_to, receive_from;
  SU2_MPI::Status status;
#endif
  
  for (iMarker = 0; iMarker < nMarker; iMarker++) {
    
    if ((config->GetMarker_All_KindBC(iMarker) == SEND_RECEIVE) &&
        (config->GetMarker_All_SendRecv(iMarker) > 0)) {
      
      MarkerS = iMarker;  MarkerR = iMarker+1;
      
#ifdef HAVE_MPI
      send_to = config->GetMarker_All_SendRecv(MarkerS)-1;
      receive_from = abs(config->GetMarker_All_SendRecv(MarkerR))-1;
#endif
      
      nVertexS = geometry->nVertex[MarkerS];  nVertexR = geometry->nVertex[MarkerR];
      nBufferS_Vector = nVertexS*nVar;        nBufferR_Vector = nVertexR*nVar;
      
      /*--- Allocate Receive and send buffers  ---*/
      
      Buffer_Receive_U = new su2double [nBufferR_Vector];
      Buffer_Send_U    = new su2double[nBufferS_Vector];
      
      /*--- Copy the solution that should be sended ---*/
      
      for (iVertex = 0; iVertex < nVertexS; iVertex++) {
        iPoint = geometry->vertex[MarkerS][iVertex]->GetNode();
        for (iVar = 0; iVar < nVar; iVar++)
          Buffer_Send_U[iVar*nVertexS+iVertex] = node[iPoint]->GetSolution(iVar);
      }
      
#ifdef HAVE_MPI
      /*--- Send/Receive information using Sendrecv ---*/
      
      SU2_MPI::Sendrecv(Buffer_Send_U, nBufferS_Vector, MPI_DOUBLE, send_to, 0,
                        Buffer_Receive_U, nBufferR_Vector, MPI_DOUBLE, receive_from, 0, MPI_COMM_WORLD, &status);
      
#else
      
      /*--- Receive information without MPI ---*/
      
      for (iVertex = 0; iVertex < nVertexR; iVertex++) {
        for (iVar = 0; iVar < nVar; iVar++)
          Buffer_Receive_U[iVar*nVertexR+iVertex] = Buffer_Send_U[iVar*nVertexR+iVertex];
      }
      
#endif
      
      /*--- Deallocate send buffer ---*/
      delete [] Buffer_Send_U;
      
      /*--- Do the coordinate transformation ---*/
      for (iVertex = 0; iVertex < nVertexR; iVertex++) {
        
        /*--- Find point and its type of transformation ---*/
        iPoint = geometry->vertex[MarkerR][iVertex]->GetNode();
        iPeriodic_Index = geometry->vertex[MarkerR][iVertex]->GetRotation_Type();
        
        /*--- Retrieve the supplied periodic information. ---*/
        angles = config->GetPeriodicRotation(iPeriodic_Index);
        
        /*--- Store angles separately for clarity. ---*/
        theta    = angles[0];   phi    = angles[1];     psi    = angles[2];
        cosTheta = cos(theta);  cosPhi = cos(phi);      cosPsi = cos(psi);
        sinTheta = sin(theta);  sinPhi = sin(phi);      sinPsi = sin(psi);
        
        /*--- Compute the rotation matrix. Note that the implicit
         ordering is rotation about the x-axis, y-axis,
         then z-axis. Note that this is the transpose of the matrix
         used during the preprocessing stage. ---*/
        rotMatrix[0][0] = cosPhi*cosPsi;    rotMatrix[1][0] = sinTheta*sinPhi*cosPsi - cosTheta*sinPsi;     rotMatrix[2][0] = cosTheta*sinPhi*cosPsi + sinTheta*sinPsi;
        rotMatrix[0][1] = cosPhi*sinPsi;    rotMatrix[1][1] = sinTheta*sinPhi*sinPsi + cosTheta*cosPsi;     rotMatrix[2][1] = cosTheta*sinPhi*sinPsi - sinTheta*cosPsi;
        rotMatrix[0][2] = -sinPhi;          rotMatrix[1][2] = sinTheta*cosPhi;                              rotMatrix[2][2] = cosTheta*cosPhi;
        
        /*--- Copy conserved variables before performing transformation. ---*/
        for (iVar = 0; iVar < nVar; iVar++)
          Solution[iVar] = Buffer_Receive_U[iVar*nVertexR+iVertex];
        
        /*--- Rotate the momentum components. ---*/
        if (nDim == 2) {
          Solution[1] = rotMatrix[0][0]*Buffer_Receive_U[1*nVertexR+iVertex] +
          rotMatrix[0][1]*Buffer_Receive_U[2*nVertexR+iVertex];
          Solution[2] = rotMatrix[1][0]*Buffer_Receive_U[1*nVertexR+iVertex] +
          rotMatrix[1][1]*Buffer_Receive_U[2*nVertexR+iVertex];
        }
        else {
          Solution[1] = rotMatrix[0][0]*Buffer_Receive_U[1*nVertexR+iVertex] +
          rotMatrix[0][1]*Buffer_Receive_U[2*nVertexR+iVertex] +
          rotMatrix[0][2]*Buffer_Receive_U[3*nVertexR+iVertex];
          Solution[2] = rotMatrix[1][0]*Buffer_Receive_U[1*nVertexR+iVertex] +
          rotMatrix[1][1]*Buffer_Receive_U[2*nVertexR+iVertex] +
          rotMatrix[1][2]*Buffer_Receive_U[3*nVertexR+iVertex];
          Solution[3] = rotMatrix[2][0]*Buffer_Receive_U[1*nVertexR+iVertex] +
          rotMatrix[2][1]*Buffer_Receive_U[2*nVertexR+iVertex] +
          rotMatrix[2][2]*Buffer_Receive_U[3*nVertexR+iVertex];
        }
        
        /*--- Copy transformed conserved variables back into buffer. ---*/
        for (iVar = 0; iVar < nVar; iVar++)
          node[iPoint]->SetSolution(iVar, Solution[iVar]);
        
      }
      
      /*--- Deallocate receive buffer ---*/
      delete [] Buffer_Receive_U;
      
    }
    
  }
  
}

void CIncEulerSolver::Set_MPI_Solution_Old(CGeometry *geometry, CConfig *config) {
  unsigned short iVar, iMarker, iPeriodic_Index, MarkerS, MarkerR;
  unsigned long iVertex, iPoint, nVertexS, nVertexR, nBufferS_Vector, nBufferR_Vector;
  su2double rotMatrix[3][3], *angles, theta, cosTheta, sinTheta, phi, cosPhi, sinPhi, psi, cosPsi, sinPsi,
  *Buffer_Receive_U = NULL, *Buffer_Send_U = NULL;
  
#ifdef HAVE_MPI
  int send_to, receive_from;
  SU2_MPI::Status status;
#endif
  
  for (iMarker = 0; iMarker < nMarker; iMarker++) {
    
    if ((config->GetMarker_All_KindBC(iMarker) == SEND_RECEIVE) &&
        (config->GetMarker_All_SendRecv(iMarker) > 0)) {
      
      MarkerS = iMarker;  MarkerR = iMarker+1;
      
#ifdef HAVE_MPI
      send_to = config->GetMarker_All_SendRecv(MarkerS)-1;
      receive_from = abs(config->GetMarker_All_SendRecv(MarkerR))-1;
#endif
      
      nVertexS = geometry->nVertex[MarkerS];  nVertexR = geometry->nVertex[MarkerR];
      nBufferS_Vector = nVertexS*nVar;        nBufferR_Vector = nVertexR*nVar;
      
      /*--- Allocate Receive and send buffers  ---*/
      Buffer_Receive_U = new su2double [nBufferR_Vector];
      Buffer_Send_U = new su2double[nBufferS_Vector];
      
      /*--- Copy the solution old that should be sended ---*/
      for (iVertex = 0; iVertex < nVertexS; iVertex++) {
        iPoint = geometry->vertex[MarkerS][iVertex]->GetNode();
        for (iVar = 0; iVar < nVar; iVar++)
          Buffer_Send_U[iVar*nVertexS+iVertex] = node[iPoint]->GetSolution_Old(iVar);
      }
      
#ifdef HAVE_MPI
      
      /*--- Send/Receive information using Sendrecv ---*/
      SU2_MPI::Sendrecv(Buffer_Send_U, nBufferS_Vector, MPI_DOUBLE, send_to, 0,
                        Buffer_Receive_U, nBufferR_Vector, MPI_DOUBLE, receive_from, 0, MPI_COMM_WORLD, &status);
      
#else
      
      /*--- Receive information without MPI ---*/
      for (iVertex = 0; iVertex < nVertexR; iVertex++) {
        for (iVar = 0; iVar < nVar; iVar++)
          Buffer_Receive_U[iVar*nVertexR+iVertex] = Buffer_Send_U[iVar*nVertexR+iVertex];
      }
      
#endif
      
      /*--- Deallocate send buffer ---*/
      delete [] Buffer_Send_U;
      
      /*--- Do the coordinate transformation ---*/
      for (iVertex = 0; iVertex < nVertexR; iVertex++) {
        
        /*--- Find point and its type of transformation ---*/
        iPoint = geometry->vertex[MarkerR][iVertex]->GetNode();
        iPeriodic_Index = geometry->vertex[MarkerR][iVertex]->GetRotation_Type();
        
        /*--- Retrieve the supplied periodic information. ---*/
        angles = config->GetPeriodicRotation(iPeriodic_Index);
        
        /*--- Store angles separately for clarity. ---*/
        theta    = angles[0];   phi    = angles[1];     psi    = angles[2];
        cosTheta = cos(theta);  cosPhi = cos(phi);      cosPsi = cos(psi);
        sinTheta = sin(theta);  sinPhi = sin(phi);      sinPsi = sin(psi);
        
        /*--- Compute the rotation matrix. Note that the implicit
         ordering is rotation about the x-axis, y-axis,
         then z-axis. Note that this is the transpose of the matrix
         used during the preprocessing stage. ---*/
        rotMatrix[0][0] = cosPhi*cosPsi;    rotMatrix[1][0] = sinTheta*sinPhi*cosPsi - cosTheta*sinPsi;     rotMatrix[2][0] = cosTheta*sinPhi*cosPsi + sinTheta*sinPsi;
        rotMatrix[0][1] = cosPhi*sinPsi;    rotMatrix[1][1] = sinTheta*sinPhi*sinPsi + cosTheta*cosPsi;     rotMatrix[2][1] = cosTheta*sinPhi*sinPsi - sinTheta*cosPsi;
        rotMatrix[0][2] = -sinPhi;          rotMatrix[1][2] = sinTheta*cosPhi;                              rotMatrix[2][2] = cosTheta*cosPhi;
        
        /*--- Copy conserved variables before performing transformation. ---*/
        for (iVar = 0; iVar < nVar; iVar++)
          Solution[iVar] = Buffer_Receive_U[iVar*nVertexR+iVertex];
        
        /*--- Rotate the momentum components. ---*/
        if (nDim == 2) {
          Solution[1] = rotMatrix[0][0]*Buffer_Receive_U[1*nVertexR+iVertex] +
          rotMatrix[0][1]*Buffer_Receive_U[2*nVertexR+iVertex];
          Solution[2] = rotMatrix[1][0]*Buffer_Receive_U[1*nVertexR+iVertex] +
          rotMatrix[1][1]*Buffer_Receive_U[2*nVertexR+iVertex];
        }
        else {
          Solution[1] = rotMatrix[0][0]*Buffer_Receive_U[1*nVertexR+iVertex] +
          rotMatrix[0][1]*Buffer_Receive_U[2*nVertexR+iVertex] +
          rotMatrix[0][2]*Buffer_Receive_U[3*nVertexR+iVertex];
          Solution[2] = rotMatrix[1][0]*Buffer_Receive_U[1*nVertexR+iVertex] +
          rotMatrix[1][1]*Buffer_Receive_U[2*nVertexR+iVertex] +
          rotMatrix[1][2]*Buffer_Receive_U[3*nVertexR+iVertex];
          Solution[3] = rotMatrix[2][0]*Buffer_Receive_U[1*nVertexR+iVertex] +
          rotMatrix[2][1]*Buffer_Receive_U[2*nVertexR+iVertex] +
          rotMatrix[2][2]*Buffer_Receive_U[3*nVertexR+iVertex];
        }
        
        /*--- Copy transformed conserved variables back into buffer. ---*/
        for (iVar = 0; iVar < nVar; iVar++)
          node[iPoint]->SetSolution_Old(iVar, Solution[iVar]);
        
      }
      
      /*--- Deallocate receive buffer ---*/
      delete [] Buffer_Receive_U;
      
    }
    
  }
}

void CIncEulerSolver::Set_MPI_Undivided_Laplacian(CGeometry *geometry, CConfig *config) {
  unsigned short iVar, iMarker, iPeriodic_Index, MarkerS, MarkerR;
  unsigned long iVertex, iPoint, nVertexS, nVertexR, nBufferS_Vector, nBufferR_Vector;
  su2double rotMatrix[3][3], *angles, theta, cosTheta, sinTheta, phi, cosPhi, sinPhi, psi, cosPsi, sinPsi,
  *Buffer_Receive_Undivided_Laplacian = NULL, *Buffer_Send_Undivided_Laplacian = NULL;
  
#ifdef HAVE_MPI
  int send_to, receive_from;
  SU2_MPI::Status status;
#endif
  
  for (iMarker = 0; iMarker < nMarker; iMarker++) {
    
    if ((config->GetMarker_All_KindBC(iMarker) == SEND_RECEIVE) &&
        (config->GetMarker_All_SendRecv(iMarker) > 0)) {
      
      MarkerS = iMarker;  MarkerR = iMarker+1;
      
#ifdef HAVE_MPI
      send_to = config->GetMarker_All_SendRecv(MarkerS)-1;
      receive_from = abs(config->GetMarker_All_SendRecv(MarkerR))-1;
#endif
      
      nVertexS = geometry->nVertex[MarkerS];  nVertexR = geometry->nVertex[MarkerR];
      nBufferS_Vector = nVertexS*nVar;        nBufferR_Vector = nVertexR*nVar;
      
      /*--- Allocate Receive and send buffers  ---*/
      Buffer_Receive_Undivided_Laplacian = new su2double [nBufferR_Vector];
      Buffer_Send_Undivided_Laplacian = new su2double[nBufferS_Vector];
      
      /*--- Copy the solution old that should be sended ---*/
      for (iVertex = 0; iVertex < nVertexS; iVertex++) {
        iPoint = geometry->vertex[MarkerS][iVertex]->GetNode();
        for (iVar = 0; iVar < nVar; iVar++)
          Buffer_Send_Undivided_Laplacian[iVar*nVertexS+iVertex] = node[iPoint]->GetUndivided_Laplacian(iVar);
      }
      
#ifdef HAVE_MPI
      
      /*--- Send/Receive information using Sendrecv ---*/
      SU2_MPI::Sendrecv(Buffer_Send_Undivided_Laplacian, nBufferS_Vector, MPI_DOUBLE, send_to, 0,
                        Buffer_Receive_Undivided_Laplacian, nBufferR_Vector, MPI_DOUBLE, receive_from, 0, MPI_COMM_WORLD, &status);
      
#else
      
      /*--- Receive information without MPI ---*/
      for (iVertex = 0; iVertex < nVertexR; iVertex++) {
        for (iVar = 0; iVar < nVar; iVar++)
          Buffer_Receive_Undivided_Laplacian[iVar*nVertexR+iVertex] = Buffer_Send_Undivided_Laplacian[iVar*nVertexR+iVertex];
      }
      
#endif
      
      /*--- Deallocate send buffer ---*/
      delete [] Buffer_Send_Undivided_Laplacian;
      
      /*--- Do the coordinate transformation ---*/
      for (iVertex = 0; iVertex < nVertexR; iVertex++) {
        
        /*--- Find point and its type of transformation ---*/
        iPoint = geometry->vertex[MarkerR][iVertex]->GetNode();
        iPeriodic_Index = geometry->vertex[MarkerR][iVertex]->GetRotation_Type();
        
        /*--- Retrieve the supplied periodic information. ---*/
        angles = config->GetPeriodicRotation(iPeriodic_Index);
        
        /*--- Store angles separately for clarity. ---*/
        theta    = angles[0];   phi    = angles[1];     psi    = angles[2];
        cosTheta = cos(theta);  cosPhi = cos(phi);      cosPsi = cos(psi);
        sinTheta = sin(theta);  sinPhi = sin(phi);      sinPsi = sin(psi);
        
        /*--- Compute the rotation matrix. Note that the implicit
         ordering is rotation about the x-axis, y-axis,
         then z-axis. Note that this is the transpose of the matrix
         used during the preprocessing stage. ---*/
        rotMatrix[0][0] = cosPhi*cosPsi;    rotMatrix[1][0] = sinTheta*sinPhi*cosPsi - cosTheta*sinPsi;     rotMatrix[2][0] = cosTheta*sinPhi*cosPsi + sinTheta*sinPsi;
        rotMatrix[0][1] = cosPhi*sinPsi;    rotMatrix[1][1] = sinTheta*sinPhi*sinPsi + cosTheta*cosPsi;     rotMatrix[2][1] = cosTheta*sinPhi*sinPsi - sinTheta*cosPsi;
        rotMatrix[0][2] = -sinPhi;          rotMatrix[1][2] = sinTheta*cosPhi;                              rotMatrix[2][2] = cosTheta*cosPhi;
        
        /*--- Copy conserved variables before performing transformation. ---*/
        for (iVar = 0; iVar < nVar; iVar++)
          Solution[iVar] = Buffer_Receive_Undivided_Laplacian[iVar*nVertexR+iVertex];
        
        /*--- Rotate the momentum components. ---*/
        if (nDim == 2) {
          Solution[1] = rotMatrix[0][0]*Buffer_Receive_Undivided_Laplacian[1*nVertexR+iVertex] +
          rotMatrix[0][1]*Buffer_Receive_Undivided_Laplacian[2*nVertexR+iVertex];
          Solution[2] = rotMatrix[1][0]*Buffer_Receive_Undivided_Laplacian[1*nVertexR+iVertex] +
          rotMatrix[1][1]*Buffer_Receive_Undivided_Laplacian[2*nVertexR+iVertex];
        }
        else {
          Solution[1] = rotMatrix[0][0]*Buffer_Receive_Undivided_Laplacian[1*nVertexR+iVertex] +
          rotMatrix[0][1]*Buffer_Receive_Undivided_Laplacian[2*nVertexR+iVertex] +
          rotMatrix[0][2]*Buffer_Receive_Undivided_Laplacian[3*nVertexR+iVertex];
          Solution[2] = rotMatrix[1][0]*Buffer_Receive_Undivided_Laplacian[1*nVertexR+iVertex] +
          rotMatrix[1][1]*Buffer_Receive_Undivided_Laplacian[2*nVertexR+iVertex] +
          rotMatrix[1][2]*Buffer_Receive_Undivided_Laplacian[3*nVertexR+iVertex];
          Solution[3] = rotMatrix[2][0]*Buffer_Receive_Undivided_Laplacian[1*nVertexR+iVertex] +
          rotMatrix[2][1]*Buffer_Receive_Undivided_Laplacian[2*nVertexR+iVertex] +
          rotMatrix[2][2]*Buffer_Receive_Undivided_Laplacian[3*nVertexR+iVertex];
        }
        
        /*--- Copy transformed conserved variables back into buffer. ---*/
        for (iVar = 0; iVar < nVar; iVar++)
          node[iPoint]->SetUndivided_Laplacian(iVar, Solution[iVar]);
        
      }
      
      /*--- Deallocate receive buffer ---*/
      delete [] Buffer_Receive_Undivided_Laplacian;
      
    }
    
  }
  
}

void CIncEulerSolver::Set_MPI_MaxEigenvalue(CGeometry *geometry, CConfig *config) {
  unsigned short iMarker, MarkerS, MarkerR, *Buffer_Receive_Neighbor = NULL, *Buffer_Send_Neighbor = NULL;
  unsigned long iVertex, iPoint, nVertexS, nVertexR, nBufferS_Vector, nBufferR_Vector;
  su2double *Buffer_Receive_Lambda = NULL, *Buffer_Send_Lambda = NULL;
  
#ifdef HAVE_MPI
  int send_to, receive_from;
  SU2_MPI::Status status;
#endif
  
  for (iMarker = 0; iMarker < nMarker; iMarker++) {
    
    if ((config->GetMarker_All_KindBC(iMarker) == SEND_RECEIVE) &&
        (config->GetMarker_All_SendRecv(iMarker) > 0)) {
      
      MarkerS = iMarker;  MarkerR = iMarker+1;
      
#ifdef HAVE_MPI
      send_to = config->GetMarker_All_SendRecv(MarkerS)-1;
      receive_from = abs(config->GetMarker_All_SendRecv(MarkerR))-1;
#endif
      
      nVertexS = geometry->nVertex[MarkerS];  nVertexR = geometry->nVertex[MarkerR];
      nBufferS_Vector = nVertexS;        nBufferR_Vector = nVertexR;
      
      /*--- Allocate Receive and send buffers  ---*/
      Buffer_Receive_Lambda = new su2double [nBufferR_Vector];
      Buffer_Send_Lambda = new su2double[nBufferS_Vector];
      Buffer_Receive_Neighbor = new unsigned short [nBufferR_Vector];
      Buffer_Send_Neighbor = new unsigned short[nBufferS_Vector];
      
      /*--- Copy the solution old that should be sended ---*/
      for (iVertex = 0; iVertex < nVertexS; iVertex++) {
        iPoint = geometry->vertex[MarkerS][iVertex]->GetNode();
        Buffer_Send_Lambda[iVertex] = node[iPoint]->GetLambda();
        Buffer_Send_Neighbor[iVertex] = geometry->node[iPoint]->GetnPoint();
      }
      
#ifdef HAVE_MPI
      
      /*--- Send/Receive information using Sendrecv ---*/
      SU2_MPI::Sendrecv(Buffer_Send_Lambda, nBufferS_Vector, MPI_DOUBLE, send_to, 0,
                        Buffer_Receive_Lambda, nBufferR_Vector, MPI_DOUBLE, receive_from, 0, MPI_COMM_WORLD, &status);
      SU2_MPI::Sendrecv(Buffer_Send_Neighbor, nBufferS_Vector, MPI_UNSIGNED_SHORT, send_to, 1,
                        Buffer_Receive_Neighbor, nBufferR_Vector, MPI_UNSIGNED_SHORT, receive_from, 1, MPI_COMM_WORLD, &status);
      
#else
      
      /*--- Receive information without MPI ---*/
      for (iVertex = 0; iVertex < nVertexR; iVertex++) {
        Buffer_Receive_Lambda[iVertex] = Buffer_Send_Lambda[iVertex];
        Buffer_Receive_Neighbor[iVertex] = Buffer_Send_Neighbor[iVertex];
      }
      
#endif
      
      /*--- Deallocate send buffer ---*/
      delete [] Buffer_Send_Lambda;
      delete [] Buffer_Send_Neighbor;
      
      /*--- Do the coordinate transformation ---*/
      for (iVertex = 0; iVertex < nVertexR; iVertex++) {
        
        /*--- Find point and its type of transformation ---*/
        iPoint = geometry->vertex[MarkerR][iVertex]->GetNode();
        node[iPoint]->SetLambda(Buffer_Receive_Lambda[iVertex]);
        geometry->node[iPoint]->SetnNeighbor(Buffer_Receive_Neighbor[iVertex]);
        
      }
      
      /*--- Deallocate receive buffer ---*/
      delete [] Buffer_Receive_Lambda;
      delete [] Buffer_Receive_Neighbor;
      
    }
    
  }
}

void CIncEulerSolver::Set_MPI_Sensor(CGeometry *geometry, CConfig *config) {
  unsigned short iMarker, MarkerS, MarkerR;
  unsigned long iVertex, iPoint, nVertexS, nVertexR, nBufferS_Vector, nBufferR_Vector;
  su2double *Buffer_Receive_Lambda = NULL, *Buffer_Send_Lambda = NULL;
  
#ifdef HAVE_MPI
  int send_to, receive_from;
  SU2_MPI::Status status;
#endif
  
  for (iMarker = 0; iMarker < nMarker; iMarker++) {
    
    if ((config->GetMarker_All_KindBC(iMarker) == SEND_RECEIVE) &&
        (config->GetMarker_All_SendRecv(iMarker) > 0)) {
      
      MarkerS = iMarker;  MarkerR = iMarker+1;
      
#ifdef HAVE_MPI
      send_to = config->GetMarker_All_SendRecv(MarkerS)-1;
      receive_from = abs(config->GetMarker_All_SendRecv(MarkerR))-1;
#endif
      
      nVertexS = geometry->nVertex[MarkerS];  nVertexR = geometry->nVertex[MarkerR];
      nBufferS_Vector = nVertexS;        nBufferR_Vector = nVertexR;
      
      /*--- Allocate Receive and send buffers  ---*/
      Buffer_Receive_Lambda = new su2double [nBufferR_Vector];
      Buffer_Send_Lambda = new su2double[nBufferS_Vector];
      
      /*--- Copy the solution old that should be sended ---*/
      for (iVertex = 0; iVertex < nVertexS; iVertex++) {
        iPoint = geometry->vertex[MarkerS][iVertex]->GetNode();
        Buffer_Send_Lambda[iVertex] = node[iPoint]->GetSensor();
      }
      
#ifdef HAVE_MPI
      
      /*--- Send/Receive information using Sendrecv ---*/
      SU2_MPI::Sendrecv(Buffer_Send_Lambda, nBufferS_Vector, MPI_DOUBLE, send_to, 0,
                        Buffer_Receive_Lambda, nBufferR_Vector, MPI_DOUBLE, receive_from, 0, MPI_COMM_WORLD, &status);
      
#else
      
      /*--- Receive information without MPI ---*/
      for (iVertex = 0; iVertex < nVertexR; iVertex++) {
        Buffer_Receive_Lambda[iVertex] = Buffer_Send_Lambda[iVertex];
      }
      
#endif
      
      /*--- Deallocate send buffer ---*/
      delete [] Buffer_Send_Lambda;
      
      /*--- Do the coordinate transformation ---*/
      for (iVertex = 0; iVertex < nVertexR; iVertex++) {
        
        /*--- Find point and its type of transformation ---*/
        iPoint = geometry->vertex[MarkerR][iVertex]->GetNode();
        node[iPoint]->SetSensor(Buffer_Receive_Lambda[iVertex]);
        
      }
      
      /*--- Deallocate receive buffer ---*/
      delete [] Buffer_Receive_Lambda;
      
    }
    
  }
}

void CIncEulerSolver::Set_MPI_Solution_Gradient(CGeometry *geometry, CConfig *config) {
  unsigned short iVar, iDim, iMarker, iPeriodic_Index, MarkerS, MarkerR;
  unsigned long iVertex, iPoint, nVertexS, nVertexR, nBufferS_Vector, nBufferR_Vector;
  su2double rotMatrix[3][3], *angles, theta, cosTheta, sinTheta, phi, cosPhi, sinPhi, psi, cosPsi, sinPsi,
  *Buffer_Receive_Gradient = NULL, *Buffer_Send_Gradient = NULL;
  
  su2double **Gradient = new su2double* [nVar];
  for (iVar = 0; iVar < nVar; iVar++)
    Gradient[iVar] = new su2double[nDim];
  
#ifdef HAVE_MPI
  int send_to, receive_from;
  SU2_MPI::Status status;
#endif
  
  for (iMarker = 0; iMarker < nMarker; iMarker++) {
    
    if ((config->GetMarker_All_KindBC(iMarker) == SEND_RECEIVE) &&
        (config->GetMarker_All_SendRecv(iMarker) > 0)) {
      
      MarkerS = iMarker;  MarkerR = iMarker+1;
      
#ifdef HAVE_MPI
      send_to = config->GetMarker_All_SendRecv(MarkerS)-1;
      receive_from = abs(config->GetMarker_All_SendRecv(MarkerR))-1;
#endif
      
      nVertexS = geometry->nVertex[MarkerS];  nVertexR = geometry->nVertex[MarkerR];
      nBufferS_Vector = nVertexS*nVar*nDim;        nBufferR_Vector = nVertexR*nVar*nDim;
      
      /*--- Allocate Receive and send buffers  ---*/
      Buffer_Receive_Gradient = new su2double [nBufferR_Vector];
      Buffer_Send_Gradient = new su2double[nBufferS_Vector];
      
      /*--- Copy the solution old that should be sended ---*/
      for (iVertex = 0; iVertex < nVertexS; iVertex++) {
        iPoint = geometry->vertex[MarkerS][iVertex]->GetNode();
        for (iVar = 0; iVar < nVar; iVar++)
          for (iDim = 0; iDim < nDim; iDim++)
            Buffer_Send_Gradient[iDim*nVar*nVertexS+iVar*nVertexS+iVertex] = node[iPoint]->GetGradient(iVar, iDim);
      }
      
#ifdef HAVE_MPI
      
      /*--- Send/Receive information using Sendrecv ---*/
      SU2_MPI::Sendrecv(Buffer_Send_Gradient, nBufferS_Vector, MPI_DOUBLE, send_to, 0,
                        Buffer_Receive_Gradient, nBufferR_Vector, MPI_DOUBLE, receive_from, 0, MPI_COMM_WORLD, &status);
      
#else
      
      /*--- Receive information without MPI ---*/
      for (iVertex = 0; iVertex < nVertexR; iVertex++) {
        for (iVar = 0; iVar < nVar; iVar++)
          for (iDim = 0; iDim < nDim; iDim++)
            Buffer_Receive_Gradient[iDim*nVar*nVertexR+iVar*nVertexR+iVertex] = Buffer_Send_Gradient[iDim*nVar*nVertexR+iVar*nVertexR+iVertex];
      }
      
#endif
      
      /*--- Deallocate send buffer ---*/
      delete [] Buffer_Send_Gradient;
      
      /*--- Do the coordinate transformation ---*/
      for (iVertex = 0; iVertex < nVertexR; iVertex++) {
        
        /*--- Find point and its type of transformation ---*/
        iPoint = geometry->vertex[MarkerR][iVertex]->GetNode();
        iPeriodic_Index = geometry->vertex[MarkerR][iVertex]->GetRotation_Type();
        
        /*--- Retrieve the supplied periodic information. ---*/
        angles = config->GetPeriodicRotation(iPeriodic_Index);
        
        /*--- Store angles separately for clarity. ---*/
        theta    = angles[0];   phi    = angles[1];     psi    = angles[2];
        cosTheta = cos(theta);  cosPhi = cos(phi);      cosPsi = cos(psi);
        sinTheta = sin(theta);  sinPhi = sin(phi);      sinPsi = sin(psi);
        
        /*--- Compute the rotation matrix. Note that the implicit
         ordering is rotation about the x-axis, y-axis,
         then z-axis. Note that this is the transpose of the matrix
         used during the preprocessing stage. ---*/
        rotMatrix[0][0] = cosPhi*cosPsi;    rotMatrix[1][0] = sinTheta*sinPhi*cosPsi - cosTheta*sinPsi;     rotMatrix[2][0] = cosTheta*sinPhi*cosPsi + sinTheta*sinPsi;
        rotMatrix[0][1] = cosPhi*sinPsi;    rotMatrix[1][1] = sinTheta*sinPhi*sinPsi + cosTheta*cosPsi;     rotMatrix[2][1] = cosTheta*sinPhi*sinPsi - sinTheta*cosPsi;
        rotMatrix[0][2] = -sinPhi;          rotMatrix[1][2] = sinTheta*cosPhi;                              rotMatrix[2][2] = cosTheta*cosPhi;
        
        /*--- Copy conserved variables before performing transformation. ---*/
        for (iVar = 0; iVar < nVar; iVar++)
          for (iDim = 0; iDim < nDim; iDim++)
            Gradient[iVar][iDim] = Buffer_Receive_Gradient[iDim*nVar*nVertexR+iVar*nVertexR+iVertex];
        
        /*--- Need to rotate the gradients for all conserved variables. ---*/
        for (iVar = 0; iVar < nVar; iVar++) {
          if (nDim == 2) {
            Gradient[iVar][0] = rotMatrix[0][0]*Buffer_Receive_Gradient[0*nVar*nVertexR+iVar*nVertexR+iVertex] + rotMatrix[0][1]*Buffer_Receive_Gradient[1*nVar*nVertexR+iVar*nVertexR+iVertex];
            Gradient[iVar][1] = rotMatrix[1][0]*Buffer_Receive_Gradient[0*nVar*nVertexR+iVar*nVertexR+iVertex] + rotMatrix[1][1]*Buffer_Receive_Gradient[1*nVar*nVertexR+iVar*nVertexR+iVertex];
          }
          else {
            Gradient[iVar][0] = rotMatrix[0][0]*Buffer_Receive_Gradient[0*nVar*nVertexR+iVar*nVertexR+iVertex] + rotMatrix[0][1]*Buffer_Receive_Gradient[1*nVar*nVertexR+iVar*nVertexR+iVertex] + rotMatrix[0][2]*Buffer_Receive_Gradient[2*nVar*nVertexR+iVar*nVertexR+iVertex];
            Gradient[iVar][1] = rotMatrix[1][0]*Buffer_Receive_Gradient[0*nVar*nVertexR+iVar*nVertexR+iVertex] + rotMatrix[1][1]*Buffer_Receive_Gradient[1*nVar*nVertexR+iVar*nVertexR+iVertex] + rotMatrix[1][2]*Buffer_Receive_Gradient[2*nVar*nVertexR+iVar*nVertexR+iVertex];
            Gradient[iVar][2] = rotMatrix[2][0]*Buffer_Receive_Gradient[0*nVar*nVertexR+iVar*nVertexR+iVertex] + rotMatrix[2][1]*Buffer_Receive_Gradient[1*nVar*nVertexR+iVar*nVertexR+iVertex] + rotMatrix[2][2]*Buffer_Receive_Gradient[2*nVar*nVertexR+iVar*nVertexR+iVertex];
          }
        }
        
        /*--- Store the received information ---*/
        for (iVar = 0; iVar < nVar; iVar++)
          for (iDim = 0; iDim < nDim; iDim++)
            node[iPoint]->SetGradient(iVar, iDim, Gradient[iVar][iDim]);
        
      }
      
      /*--- Deallocate receive buffer ---*/
      delete [] Buffer_Receive_Gradient;
      
    }
    
  }
  
  for (iVar = 0; iVar < nVar; iVar++)
    delete [] Gradient[iVar];
  delete [] Gradient;
  
}

void CIncEulerSolver::Set_MPI_Solution_Limiter(CGeometry *geometry, CConfig *config) {
  unsigned short iVar, iMarker, iPeriodic_Index, MarkerS, MarkerR;
  unsigned long iVertex, iPoint, nVertexS, nVertexR, nBufferS_Vector, nBufferR_Vector;
  su2double rotMatrix[3][3], *angles, theta, cosTheta, sinTheta, phi, cosPhi, sinPhi, psi, cosPsi, sinPsi,
  *Buffer_Receive_Limit = NULL, *Buffer_Send_Limit = NULL;
  
  su2double *Limiter = new su2double [nVar];
  
#ifdef HAVE_MPI
  int send_to, receive_from;
  SU2_MPI::Status status;
#endif
  
  for (iMarker = 0; iMarker < nMarker; iMarker++) {
    
    if ((config->GetMarker_All_KindBC(iMarker) == SEND_RECEIVE) &&
        (config->GetMarker_All_SendRecv(iMarker) > 0)) {
      
      MarkerS = iMarker;  MarkerR = iMarker+1;
      
#ifdef HAVE_MPI
      send_to = config->GetMarker_All_SendRecv(MarkerS)-1;
      receive_from = abs(config->GetMarker_All_SendRecv(MarkerR))-1;
#endif
      
      nVertexS = geometry->nVertex[MarkerS];  nVertexR = geometry->nVertex[MarkerR];
      nBufferS_Vector = nVertexS*nVar;        nBufferR_Vector = nVertexR*nVar;
      
      /*--- Allocate Receive and send buffers  ---*/
      Buffer_Receive_Limit = new su2double [nBufferR_Vector];
      Buffer_Send_Limit = new su2double[nBufferS_Vector];
      
      /*--- Copy the solution old that should be sended ---*/
      for (iVertex = 0; iVertex < nVertexS; iVertex++) {
        iPoint = geometry->vertex[MarkerS][iVertex]->GetNode();
        for (iVar = 0; iVar < nVar; iVar++)
          Buffer_Send_Limit[iVar*nVertexS+iVertex] = node[iPoint]->GetLimiter(iVar);
      }
      
#ifdef HAVE_MPI
      
      /*--- Send/Receive information using Sendrecv ---*/
      SU2_MPI::Sendrecv(Buffer_Send_Limit, nBufferS_Vector, MPI_DOUBLE, send_to, 0,
                        Buffer_Receive_Limit, nBufferR_Vector, MPI_DOUBLE, receive_from, 0, MPI_COMM_WORLD, &status);
      
#else
      
      /*--- Receive information without MPI ---*/
      for (iVertex = 0; iVertex < nVertexR; iVertex++) {
        for (iVar = 0; iVar < nVar; iVar++)
          Buffer_Receive_Limit[iVar*nVertexR+iVertex] = Buffer_Send_Limit[iVar*nVertexR+iVertex];
      }
      
#endif
      
      /*--- Deallocate send buffer ---*/
      delete [] Buffer_Send_Limit;
      
      /*--- Do the coordinate transformation ---*/
      for (iVertex = 0; iVertex < nVertexR; iVertex++) {
        
        /*--- Find point and its type of transformation ---*/
        iPoint = geometry->vertex[MarkerR][iVertex]->GetNode();
        iPeriodic_Index = geometry->vertex[MarkerR][iVertex]->GetRotation_Type();
        
        /*--- Retrieve the supplied periodic information. ---*/
        angles = config->GetPeriodicRotation(iPeriodic_Index);
        
        /*--- Store angles separately for clarity. ---*/
        theta    = angles[0];   phi    = angles[1];     psi    = angles[2];
        cosTheta = cos(theta);  cosPhi = cos(phi);      cosPsi = cos(psi);
        sinTheta = sin(theta);  sinPhi = sin(phi);      sinPsi = sin(psi);
        
        /*--- Compute the rotation matrix. Note that the implicit
         ordering is rotation about the x-axis, y-axis,
         then z-axis. Note that this is the transpose of the matrix
         used during the preprocessing stage. ---*/
        rotMatrix[0][0] = cosPhi*cosPsi;    rotMatrix[1][0] = sinTheta*sinPhi*cosPsi - cosTheta*sinPsi;     rotMatrix[2][0] = cosTheta*sinPhi*cosPsi + sinTheta*sinPsi;
        rotMatrix[0][1] = cosPhi*sinPsi;    rotMatrix[1][1] = sinTheta*sinPhi*sinPsi + cosTheta*cosPsi;     rotMatrix[2][1] = cosTheta*sinPhi*sinPsi - sinTheta*cosPsi;
        rotMatrix[0][2] = -sinPhi;          rotMatrix[1][2] = sinTheta*cosPhi;                              rotMatrix[2][2] = cosTheta*cosPhi;
        
        /*--- Copy conserved variables before performing transformation. ---*/
        for (iVar = 0; iVar < nVar; iVar++)
          Limiter[iVar] = Buffer_Receive_Limit[iVar*nVertexR+iVertex];
        
        /*--- Rotate the momentum components. ---*/
        if (nDim == 2) {
          Limiter[1] = rotMatrix[0][0]*Buffer_Receive_Limit[1*nVertexR+iVertex] +
          rotMatrix[0][1]*Buffer_Receive_Limit[2*nVertexR+iVertex];
          Limiter[2] = rotMatrix[1][0]*Buffer_Receive_Limit[1*nVertexR+iVertex] +
          rotMatrix[1][1]*Buffer_Receive_Limit[2*nVertexR+iVertex];
        }
        else {
          Limiter[1] = rotMatrix[0][0]*Buffer_Receive_Limit[1*nVertexR+iVertex] +
          rotMatrix[0][1]*Buffer_Receive_Limit[2*nVertexR+iVertex] +
          rotMatrix[0][2]*Buffer_Receive_Limit[3*nVertexR+iVertex];
          Limiter[2] = rotMatrix[1][0]*Buffer_Receive_Limit[1*nVertexR+iVertex] +
          rotMatrix[1][1]*Buffer_Receive_Limit[2*nVertexR+iVertex] +
          rotMatrix[1][2]*Buffer_Receive_Limit[3*nVertexR+iVertex];
          Limiter[3] = rotMatrix[2][0]*Buffer_Receive_Limit[1*nVertexR+iVertex] +
          rotMatrix[2][1]*Buffer_Receive_Limit[2*nVertexR+iVertex] +
          rotMatrix[2][2]*Buffer_Receive_Limit[3*nVertexR+iVertex];
        }
        
        /*--- Copy transformed conserved variables back into buffer. ---*/
        for (iVar = 0; iVar < nVar; iVar++)
          node[iPoint]->SetLimiter(iVar, Limiter[iVar]);
        
      }
      
      /*--- Deallocate receive buffer ---*/
      delete [] Buffer_Receive_Limit;
      
    }
    
  }
  
  delete [] Limiter;
  
}

void CIncEulerSolver::Set_MPI_Primitive_Gradient(CGeometry *geometry, CConfig *config) {
  unsigned short iVar, iDim, iMarker, iPeriodic_Index, MarkerS, MarkerR;
  unsigned long iVertex, iPoint, nVertexS, nVertexR, nBufferS_Vector, nBufferR_Vector;
  su2double rotMatrix[3][3], *angles, theta, cosTheta, sinTheta, phi, cosPhi, sinPhi, psi, cosPsi, sinPsi,
  *Buffer_Receive_Gradient = NULL, *Buffer_Send_Gradient = NULL;
  
  su2double **Gradient = new su2double* [nPrimVarGrad];
  for (iVar = 0; iVar < nPrimVarGrad; iVar++)
    Gradient[iVar] = new su2double[nDim];
  
#ifdef HAVE_MPI
  int send_to, receive_from;
  SU2_MPI::Status status;
#endif
  
  for (iMarker = 0; iMarker < nMarker; iMarker++) {
    
    if ((config->GetMarker_All_KindBC(iMarker) == SEND_RECEIVE) &&
        (config->GetMarker_All_SendRecv(iMarker) > 0)) {
      
      MarkerS = iMarker;  MarkerR = iMarker+1;
      
#ifdef HAVE_MPI
      send_to = config->GetMarker_All_SendRecv(MarkerS)-1;
      receive_from = abs(config->GetMarker_All_SendRecv(MarkerR))-1;
#endif
      
      nVertexS = geometry->nVertex[MarkerS];  nVertexR = geometry->nVertex[MarkerR];
      nBufferS_Vector = nVertexS*nPrimVarGrad*nDim;        nBufferR_Vector = nVertexR*nPrimVarGrad*nDim;
      
      /*--- Allocate Receive and send buffers  ---*/
      Buffer_Receive_Gradient = new su2double [nBufferR_Vector];
      Buffer_Send_Gradient = new su2double[nBufferS_Vector];
      
      /*--- Copy the solution old that should be sended ---*/
      for (iVertex = 0; iVertex < nVertexS; iVertex++) {
        iPoint = geometry->vertex[MarkerS][iVertex]->GetNode();
        for (iVar = 0; iVar < nPrimVarGrad; iVar++)
          for (iDim = 0; iDim < nDim; iDim++)
            Buffer_Send_Gradient[iDim*nPrimVarGrad*nVertexS+iVar*nVertexS+iVertex] = node[iPoint]->GetGradient_Primitive(iVar, iDim);
      }
      
#ifdef HAVE_MPI
      
      /*--- Send/Receive information using Sendrecv ---*/
      SU2_MPI::Sendrecv(Buffer_Send_Gradient, nBufferS_Vector, MPI_DOUBLE, send_to, 0,
                        Buffer_Receive_Gradient, nBufferR_Vector, MPI_DOUBLE, receive_from, 0, MPI_COMM_WORLD, &status);
      
#else
      
      /*--- Receive information without MPI ---*/
      for (iVertex = 0; iVertex < nVertexR; iVertex++) {
        for (iVar = 0; iVar < nPrimVarGrad; iVar++)
          for (iDim = 0; iDim < nDim; iDim++)
            Buffer_Receive_Gradient[iDim*nPrimVarGrad*nVertexR+iVar*nVertexR+iVertex] = Buffer_Send_Gradient[iDim*nPrimVarGrad*nVertexR+iVar*nVertexR+iVertex];
      }
      
#endif
      
      /*--- Deallocate send buffer ---*/
      delete [] Buffer_Send_Gradient;
      
      /*--- Do the coordinate transformation ---*/
      for (iVertex = 0; iVertex < nVertexR; iVertex++) {
        
        /*--- Find point and its type of transformation ---*/
        iPoint = geometry->vertex[MarkerR][iVertex]->GetNode();
        iPeriodic_Index = geometry->vertex[MarkerR][iVertex]->GetRotation_Type();
        
        /*--- Retrieve the supplied periodic information. ---*/
        angles = config->GetPeriodicRotation(iPeriodic_Index);
        
        /*--- Store angles separately for clarity. ---*/
        theta    = angles[0];   phi    = angles[1];     psi    = angles[2];
        cosTheta = cos(theta);  cosPhi = cos(phi);      cosPsi = cos(psi);
        sinTheta = sin(theta);  sinPhi = sin(phi);      sinPsi = sin(psi);
        
        /*--- Compute the rotation matrix. Note that the implicit
         ordering is rotation about the x-axis, y-axis,
         then z-axis. Note that this is the transpose of the matrix
         used during the preprocessing stage. ---*/
        rotMatrix[0][0] = cosPhi*cosPsi;    rotMatrix[1][0] = sinTheta*sinPhi*cosPsi - cosTheta*sinPsi;     rotMatrix[2][0] = cosTheta*sinPhi*cosPsi + sinTheta*sinPsi;
        rotMatrix[0][1] = cosPhi*sinPsi;    rotMatrix[1][1] = sinTheta*sinPhi*sinPsi + cosTheta*cosPsi;     rotMatrix[2][1] = cosTheta*sinPhi*sinPsi - sinTheta*cosPsi;
        rotMatrix[0][2] = -sinPhi;          rotMatrix[1][2] = sinTheta*cosPhi;                              rotMatrix[2][2] = cosTheta*cosPhi;
        
        /*--- Copy conserved variables before performing transformation. ---*/
        for (iVar = 0; iVar < nPrimVarGrad; iVar++)
          for (iDim = 0; iDim < nDim; iDim++)
            Gradient[iVar][iDim] = Buffer_Receive_Gradient[iDim*nPrimVarGrad*nVertexR+iVar*nVertexR+iVertex];
        
        /*--- Need to rotate the gradients for all conserved variables. ---*/
        for (iVar = 0; iVar < nPrimVarGrad; iVar++) {
          if (nDim == 2) {
            Gradient[iVar][0] = rotMatrix[0][0]*Buffer_Receive_Gradient[0*nPrimVarGrad*nVertexR+iVar*nVertexR+iVertex] + rotMatrix[0][1]*Buffer_Receive_Gradient[1*nPrimVarGrad*nVertexR+iVar*nVertexR+iVertex];
            Gradient[iVar][1] = rotMatrix[1][0]*Buffer_Receive_Gradient[0*nPrimVarGrad*nVertexR+iVar*nVertexR+iVertex] + rotMatrix[1][1]*Buffer_Receive_Gradient[1*nPrimVarGrad*nVertexR+iVar*nVertexR+iVertex];
          }
          else {
            Gradient[iVar][0] = rotMatrix[0][0]*Buffer_Receive_Gradient[0*nPrimVarGrad*nVertexR+iVar*nVertexR+iVertex] + rotMatrix[0][1]*Buffer_Receive_Gradient[1*nPrimVarGrad*nVertexR+iVar*nVertexR+iVertex] + rotMatrix[0][2]*Buffer_Receive_Gradient[2*nPrimVarGrad*nVertexR+iVar*nVertexR+iVertex];
            Gradient[iVar][1] = rotMatrix[1][0]*Buffer_Receive_Gradient[0*nPrimVarGrad*nVertexR+iVar*nVertexR+iVertex] + rotMatrix[1][1]*Buffer_Receive_Gradient[1*nPrimVarGrad*nVertexR+iVar*nVertexR+iVertex] + rotMatrix[1][2]*Buffer_Receive_Gradient[2*nPrimVarGrad*nVertexR+iVar*nVertexR+iVertex];
            Gradient[iVar][2] = rotMatrix[2][0]*Buffer_Receive_Gradient[0*nPrimVarGrad*nVertexR+iVar*nVertexR+iVertex] + rotMatrix[2][1]*Buffer_Receive_Gradient[1*nPrimVarGrad*nVertexR+iVar*nVertexR+iVertex] + rotMatrix[2][2]*Buffer_Receive_Gradient[2*nPrimVarGrad*nVertexR+iVar*nVertexR+iVertex];
          }
        }
        
        /*--- Store the received information ---*/
        for (iVar = 0; iVar < nPrimVarGrad; iVar++)
          for (iDim = 0; iDim < nDim; iDim++)
            node[iPoint]->SetGradient_Primitive(iVar, iDim, Gradient[iVar][iDim]);
        
      }
      
      /*--- Deallocate receive buffer ---*/
      delete [] Buffer_Receive_Gradient;
      
    }
    
  }
  
  for (iVar = 0; iVar < nPrimVarGrad; iVar++)
    delete [] Gradient[iVar];
  delete [] Gradient;
  
}

void CIncEulerSolver::Set_MPI_Primitive_Limiter(CGeometry *geometry, CConfig *config) {
  unsigned short iVar, iMarker, iPeriodic_Index, MarkerS, MarkerR;
  unsigned long iVertex, iPoint, nVertexS, nVertexR, nBufferS_Vector, nBufferR_Vector;
  su2double rotMatrix[3][3], *angles, theta, cosTheta, sinTheta, phi, cosPhi, sinPhi, psi, cosPsi, sinPsi,
  *Buffer_Receive_Limit = NULL, *Buffer_Send_Limit = NULL;
  
  su2double *Limiter = new su2double [nPrimVarGrad];
  
#ifdef HAVE_MPI
  int send_to, receive_from;
  SU2_MPI::Status status;
#endif
  
  for (iMarker = 0; iMarker < nMarker; iMarker++) {
    
    if ((config->GetMarker_All_KindBC(iMarker) == SEND_RECEIVE) &&
        (config->GetMarker_All_SendRecv(iMarker) > 0)) {
      
      MarkerS = iMarker;  MarkerR = iMarker+1;
      
#ifdef HAVE_MPI
      send_to = config->GetMarker_All_SendRecv(MarkerS)-1;
      receive_from = abs(config->GetMarker_All_SendRecv(MarkerR))-1;
#endif
      
      nVertexS = geometry->nVertex[MarkerS];  nVertexR = geometry->nVertex[MarkerR];
      nBufferS_Vector = nVertexS*nPrimVarGrad;        nBufferR_Vector = nVertexR*nPrimVarGrad;
      
      /*--- Allocate Receive and send buffers  ---*/
      Buffer_Receive_Limit = new su2double [nBufferR_Vector];
      Buffer_Send_Limit = new su2double[nBufferS_Vector];
      
      /*--- Copy the solution old that should be sended ---*/
      for (iVertex = 0; iVertex < nVertexS; iVertex++) {
        iPoint = geometry->vertex[MarkerS][iVertex]->GetNode();
        for (iVar = 0; iVar < nPrimVarGrad; iVar++)
          Buffer_Send_Limit[iVar*nVertexS+iVertex] = node[iPoint]->GetLimiter_Primitive(iVar);
      }
      
#ifdef HAVE_MPI
      
      /*--- Send/Receive information using Sendrecv ---*/
      SU2_MPI::Sendrecv(Buffer_Send_Limit, nBufferS_Vector, MPI_DOUBLE, send_to, 0,
                        Buffer_Receive_Limit, nBufferR_Vector, MPI_DOUBLE, receive_from, 0, MPI_COMM_WORLD, &status);
      
#else
      
      /*--- Receive information without MPI ---*/
      for (iVertex = 0; iVertex < nVertexR; iVertex++) {
        for (iVar = 0; iVar < nPrimVarGrad; iVar++)
          Buffer_Receive_Limit[iVar*nVertexR+iVertex] = Buffer_Send_Limit[iVar*nVertexR+iVertex];
      }
      
#endif
      
      /*--- Deallocate send buffer ---*/
      delete [] Buffer_Send_Limit;
      
      /*--- Do the coordinate transformation ---*/
      for (iVertex = 0; iVertex < nVertexR; iVertex++) {
        
        /*--- Find point and its type of transformation ---*/
        iPoint = geometry->vertex[MarkerR][iVertex]->GetNode();
        iPeriodic_Index = geometry->vertex[MarkerR][iVertex]->GetRotation_Type();
        
        /*--- Retrieve the supplied periodic information. ---*/
        angles = config->GetPeriodicRotation(iPeriodic_Index);
        
        /*--- Store angles separately for clarity. ---*/
        theta    = angles[0];   phi    = angles[1];     psi    = angles[2];
        cosTheta = cos(theta);  cosPhi = cos(phi);      cosPsi = cos(psi);
        sinTheta = sin(theta);  sinPhi = sin(phi);      sinPsi = sin(psi);
        
        /*--- Compute the rotation matrix. Note that the implicit
         ordering is rotation about the x-axis, y-axis,
         then z-axis. Note that this is the transpose of the matrix
         used during the preprocessing stage. ---*/
        rotMatrix[0][0] = cosPhi*cosPsi;    rotMatrix[1][0] = sinTheta*sinPhi*cosPsi - cosTheta*sinPsi;     rotMatrix[2][0] = cosTheta*sinPhi*cosPsi + sinTheta*sinPsi;
        rotMatrix[0][1] = cosPhi*sinPsi;    rotMatrix[1][1] = sinTheta*sinPhi*sinPsi + cosTheta*cosPsi;     rotMatrix[2][1] = cosTheta*sinPhi*sinPsi - sinTheta*cosPsi;
        rotMatrix[0][2] = -sinPhi;          rotMatrix[1][2] = sinTheta*cosPhi;                              rotMatrix[2][2] = cosTheta*cosPhi;
        
        /*--- Copy conserved variables before performing transformation. ---*/
        for (iVar = 0; iVar < nPrimVarGrad; iVar++)
          Limiter[iVar] = Buffer_Receive_Limit[iVar*nVertexR+iVertex];
        
        /*--- Rotate the momentum components. ---*/
        if (nDim == 2) {
          Limiter[1] = rotMatrix[0][0]*Buffer_Receive_Limit[1*nVertexR+iVertex] +
          rotMatrix[0][1]*Buffer_Receive_Limit[2*nVertexR+iVertex];
          Limiter[2] = rotMatrix[1][0]*Buffer_Receive_Limit[1*nVertexR+iVertex] +
          rotMatrix[1][1]*Buffer_Receive_Limit[2*nVertexR+iVertex];
        }
        else {
          Limiter[1] = rotMatrix[0][0]*Buffer_Receive_Limit[1*nVertexR+iVertex] +
          rotMatrix[0][1]*Buffer_Receive_Limit[2*nVertexR+iVertex] +
          rotMatrix[0][2]*Buffer_Receive_Limit[3*nVertexR+iVertex];
          Limiter[2] = rotMatrix[1][0]*Buffer_Receive_Limit[1*nVertexR+iVertex] +
          rotMatrix[1][1]*Buffer_Receive_Limit[2*nVertexR+iVertex] +
          rotMatrix[1][2]*Buffer_Receive_Limit[3*nVertexR+iVertex];
          Limiter[3] = rotMatrix[2][0]*Buffer_Receive_Limit[1*nVertexR+iVertex] +
          rotMatrix[2][1]*Buffer_Receive_Limit[2*nVertexR+iVertex] +
          rotMatrix[2][2]*Buffer_Receive_Limit[3*nVertexR+iVertex];
        }
        
        /*--- Copy transformed conserved variables back into buffer. ---*/
        for (iVar = 0; iVar < nPrimVarGrad; iVar++)
          node[iPoint]->SetLimiter_Primitive(iVar, Limiter[iVar]);
        
      }
      
      /*--- Deallocate receive buffer ---*/
      delete [] Buffer_Receive_Limit;
      
    }
    
  }
  
  delete [] Limiter;
  
}

void CIncEulerSolver::SetNondimensionalization(CGeometry *geometry, CConfig *config, unsigned short iMesh) {
  
  su2double Temperature_FreeStream = 0.0,  ModVel_FreeStream = 0.0,Energy_FreeStream = 0.0,
  ModVel_FreeStreamND = 0.0, Omega_FreeStream = 0.0, Omega_FreeStreamND = 0.0, Viscosity_FreeStream = 0.0,
  Density_FreeStream = 0.0, Pressure_FreeStream = 0.0, Pressure_Thermodynamic = 0.0, Tke_FreeStream = 0.0,
  Length_Ref = 0.0, Density_Ref = 0.0, Pressure_Ref = 0.0, Temperature_Ref = 0.0, Velocity_Ref = 0.0, Time_Ref = 0.0,
  Gas_Constant_Ref = 0.0, Omega_Ref = 0.0, Force_Ref = 0.0, Viscosity_Ref = 0.0, Conductivity_Ref = 0.0, Heat_Flux_Ref = 0.0, Energy_Ref= 0.0, Pressure_FreeStreamND = 0.0, Pressure_ThermodynamicND = 0.0, Density_FreeStreamND = 0.0,
  Temperature_FreeStreamND = 0.0, Gas_ConstantND = 0.0, Specific_Heat_CpND = 0.0, Specific_Heat_CvND = 0.0, Thermal_Expansion_CoeffND = 0.0,
  Velocity_FreeStreamND[3] = {0.0, 0.0, 0.0}, Viscosity_FreeStreamND = 0.0,
  Tke_FreeStreamND = 0.0, Energy_FreeStreamND = 0.0,
  Total_UnstTimeND = 0.0, Delta_UnstTimeND = 0.0;
  
  unsigned short iDim;
  
  /*--- Local variables ---*/
  
  su2double Mach     = config->GetMach();
  su2double Reynolds = config->GetReynolds();
  
  bool unsteady      = (config->GetUnsteady_Simulation() != NO);
  bool viscous       = config->GetViscous();
  bool grid_movement = config->GetGrid_Movement();
  bool turbulent     = ((config->GetKind_Solver() == RANS) ||
                        (config->GetKind_Solver() == DISC_ADJ_RANS));
  bool tkeNeeded     = ((turbulent) && (config->GetKind_Turb_Model() == SST));
  bool energy        = config->GetEnergy_Equation();
  bool boussinesq    = (config->GetKind_DensityModel() == BOUSSINESQ);

  /*--- Compute dimensional free-stream values. ---*/

  Density_FreeStream     = config->GetInc_Density_Init();     config->SetDensity_FreeStream(Density_FreeStream);
  Temperature_FreeStream = config->GetInc_Temperature_Init(); config->SetTemperature_FreeStream(Temperature_FreeStream);
  Pressure_FreeStream    = 0.0; config->SetPressure_FreeStream(Pressure_FreeStream);

  ModVel_FreeStream   = 0.0;
  for (iDim = 0; iDim < nDim; iDim++) {
    ModVel_FreeStream += config->GetInc_Velocity_Init()[iDim]*config->GetInc_Velocity_Init()[iDim];
    config->SetVelocity_FreeStream(config->GetInc_Velocity_Init()[iDim],iDim);
  }
  ModVel_FreeStream = sqrt(ModVel_FreeStream); config->SetModVel_FreeStream(ModVel_FreeStream);

  /*--- Depending on the density model chosen, select a fluid model. ---*/

  switch (config->GetKind_FluidModel()) {

    case CONSTANT_DENSITY:

      FluidModel = new CConstantDensity(Density_FreeStream, config->GetSpecific_Heat_Cp(), config->GetSpecific_Heat_Cv());
      FluidModel->SetTDState_T(Temperature_FreeStream);
      break;

    case INC_STANDARD_AIR:

      config->SetGas_Constant(287.058);
      Pressure_Thermodynamic = Density_FreeStream*Temperature_FreeStream*config->GetGas_Constant();
      FluidModel = new CIncIdealGas(1.4, config->GetGas_Constant(), Pressure_Thermodynamic);
      FluidModel->SetTDState_T(Temperature_FreeStream);
      Pressure_Thermodynamic = FluidModel->GetPressure();
      config->SetPressure_Thermodynamic(Pressure_Thermodynamic);
      break;

    case INC_IDEAL_GAS:

      Pressure_Thermodynamic = Density_FreeStream*Temperature_FreeStream*config->GetGas_Constant();
      FluidModel = new CIncIdealGas(config->GetGamma(), config->GetGas_Constant(), Pressure_Thermodynamic);
      FluidModel->SetTDState_T(Temperature_FreeStream);
      Pressure_Thermodynamic = FluidModel->GetPressure();
      config->SetPressure_Thermodynamic(Pressure_Thermodynamic);
      break;

    default:

      SU2_MPI::Error("Fluid model not implemented for incompressible solver.", CURRENT_FUNCTION);
      break;
  }

  if (viscous) {

    /*--- The dimensional viscosity is needed to determine the free-stream conditions.
      To accomplish this, simply set the non-dimensional coefficients to the
      dimensional ones. This will be overruled later.---*/

    config->SetMu_RefND(config->GetMu_Ref());
    config->SetMu_Temperature_RefND(config->GetMu_Temperature_Ref());
    config->SetMu_SND(config->GetMu_S());
    config->SetMu_ConstantND(config->GetMu_Constant());

    /*--- Use the fluid model to compute the dimensional viscosity/conductivity. ---*/

    FluidModel->SetLaminarViscosityModel(config);
    Viscosity_FreeStream = FluidModel->GetLaminarViscosity();
    config->SetViscosity_FreeStream(Viscosity_FreeStream);

    Reynolds = Density_FreeStream*ModVel_FreeStream/Viscosity_FreeStream; config->SetReynolds(Reynolds);

    /*--- Turbulence kinetic energy ---*/

    Tke_FreeStream  = 3.0/2.0*(ModVel_FreeStream*ModVel_FreeStream*config->GetTurbulenceIntensity_FreeStream()*config->GetTurbulenceIntensity_FreeStream());

  }

  /*--- The non-dim. scheme for incompressible flows uses the following ref. values:
     Reference length      = 1 m (fixed by default, grid in meters)
     Reference density     = liquid density or freestream (input)
     Reference velocity    = liquid velocity or freestream (input)
     Reference temperature = liquid temperature or freestream (input)
     Reference pressure    = Reference density * Reference velocity * Reference velocity
     Reference viscosity   = Reference Density * Reference velocity * Reference length
     This is the same non-dim. scheme as in the compressible solver.
     Note that the Re and Re Length are not used as part of initialization. ---*/

  if (config->GetRef_Inc_NonDim() == DIMENSIONAL) {
    Density_Ref     = 1.0;
    Velocity_Ref    = 1.0;
    Temperature_Ref = 1.0;
    Pressure_Ref    = 1.0;
  }
  else if (config->GetRef_Inc_NonDim() == INITIAL_VALUES) {
    Density_Ref     = Density_FreeStream;
    Velocity_Ref    = ModVel_FreeStream;
    Temperature_Ref = Temperature_FreeStream;
    Pressure_Ref    = Density_Ref*Velocity_Ref*Velocity_Ref;
  } 
  else if (config->GetRef_Inc_NonDim() == REFERENCE_VALUES) {
    Density_Ref     = config->GetInc_Density_Ref();
    Velocity_Ref    = config->GetInc_Velocity_Ref();
    Temperature_Ref = config->GetInc_Temperature_Ref();
    Pressure_Ref    = Density_Ref*Velocity_Ref*Velocity_Ref;
  }
  config->SetDensity_Ref(Density_Ref);
  config->SetVelocity_Ref(Velocity_Ref);
  config->SetTemperature_Ref(Temperature_Ref);
  config->SetPressure_Ref(Pressure_Ref);

  /*--- More derived reference values ---*/
  
  Length_Ref       = 1.0;                                                config->SetLength_Ref(Length_Ref);
  Time_Ref         = Length_Ref/Velocity_Ref;                            config->SetTime_Ref(Time_Ref);
  Omega_Ref        = Velocity_Ref/Length_Ref;                            config->SetOmega_Ref(Omega_Ref);
  Force_Ref        = Velocity_Ref*Velocity_Ref/Length_Ref;               config->SetForce_Ref(Force_Ref);
  Heat_Flux_Ref    = Density_Ref*Velocity_Ref*Velocity_Ref*Velocity_Ref; config->SetHeat_Flux_Ref(Heat_Flux_Ref);
  Gas_Constant_Ref = Velocity_Ref*Velocity_Ref/Temperature_Ref;          config->SetGas_Constant_Ref(Gas_Constant_Ref);
  Viscosity_Ref    = Density_Ref*Velocity_Ref*Length_Ref;                config->SetViscosity_Ref(Viscosity_Ref);
  Conductivity_Ref = Viscosity_Ref*Gas_Constant_Ref;                     config->SetConductivity_Ref(Conductivity_Ref);

  /*--- Get the freestream energy. Only useful if energy equation is active. ---*/

  Energy_FreeStream = FluidModel->GetStaticEnergy() + 0.5*ModVel_FreeStream*ModVel_FreeStream;
  config->SetEnergy_FreeStream(Energy_FreeStream);
  if (tkeNeeded) { Energy_FreeStream += Tke_FreeStream; }; config->SetEnergy_FreeStream(Energy_FreeStream);

  /*--- Compute Mach number ---*/

  if (config->GetKind_FluidModel() == CONSTANT_DENSITY) {
    Mach = ModVel_FreeStream / sqrt(config->GetBulk_Modulus()/Density_FreeStream);
  } else {
    Mach = ModVel_FreeStream / FluidModel->GetSoundSpeed();   
  }
  config->SetMach(Mach);

  /*--- Divide by reference values, to compute the non-dimensional free-stream values ---*/
  
  Pressure_FreeStreamND = Pressure_FreeStream/config->GetPressure_Ref(); config->SetPressure_FreeStreamND(Pressure_FreeStreamND);
  Pressure_ThermodynamicND = Pressure_Thermodynamic/config->GetPressure_Ref(); config->SetPressure_ThermodynamicND(Pressure_ThermodynamicND);
  Density_FreeStreamND  = Density_FreeStream/config->GetDensity_Ref();   config->SetDensity_FreeStreamND(Density_FreeStreamND);
  
  for (iDim = 0; iDim < nDim; iDim++) {
    Velocity_FreeStreamND[iDim] = config->GetVelocity_FreeStream()[iDim]/Velocity_Ref; config->SetVelocity_FreeStreamND(Velocity_FreeStreamND[iDim], iDim);
  }

  Temperature_FreeStreamND = Temperature_FreeStream/config->GetTemperature_Ref(); config->SetTemperature_FreeStreamND(Temperature_FreeStreamND);
  Gas_ConstantND      = config->GetGas_Constant()/Gas_Constant_Ref;    config->SetGas_ConstantND(Gas_ConstantND);
  Specific_Heat_CpND  = config->GetSpecific_Heat_Cp()/Gas_Constant_Ref; config->SetSpecific_Heat_CpND(Specific_Heat_CpND);
  Specific_Heat_CvND  = config->GetSpecific_Heat_Cv()/Gas_Constant_Ref; config->SetSpecific_Heat_CvND(Specific_Heat_CvND);
  Thermal_Expansion_CoeffND = config->GetThermal_Expansion_Coeff()*config->GetTemperature_Ref(); config->SetThermal_Expansion_CoeffND(Thermal_Expansion_CoeffND);

  ModVel_FreeStreamND = 0.0;
  for (iDim = 0; iDim < nDim; iDim++) ModVel_FreeStreamND += Velocity_FreeStreamND[iDim]*Velocity_FreeStreamND[iDim];
  ModVel_FreeStreamND    = sqrt(ModVel_FreeStreamND); config->SetModVel_FreeStreamND(ModVel_FreeStreamND);
  
  Viscosity_FreeStreamND = Viscosity_FreeStream / Viscosity_Ref;   config->SetViscosity_FreeStreamND(Viscosity_FreeStreamND);
  
  Tke_FreeStream  = 3.0/2.0*(ModVel_FreeStream*ModVel_FreeStream*config->GetTurbulenceIntensity_FreeStream()*config->GetTurbulenceIntensity_FreeStream());
  config->SetTke_FreeStream(Tke_FreeStream);
  
  Tke_FreeStreamND  = 3.0/2.0*(ModVel_FreeStreamND*ModVel_FreeStreamND*config->GetTurbulenceIntensity_FreeStream()*config->GetTurbulenceIntensity_FreeStream());
  config->SetTke_FreeStreamND(Tke_FreeStreamND);
  
  Omega_FreeStream = Density_FreeStream*Tke_FreeStream/(Viscosity_FreeStream*config->GetTurb2LamViscRatio_FreeStream());
  config->SetOmega_FreeStream(Omega_FreeStream);
  
  Omega_FreeStreamND = Density_FreeStreamND*Tke_FreeStreamND/(Viscosity_FreeStreamND*config->GetTurb2LamViscRatio_FreeStream());
  config->SetOmega_FreeStreamND(Omega_FreeStreamND);
 
  /*--- Delete the original (dimensional) FluidModel object. No fluid is used for inscompressible cases. ---*/
  
  delete FluidModel;

  switch (config->GetKind_FluidModel()) {
      
    case CONSTANT_DENSITY:
      FluidModel = new CConstantDensity(Density_FreeStreamND, Specific_Heat_CpND, Specific_Heat_CvND);
      FluidModel->SetTDState_T(Temperature_FreeStreamND);
      break;

    case INC_STANDARD_AIR:
      FluidModel = new CIncIdealGas(1.4, Gas_ConstantND, Pressure_ThermodynamicND);
      FluidModel->SetTDState_T(Temperature_FreeStreamND);
      break;
      
    case INC_IDEAL_GAS:
      FluidModel = new CIncIdealGas(config->GetGamma(), Gas_ConstantND, Pressure_ThermodynamicND);
      FluidModel->SetTDState_T(Temperature_FreeStreamND);
      break;
      
  }
  
  Energy_FreeStreamND = FluidModel->GetStaticEnergy() + 0.5*ModVel_FreeStreamND*ModVel_FreeStreamND;
  
  if (viscous) {
    
    /*--- Constant viscosity model ---*/

    config->SetMu_ConstantND(config->GetMu_Constant()/Viscosity_Ref);
    
    /*--- Sutherland's model ---*/    
    config->SetMu_RefND(config->GetMu_Ref()/Viscosity_Ref);
    config->SetMu_SND(config->GetMu_S()/config->GetTemperature_Ref());
    config->SetMu_Temperature_RefND(config->GetMu_Temperature_Ref()/config->GetTemperature_Ref());
    
    /*--- Constant thermal conductivity model ---*/

    config->SetKt_ConstantND(config->GetKt_Constant()/Conductivity_Ref);
    
    /*--- Set up the transport property models. ---*/

    FluidModel->SetLaminarViscosityModel(config);
    FluidModel->SetThermalConductivityModel(config);
    
  }

  if (tkeNeeded) { Energy_FreeStreamND += Tke_FreeStreamND; };  config->SetEnergy_FreeStreamND(Energy_FreeStreamND);
  
  Energy_Ref = Energy_FreeStream/Energy_FreeStreamND; config->SetEnergy_Ref(Energy_Ref);
  
  Total_UnstTimeND = config->GetTotal_UnstTime() / Time_Ref;    config->SetTotal_UnstTimeND(Total_UnstTimeND);
  Delta_UnstTimeND = config->GetDelta_UnstTime() / Time_Ref;    config->SetDelta_UnstTimeND(Delta_UnstTimeND);
  
  /*--- Write output to the console if this is the master node and first domain ---*/
  
  if ((rank == MASTER_NODE) && (iMesh == MESH_0)) {
    
    cout.precision(6);

    if (config->GetRef_Inc_NonDim() == DIMENSIONAL) {
      cout << "Incompressible flow: rho_ref, vel_ref, temp_ref, p_ref" << endl;
      cout << "are set to 1.0 in order to perform a dimensional calculation." << endl;
      if (grid_movement) cout << "Force coefficients computed using MACH_MOTION." << endl;
      else cout << "Force coefficients computed using initial values." << endl;
    }
    else if (config->GetRef_Inc_NonDim() == INITIAL_VALUES) {
      cout << "Incompressible flow: rho_ref, vel_ref, and temp_ref" << endl;
      cout << "are based on the initial values, p_ref = rho_ref*vel_ref^2." << endl;
      if (grid_movement) cout << "Force coefficients computed using MACH_MOTION." << endl;
      else cout << "Force coefficients computed using initial values." << endl;
    } 
    else if (config->GetRef_Inc_NonDim() == REFERENCE_VALUES) {
      cout << "Incompressible flow: rho_ref, vel_ref, and temp_ref" << endl;
      cout << "are user-provided reference values, p_ref = rho_ref*vel_ref^2." << endl;
      if (grid_movement) cout << "Force coefficients computed using MACH_MOTION." << endl;
      else cout << "Force coefficients computed using reference values." << endl;
    }
    cout << "The reference area for force coeffs. is " << config->GetRefArea() << " m^2." << endl;
    cout << "The reference length for force coeffs. is " << config->GetRefLength() << " m." << endl;

    cout << "The pressure is decomposed into thermodynamic and dynamic components." << endl;
    cout << "The initial value of the dynamic pressure is 0." << endl;

    cout << "Mach number: "<< config->GetMach();
    if (config->GetKind_FluidModel() == CONSTANT_DENSITY) {
      cout << ", computed using the Bulk modulus." << endl;
    } else {
      cout << ", computed using fluid speed of sound." << endl;
    }

    cout << "For external flows, the initial state is imposed at the far-field." << endl;
    cout << "Angle of attack (deg): "<< config->GetAoA() << ", computed using the initial velocity." << endl;
    cout << "Side slip angle (deg): "<< config->GetAoS() << ", computed using the initial velocity." << endl;

    if (viscous) { 
      cout << "Reynolds number per meter: " << config->GetReynolds() << ", computed using initial values."<< endl;
      cout << "Reynolds number is a byproduct of inputs only (not used internally)." << endl;
    }
    cout << "SI units only. The grid should be dimensional (meters)." << endl;
    
    switch (config->GetKind_DensityModel()) {
      
      case CONSTANT:
        if (energy) cout << "Energy equation is active and decoupled." << endl;
        else cout << "No energy equation." << endl;
        break;

      case BOUSSINESQ:
        if (energy) cout << "Energy equation is active and coupled through Boussinesq approx." << endl;
        break;

      case VARIABLE:
        if (energy) cout << "Energy equation is active and coupled for variable density." << endl;
        break;

    }

    cout <<"-- Input conditions:"<< endl;
    
    switch (config->GetKind_FluidModel()) {
      
      case CONSTANT_DENSITY:
        cout << "Fluid Model: CONSTANT_DENSITY "<< endl;
        if (energy) {
          cout << "Specific heat at constant pressure (Cp): " << config->GetSpecific_Heat_Cp() << " N.m/kg.K." << endl;
          cout << "Specific heat at constant volume (Cv): " << config->GetSpecific_Heat_Cv() << " N.m/kg.K." << endl;
        }
        if (boussinesq) cout << "Thermal expansion coefficient: " << config->GetThermal_Expansion_Coeff() << " K^-1." << endl;
        cout << "Thermodynamic pressure not required." << endl;
        break;

      case INC_STANDARD_AIR:
        cout << "Fluid Model: INC_STANDARD_AIR "<< endl;
        cout << "Variable density incompressible flow using ideal gas law (air)." << endl;
        cout << "Density is a function of temperature (constant thermodynamic pressure)." << endl;
        cout << "Specific gas constant: 287.058 N.m/kg.K." << endl;
        cout << "Specific gas constant (non-dim): " << config->GetGas_ConstantND()<< endl;
        cout << "Specific Heat Ratio: 1.4" << endl;
        cout << "Thermodynamic pressure: " << config->GetPressure_Thermodynamic();
        if (config->GetSystemMeasurements() == SI) cout << " Pa." << endl;
        else if (config->GetSystemMeasurements() == US) cout << " psf." << endl;
        break;
        
      case INC_IDEAL_GAS:
        cout << "Fluid Model: INC_IDEAL_GAS "<< endl;
        cout << "Variable density incompressible flow using ideal gas law." << endl;
        cout << "Density is a function of temperature (constant thermodynamic pressure)." << endl;
        cout << "Specific gas constant: " << config->GetGas_Constant() << " N.m/kg.K." << endl;
        cout << "Specific gas constant (non-dim): " << config->GetGas_ConstantND()<< endl;
        cout << "Specific Heat Ratio: "<< config->GetGamma() << endl;
        cout << "Thermodynamic pressure: " << config->GetPressure_Thermodynamic();
        if (config->GetSystemMeasurements() == SI) cout << " Pa." << endl;
        else if (config->GetSystemMeasurements() == US) cout << " psf." << endl;
        break;
      
    }
    if (viscous) {
      switch (config->GetKind_ViscosityModel()) {

        case CONSTANT_VISCOSITY:
          cout << "Viscosity Model: CONSTANT_VISCOSITY  "<< endl;
          cout << "Constant Laminar Viscosity: " << config->GetMu_Constant();
          if (config->GetSystemMeasurements() == SI) cout << " N.s/m^2." << endl;
          else if (config->GetSystemMeasurements() == US) cout << " lbf.s/ft^2." << endl;
          cout << "Laminar Viscosity (non-dim): " << config->GetMu_ConstantND()<< endl;
          break;

        case SUTHERLAND:
          cout << "Viscosity Model: SUTHERLAND "<< endl;
          cout << "Ref. Laminar Viscosity: " << config->GetMu_Ref();
          if (config->GetSystemMeasurements() == SI) cout << " N.s/m^2." << endl;
          else if (config->GetSystemMeasurements() == US) cout << " lbf.s/ft^2." << endl;
          cout << "Ref. Temperature: " << config->GetMu_Temperature_Ref();
          if (config->GetSystemMeasurements() == SI) cout << " K." << endl;
          else if (config->GetSystemMeasurements() == US) cout << " R." << endl;
          cout << "Sutherland Constant: "<< config->GetMu_S();
          if (config->GetSystemMeasurements() == SI) cout << " K." << endl;
          else if (config->GetSystemMeasurements() == US) cout << " R." << endl;
          cout << "Laminar Viscosity (non-dim): " << config->GetMu_ConstantND()<< endl;
          cout << "Ref. Temperature (non-dim): " << config->GetMu_Temperature_RefND()<< endl;
          cout << "Sutherland constant (non-dim): "<< config->GetMu_SND()<< endl;
          break;

      }

      if (energy) {
        switch (config->GetKind_ConductivityModel()) {

          case CONSTANT_PRANDTL:
            cout << "Conductivity Model: CONSTANT_PRANDTL  "<< endl;
            cout << "Prandtl (Laminar): " << config->GetPrandtl_Lam()<< endl;
            cout << "Prandtl (Turbulent): " << config->GetPrandtl_Turb()<< endl;
            break;

          case CONSTANT_CONDUCTIVITY:
            cout << "Conductivity Model: CONSTANT_CONDUCTIVITY "<< endl;
            cout << "Molecular Conductivity: " << config->GetKt_Constant()<< " W/m^2.K." << endl;
            cout << "Molecular Conductivity (non-dim): " << config->GetKt_ConstantND()<< endl;
            break;

        }
      }

    }
    
    if (config->GetKind_FluidModel() == CONSTANT_DENSITY) {
      cout << "Bulk modulus: " << config->GetBulk_Modulus();
      if (config->GetSystemMeasurements() == SI) cout << " Pa." << endl;
      else if (config->GetSystemMeasurements() == US) cout << " psf." << endl;
    }

    cout << "Initial dynamic pressure: " << config->GetPressure_FreeStream();
    if (config->GetSystemMeasurements() == SI) cout << " Pa." << endl;
    else if (config->GetSystemMeasurements() == US) cout << " psf." << endl;
    
    cout << "Initial total pressure: " << config->GetPressure_FreeStream() + 0.5*config->GetDensity_FreeStream()*config->GetModVel_FreeStream()*config->GetModVel_FreeStream();
    if (config->GetSystemMeasurements() == SI) cout << " Pa." << endl;
    else if (config->GetSystemMeasurements() == US) cout << " psf." << endl;

    if (energy) {
      cout << "Initial temperature: " << config->GetTemperature_FreeStream();
      if (config->GetSystemMeasurements() == SI) cout << " K." << endl;
      else if (config->GetSystemMeasurements() == US) cout << " R." << endl;
    }

    cout << "Initial density: " << config->GetDensity_FreeStream();
    if (config->GetSystemMeasurements() == SI) cout << " kg/m^3." << endl;
    else if (config->GetSystemMeasurements() == US) cout << " slug/ft^3." << endl;
    
    if (nDim == 2) {
      cout << "Initial velocity: (" << config->GetVelocity_FreeStream()[0] << ", ";
      cout << config->GetVelocity_FreeStream()[1] << ")";
    }
    if (nDim == 3) {
      cout << "Initial velocity: (" << config->GetVelocity_FreeStream()[0] << ", ";
      cout << config->GetVelocity_FreeStream()[1] << ", " << config->GetVelocity_FreeStream()[2] << ")";
    }
    if (config->GetSystemMeasurements() == SI) cout << " m/s. ";
    else if (config->GetSystemMeasurements() == US) cout << " ft/s. ";
    
    cout << "Magnitude: "  << config->GetModVel_FreeStream();
    if (config->GetSystemMeasurements() == SI) cout << " m/s." << endl;
    else if (config->GetSystemMeasurements() == US) cout << " ft/s." << endl;

    if (viscous) {
      cout << "Initial laminar viscosity: " << config->GetViscosity_FreeStream();
      if (config->GetSystemMeasurements() == SI) cout << " N.s/m^2." << endl;
      else if (config->GetSystemMeasurements() == US) cout << " lbf.s/ft^2." << endl;
      if (turbulent) {
        cout << "Initial turb. kinetic energy per unit mass: " << config->GetTke_FreeStream();
        if (config->GetSystemMeasurements() == SI) cout << " m^2/s^2." << endl;
        else if (config->GetSystemMeasurements() == US) cout << " ft^2/s^2." << endl;
        cout << "Initial specific dissipation: " << config->GetOmega_FreeStream();
        if (config->GetSystemMeasurements() == SI) cout << " 1/s." << endl;
        else if (config->GetSystemMeasurements() == US) cout << " 1/s." << endl;
      }
    }
    
    if (unsteady) { cout << "Total time: " << config->GetTotal_UnstTime() << " s. Time step: " << config->GetDelta_UnstTime() << " s." << endl; }
    
    /*--- Print out reference values. ---*/
    
    cout <<"-- Reference values:"<< endl;

    if (config->GetKind_FluidModel() != CONSTANT_DENSITY) {
      cout << "Reference specific gas constant: " << config->GetGas_Constant_Ref();
      if (config->GetSystemMeasurements() == SI) cout << " N.m/kg.K." << endl;
      else if (config->GetSystemMeasurements() == US) cout << " lbf.ft/slug.R." << endl;
    } else {
      if (energy) {
        cout << "Reference specific heat: " << config->GetGas_Constant_Ref();
        if (config->GetSystemMeasurements() == SI) cout << " N.m/kg.K." << endl;
        else if (config->GetSystemMeasurements() == US) cout << " lbf.ft/slug.R." << endl;
      }
    }

    cout << "Reference pressure: " << config->GetPressure_Ref();
    if (config->GetSystemMeasurements() == SI) cout << " Pa." << endl;
    else if (config->GetSystemMeasurements() == US) cout << " psf." << endl;
    
    if (energy) {
      cout << "Reference temperature: " << config->GetTemperature_Ref();
      if (config->GetSystemMeasurements() == SI) cout << " K." << endl;
      else if (config->GetSystemMeasurements() == US) cout << " R." << endl;
    }

    cout << "Reference density: " << config->GetDensity_Ref();
    if (config->GetSystemMeasurements() == SI) cout << " kg/m^3." << endl;
    else if (config->GetSystemMeasurements() == US) cout << " slug/ft^3." << endl;
    
    cout << "Reference velocity: " << config->GetVelocity_Ref();
    if (config->GetSystemMeasurements() == SI) cout << " m/s." << endl;
    else if (config->GetSystemMeasurements() == US) cout << " ft/s." << endl;

    cout << "Reference length: " << config->GetLength_Ref();
    if (config->GetSystemMeasurements() == SI) cout << " m." << endl;
    else if (config->GetSystemMeasurements() == US) cout << " in." << endl;

    if (viscous) {
      cout << "Reference viscosity: " << config->GetViscosity_Ref();
      if (config->GetSystemMeasurements() == SI) cout << " N.s/m^2." << endl;
      else if (config->GetSystemMeasurements() == US) cout << " lbf.s/ft^2." << endl;
    }
    
    if (unsteady) cout << "Reference time: " << config->GetTime_Ref() <<" s." << endl;
    
    /*--- Print out resulting non-dim values here. ---*/
    
    cout << "-- Resulting non-dimensional state:" << endl;
    cout << "Mach number (non-dim): " << config->GetMach() << endl;
    if (viscous) {
      cout << "Reynolds number (per m): " << config->GetReynolds() << endl;
    }
    
    if (config->GetKind_FluidModel() != CONSTANT_DENSITY) {
      cout << "Specific gas constant (non-dim): " << config->GetGas_ConstantND() << endl;
      cout << "Initial thermodynamic pressure (non-dim): " << config->GetPressure_ThermodynamicND() << endl;
    } else {
      if (energy) {
        cout << "Specific heat at constant pressure (non-dim): " << config->GetSpecific_Heat_CpND() << endl;
        cout << "Specific heat at constant volume (non-dim): " << config->GetSpecific_Heat_CvND() << endl;
        if (boussinesq) cout << "Thermal expansion coefficient (non-dim.): " << config->GetThermal_Expansion_CoeffND() << " K^-1." << endl;
      }
    }
    
    if (energy) cout << "Initial temperature (non-dim): " << config->GetTemperature_FreeStreamND() << endl;
    cout << "Initial pressure (non-dim): " << config->GetPressure_FreeStreamND() << endl;
    cout << "Initial density (non-dim): " << config->GetDensity_FreeStreamND() << endl;
    
    if (nDim == 2) {
      cout << "Initial velocity (non-dim): (" << config->GetVelocity_FreeStreamND()[0] << ", ";
      cout << config->GetVelocity_FreeStreamND()[1] << "). ";
    } else {
      cout << "Initial velocity (non-dim): (" << config->GetVelocity_FreeStreamND()[0] << ", ";
      cout << config->GetVelocity_FreeStreamND()[1] << ", " << config->GetVelocity_FreeStreamND()[2] << "). ";
    }
    cout << "Magnitude: "   << config->GetModVel_FreeStreamND() << endl;
    
    if (viscous) {
      cout << "Initial viscosity (non-dim): " << config->GetViscosity_FreeStreamND() << endl;
      if (turbulent) {
        cout << "Initial turb. kinetic energy (non-dim): " << config->GetTke_FreeStreamND() << endl;
        cout << "Initial specific dissipation (non-dim): " << config->GetOmega_FreeStreamND() << endl;
      }
    }
    
    if (unsteady) {
      cout << "Total time (non-dim): " << config->GetTotal_UnstTimeND() << endl;
      cout << "Time step (non-dim): " << config->GetDelta_UnstTimeND() << endl;
    }
    
    cout << endl;
    
  }
  
}

void CIncEulerSolver::SetInitialCondition(CGeometry **geometry, CSolver ***solver_container, CConfig *config, unsigned long ExtIter) {
  
  unsigned long iPoint, Point_Fine;
  unsigned short iMesh, iChildren, iVar;
  su2double Area_Children, Area_Parent, *Solution_Fine, *Solution;
    
  bool restart   = (config->GetRestart() || config->GetRestart_Flow());
  bool rans      = ((config->GetKind_Solver() == RANS) ||
                    (config->GetKind_Solver() == ADJ_RANS) ||
                    (config->GetKind_Solver() == DISC_ADJ_RANS));
  bool dual_time = ((config->GetUnsteady_Simulation() == DT_STEPPING_1ST) ||
                    (config->GetUnsteady_Simulation() == DT_STEPPING_2ND));
  
  /*--- If restart solution, then interpolate the flow solution to
   all the multigrid levels, this is important with the dual time strategy ---*/
  
  if (restart && (ExtIter == 0)) {
    
    Solution = new su2double[nVar];
    for (iMesh = 1; iMesh <= config->GetnMGLevels(); iMesh++) {
      for (iPoint = 0; iPoint < geometry[iMesh]->GetnPoint(); iPoint++) {
        Area_Parent = geometry[iMesh]->node[iPoint]->GetVolume();
        for (iVar = 0; iVar < nVar; iVar++) Solution[iVar] = 0.0;
        for (iChildren = 0; iChildren < geometry[iMesh]->node[iPoint]->GetnChildren_CV(); iChildren++) {
          Point_Fine = geometry[iMesh]->node[iPoint]->GetChildren_CV(iChildren);
          Area_Children = geometry[iMesh-1]->node[Point_Fine]->GetVolume();
          Solution_Fine = solver_container[iMesh-1][FLOW_SOL]->node[Point_Fine]->GetSolution();
          for (iVar = 0; iVar < nVar; iVar++) {
            Solution[iVar] += Solution_Fine[iVar]*Area_Children/Area_Parent;
          }
        }
        solver_container[iMesh][FLOW_SOL]->node[iPoint]->SetSolution(Solution);
      }
      solver_container[iMesh][FLOW_SOL]->Set_MPI_Solution(geometry[iMesh], config);
    }
    delete [] Solution;
    
    /*--- Interpolate the turblence variable also, if needed ---*/
    
    if (rans) {
      
      unsigned short nVar_Turb = solver_container[MESH_0][TURB_SOL]->GetnVar();
      Solution = new su2double[nVar_Turb];
      for (iMesh = 1; iMesh <= config->GetnMGLevels(); iMesh++) {
        for (iPoint = 0; iPoint < geometry[iMesh]->GetnPoint(); iPoint++) {
          Area_Parent = geometry[iMesh]->node[iPoint]->GetVolume();
          for (iVar = 0; iVar < nVar_Turb; iVar++) Solution[iVar] = 0.0;
          for (iChildren = 0; iChildren < geometry[iMesh]->node[iPoint]->GetnChildren_CV(); iChildren++) {
            Point_Fine = geometry[iMesh]->node[iPoint]->GetChildren_CV(iChildren);
            Area_Children = geometry[iMesh-1]->node[Point_Fine]->GetVolume();
            Solution_Fine = solver_container[iMesh-1][TURB_SOL]->node[Point_Fine]->GetSolution();
            for (iVar = 0; iVar < nVar_Turb; iVar++) {
              Solution[iVar] += Solution_Fine[iVar]*Area_Children/Area_Parent;
            }
          }
          solver_container[iMesh][TURB_SOL]->node[iPoint]->SetSolution(Solution);
        }
        solver_container[iMesh][TURB_SOL]->Set_MPI_Solution(geometry[iMesh], config);
        solver_container[iMesh][TURB_SOL]->Postprocessing(geometry[iMesh], solver_container[iMesh], config, iMesh);
      }
      delete [] Solution;
    }
    
  }
  
  /*--- The value of the solution for the first iteration of the dual time ---*/
  
  if (dual_time && (ExtIter == 0 || (restart && (long)ExtIter == config->GetUnst_RestartIter()))) {
    
    /*--- Push back the initial condition to previous solution containers
     for a 1st-order restart or when simply intitializing to freestream. ---*/
    
    for (iMesh = 0; iMesh <= config->GetnMGLevels(); iMesh++) {
      for (iPoint = 0; iPoint < geometry[iMesh]->GetnPoint(); iPoint++) {
        solver_container[iMesh][FLOW_SOL]->node[iPoint]->Set_Solution_time_n();
        solver_container[iMesh][FLOW_SOL]->node[iPoint]->Set_Solution_time_n1();
        if (rans) {
          solver_container[iMesh][TURB_SOL]->node[iPoint]->Set_Solution_time_n();
          solver_container[iMesh][TURB_SOL]->node[iPoint]->Set_Solution_time_n1();
        }
      }
    }
    
    if ((restart && (long)ExtIter == config->GetUnst_RestartIter()) &&
        (config->GetUnsteady_Simulation() == DT_STEPPING_2ND)) {
      
      /*--- Load an additional restart file for a 2nd-order restart ---*/
      
      solver_container[MESH_0][FLOW_SOL]->LoadRestart(geometry, solver_container, config, SU2_TYPE::Int(config->GetUnst_RestartIter()-1), true);
      
      /*--- Load an additional restart file for the turbulence model ---*/
      if (rans)
        solver_container[MESH_0][TURB_SOL]->LoadRestart(geometry, solver_container, config, SU2_TYPE::Int(config->GetUnst_RestartIter()-1), false);
      
      /*--- Push back this new solution to time level N. ---*/
      
      for (iMesh = 0; iMesh <= config->GetnMGLevels(); iMesh++) {
        for (iPoint = 0; iPoint < geometry[iMesh]->GetnPoint(); iPoint++) {
          solver_container[iMesh][FLOW_SOL]->node[iPoint]->Set_Solution_time_n();
          if (rans) {
            solver_container[iMesh][TURB_SOL]->node[iPoint]->Set_Solution_time_n();
          }
        }
      }
    }
  }
}

void CIncEulerSolver::Preprocessing(CGeometry *geometry, CSolver **solver_container, CConfig *config, unsigned short iMesh, unsigned short iRKStep, unsigned short RunTime_EqSystem, bool Output) {
  
  unsigned long ErrorCounter = 0;

  unsigned long ExtIter = config->GetExtIter();
  bool cont_adjoint     = config->GetContinuous_Adjoint();
  bool disc_adjoint     = config->GetDiscrete_Adjoint();
  bool implicit         = (config->GetKind_TimeIntScheme_Flow() == EULER_IMPLICIT);
  bool muscl            = (config->GetMUSCL_Flow() || (cont_adjoint && config->GetKind_ConvNumScheme_AdjFlow() == ROE));
  bool limiter          = ((config->GetKind_SlopeLimit_Flow() != NO_LIMITER) && (ExtIter <= config->GetLimiterIter()) && !(disc_adjoint && config->GetFrozen_Limiter_Disc()));
  bool center           = ((config->GetKind_ConvNumScheme_Flow() == SPACE_CENTERED) || (cont_adjoint && config->GetKind_ConvNumScheme_AdjFlow() == SPACE_CENTERED));
  bool center_jst       = center && (config->GetKind_Centered_Flow() == JST);
  bool fixed_cl         = config->GetFixed_CL_Mode();
  bool van_albada       = config->GetKind_SlopeLimit_Flow() == VAN_ALBADA_EDGE;

  /*--- Update the angle of attack at the far-field for fixed CL calculations. ---*/
  
  if (fixed_cl) { SetFarfield_AoA(geometry, solver_container, config, iMesh, Output); }

  /*--- Set the primitive variables ---*/
  
  ErrorCounter = SetPrimitive_Variables(solver_container, config, Output);
  
  /*--- Upwind second order reconstruction ---*/
  
  if ((muscl && !center) && (iMesh == MESH_0) && !Output) {
    
    /*--- Gradient computation ---*/
    
    if (config->GetKind_Gradient_Method() == GREEN_GAUSS) {
      SetPrimitive_Gradient_GG(geometry, config);
    }
    if (config->GetKind_Gradient_Method() == WEIGHTED_LEAST_SQUARES) {
      SetPrimitive_Gradient_LS(geometry, config);
    }
    
    /*--- Limiter computation ---*/
    
    if ((limiter) && (iMesh == MESH_0) && !Output && !van_albada) {
      SetPrimitive_Limiter(geometry, config);
    }
    
  }
  
  /*--- Artificial dissipation ---*/
  
  if (center && !Output) {
    SetMax_Eigenvalue(geometry, config);
    if ((center_jst) && (iMesh == MESH_0)) {
      SetCentered_Dissipation_Sensor(geometry, config);
      SetUndivided_Laplacian(geometry, config);
    }
  }
  
  /*--- Update the beta value based on the maximum velocity. ---*/

  SetBeta_Parameter(geometry, solver_container, config, iMesh);

  /*--- Initialize the Jacobian matrices ---*/
  
  if (implicit && !disc_adjoint) Jacobian.SetValZero();

  /*--- Error message ---*/
  
  if (config->GetConsole_Output_Verb() == VERB_HIGH) {
#ifdef HAVE_MPI
    unsigned long MyErrorCounter = ErrorCounter; ErrorCounter = 0;
    SU2_MPI::Allreduce(&MyErrorCounter, &ErrorCounter, 1, MPI_UNSIGNED_LONG, MPI_SUM, MPI_COMM_WORLD);
#endif
    if (iMesh == MESH_0) config->SetNonphysical_Points(ErrorCounter);
  }
  
}

void CIncEulerSolver::Postprocessing(CGeometry *geometry, CSolver **solver_container, CConfig *config,
                                  unsigned short iMesh) { }

unsigned long CIncEulerSolver::SetPrimitive_Variables(CSolver **solver_container, CConfig *config, bool Output) {
  
  unsigned long iPoint, ErrorCounter = 0;
  bool physical = true;
  
  for (iPoint = 0; iPoint < nPoint; iPoint ++) {
    
    /*--- Initialize the non-physical points vector ---*/
    
    node[iPoint]->SetNon_Physical(false);
    
    /*--- Incompressible flow, primitive variables ---*/
    
    physical = node[iPoint]->SetPrimVar(FluidModel);

    /*--- Record any non-physical points. ---*/

    if (!physical) { node[iPoint]->SetNon_Physical(true); ErrorCounter++; }
    
    /*--- Initialize the convective, source and viscous residual vector ---*/
    
    if (!Output) LinSysRes.SetBlock_Zero(iPoint);
    
  }

  return ErrorCounter;
}

void CIncEulerSolver::SetTime_Step(CGeometry *geometry, CSolver **solver_container, CConfig *config,
                                unsigned short iMesh, unsigned long Iteration) {
  
  su2double *Normal, Area, Vol, Mean_SoundSpeed = 0.0, Mean_ProjVel = 0.0,
  Mean_BetaInc2, Lambda, Local_Delta_Time, Mean_Density,
  Global_Delta_Time = 1E6, Global_Delta_UnstTimeND, ProjVel, ProjVel_i, ProjVel_j;
  
  unsigned long iEdge, iVertex, iPoint, jPoint;
  unsigned short iDim, iMarker;
  
  bool implicit      = (config->GetKind_TimeIntScheme_Flow() == EULER_IMPLICIT);
  bool grid_movement = config->GetGrid_Movement();
  bool time_steping  = config->GetUnsteady_Simulation() == TIME_STEPPING;
  bool dual_time     = ((config->GetUnsteady_Simulation() == DT_STEPPING_1ST) ||
                    (config->GetUnsteady_Simulation() == DT_STEPPING_2ND));
  
  Min_Delta_Time = 1.E6; Max_Delta_Time = 0.0;

  /*--- Set maximum inviscid eigenvalue to zero, and compute sound speed ---*/
  
  for (iPoint = 0; iPoint < nPointDomain; iPoint++)
    node[iPoint]->SetMax_Lambda_Inv(0.0);
  
  /*--- Loop interior edges ---*/
  
  for (iEdge = 0; iEdge < geometry->GetnEdge(); iEdge++) {
    
    /*--- Point identification, Normal vector and area ---*/
    
    iPoint = geometry->edge[iEdge]->GetNode(0);
    jPoint = geometry->edge[iEdge]->GetNode(1);
    
    Normal = geometry->edge[iEdge]->GetNormal();
    
    Area = 0.0;
    for (iDim = 0; iDim < nDim; iDim++) Area += Normal[iDim]*Normal[iDim];
    Area = sqrt(Area);
    
    /*--- Mean Values ---*/

    Mean_ProjVel    = 0.5 * (node[iPoint]->GetProjVel(Normal) + node[jPoint]->GetProjVel(Normal));
    Mean_BetaInc2   = 0.5 * (node[iPoint]->GetBetaInc2()      + node[jPoint]->GetBetaInc2());
    Mean_Density    = 0.5 * (node[iPoint]->GetDensity()       + node[jPoint]->GetDensity());
    Mean_SoundSpeed = sqrt(Mean_BetaInc2*Area*Area);

    /*--- Adjustment for grid movement ---*/
    
    if (grid_movement) {
      su2double *GridVel_i = geometry->node[iPoint]->GetGridVel();
      su2double *GridVel_j = geometry->node[jPoint]->GetGridVel();
      ProjVel_i = 0.0; ProjVel_j = 0.0;
      for (iDim = 0; iDim < nDim; iDim++) {
        ProjVel_i += GridVel_i[iDim]*Normal[iDim];
        ProjVel_j += GridVel_j[iDim]*Normal[iDim];
      }
      Mean_ProjVel -= 0.5 * (ProjVel_i + ProjVel_j);
    }
    
    /*--- Inviscid contribution ---*/
    
    Lambda = fabs(Mean_ProjVel) + Mean_SoundSpeed;
    if (geometry->node[iPoint]->GetDomain()) node[iPoint]->AddMax_Lambda_Inv(Lambda);
    if (geometry->node[jPoint]->GetDomain()) node[jPoint]->AddMax_Lambda_Inv(Lambda);
    
  }
  
  /*--- Loop boundary edges ---*/
  
  for (iMarker = 0; iMarker < geometry->GetnMarker(); iMarker++) {
    for (iVertex = 0; iVertex < geometry->GetnVertex(iMarker); iVertex++) {
      
      /*--- Point identification, Normal vector and area ---*/
      
      iPoint = geometry->vertex[iMarker][iVertex]->GetNode();
      Normal = geometry->vertex[iMarker][iVertex]->GetNormal();
      
      Area = 0.0;
      for (iDim = 0; iDim < nDim; iDim++) Area += Normal[iDim]*Normal[iDim];
      Area = sqrt(Area);
      
      /*--- Mean Values ---*/

      Mean_ProjVel    = node[iPoint]->GetProjVel(Normal);
      Mean_BetaInc2   = node[iPoint]->GetBetaInc2();
      Mean_Density    = node[iPoint]->GetDensity();
      Mean_SoundSpeed = sqrt(Mean_BetaInc2*Area*Area);

      /*--- Adjustment for grid movement ---*/
      
      if (grid_movement) {
        su2double *GridVel = geometry->node[iPoint]->GetGridVel();
        ProjVel = 0.0;
        for (iDim = 0; iDim < nDim; iDim++)
          ProjVel += GridVel[iDim]*Normal[iDim];
        Mean_ProjVel -= ProjVel;
      }
      
      /*--- Inviscid contribution ---*/
      
      Lambda = fabs(Mean_ProjVel) + Mean_SoundSpeed;
      if (geometry->node[iPoint]->GetDomain()) {
        node[iPoint]->AddMax_Lambda_Inv(Lambda);
      }
      
    }
  }
  
  /*--- Local time-stepping: each element uses their own speed for steady state 
   simulations or for pseudo time steps in a dual time simulation. ---*/
  
  for (iPoint = 0; iPoint < nPointDomain; iPoint++) {
    
    Vol = geometry->node[iPoint]->GetVolume();
    
    if (Vol != 0.0) {
      Local_Delta_Time  = config->GetCFL(iMesh)*Vol / node[iPoint]->GetMax_Lambda_Inv();
      Global_Delta_Time = min(Global_Delta_Time, Local_Delta_Time);
      Min_Delta_Time    = min(Min_Delta_Time, Local_Delta_Time);
      Max_Delta_Time    = max(Max_Delta_Time, Local_Delta_Time);
      if (Local_Delta_Time > config->GetMax_DeltaTime())
        Local_Delta_Time = config->GetMax_DeltaTime();
      node[iPoint]->SetDelta_Time(Local_Delta_Time);
    }
    else {
      node[iPoint]->SetDelta_Time(0.0);
    }
    
  }
  
  /*--- Compute the max and the min dt (in parallel) ---*/
  
  if (config->GetConsole_Output_Verb() == VERB_HIGH) {
#ifdef HAVE_MPI
    su2double rbuf_time, sbuf_time;
    sbuf_time = Min_Delta_Time;
    SU2_MPI::Reduce(&sbuf_time, &rbuf_time, 1, MPI_DOUBLE, MPI_MIN, MASTER_NODE, MPI_COMM_WORLD);
    SU2_MPI::Bcast(&rbuf_time, 1, MPI_DOUBLE, MASTER_NODE, MPI_COMM_WORLD);
    Min_Delta_Time = rbuf_time;
    
    sbuf_time = Max_Delta_Time;
    SU2_MPI::Reduce(&sbuf_time, &rbuf_time, 1, MPI_DOUBLE, MPI_MAX, MASTER_NODE, MPI_COMM_WORLD);
    SU2_MPI::Bcast(&rbuf_time, 1, MPI_DOUBLE, MASTER_NODE, MPI_COMM_WORLD);
    Max_Delta_Time = rbuf_time;
#endif
  }
  
  /*--- For time-accurate simulations use the minimum delta time of the whole mesh (global) ---*/
  
  if (time_steping) {
#ifdef HAVE_MPI
    su2double rbuf_time, sbuf_time;
    sbuf_time = Global_Delta_Time;
    SU2_MPI::Reduce(&sbuf_time, &rbuf_time, 1, MPI_DOUBLE, MPI_MIN, MASTER_NODE, MPI_COMM_WORLD);
    SU2_MPI::Bcast(&rbuf_time, 1, MPI_DOUBLE, MASTER_NODE, MPI_COMM_WORLD);
    Global_Delta_Time = rbuf_time;
#endif
    for (iPoint = 0; iPoint < nPointDomain; iPoint++){
      
      /*--- Sets the regular CFL equal to the unsteady CFL ---*/
      
      config->SetCFL(iMesh,config->GetUnst_CFL());
      
      /*--- If the unsteady CFL is set to zero, it uses the defined unsteady time step, otherwise
       it computes the time step based on the unsteady CFL ---*/
      
      if (config->GetCFL(iMesh) == 0.0){
        node[iPoint]->SetDelta_Time(config->GetDelta_UnstTime());
      } else {
        node[iPoint]->SetDelta_Time(Global_Delta_Time);
      }
    }
  }
  
  /*--- Recompute the unsteady time step for the dual time strategy
   if the unsteady CFL is diferent from 0 ---*/
  
  if ((dual_time) && (Iteration == 0) && (config->GetUnst_CFL() != 0.0) && (iMesh == MESH_0)) {
    Global_Delta_UnstTimeND = config->GetUnst_CFL()*Global_Delta_Time/config->GetCFL(iMesh);
    
#ifdef HAVE_MPI
    su2double rbuf_time, sbuf_time;
    sbuf_time = Global_Delta_UnstTimeND;
    SU2_MPI::Reduce(&sbuf_time, &rbuf_time, 1, MPI_DOUBLE, MPI_MIN, MASTER_NODE, MPI_COMM_WORLD);
    SU2_MPI::Bcast(&rbuf_time, 1, MPI_DOUBLE, MASTER_NODE, MPI_COMM_WORLD);
    Global_Delta_UnstTimeND = rbuf_time;
#endif
    config->SetDelta_UnstTimeND(Global_Delta_UnstTimeND);
  }
  
  /*--- The pseudo local time (explicit integration) cannot be greater than the physical time ---*/
  
  if (dual_time)
    for (iPoint = 0; iPoint < nPointDomain; iPoint++) {
      if (!implicit) {
        Local_Delta_Time = min((2.0/3.0)*config->GetDelta_UnstTimeND(), node[iPoint]->GetDelta_Time());
        node[iPoint]->SetDelta_Time(Local_Delta_Time);
      }
    }
  
}

void CIncEulerSolver::Centered_Residual(CGeometry *geometry, CSolver **solver_container, CNumerics *numerics,
                                     CConfig *config, unsigned short iMesh, unsigned short iRKStep) {
  
  unsigned long iEdge, iPoint, jPoint;
  
  bool implicit      = (config->GetKind_TimeIntScheme_Flow() == EULER_IMPLICIT);
  bool jst_scheme  = ((config->GetKind_Centered_Flow() == JST) && (iMesh == MESH_0));
  bool grid_movement = config->GetGrid_Movement();
  
  for (iEdge = 0; iEdge < geometry->GetnEdge(); iEdge++) {
    
    /*--- Points in edge, set normal vectors, and number of neighbors ---*/
    
    iPoint = geometry->edge[iEdge]->GetNode(0); jPoint = geometry->edge[iEdge]->GetNode(1);
    numerics->SetNormal(geometry->edge[iEdge]->GetNormal());
    numerics->SetNeighbor(geometry->node[iPoint]->GetnNeighbor(), geometry->node[jPoint]->GetnNeighbor());
    
    /*--- Set primitive variables w/o reconstruction ---*/
    
    numerics->SetPrimitive(node[iPoint]->GetPrimitive(), node[jPoint]->GetPrimitive());
    
    /*--- Set the largest convective eigenvalue ---*/
    
    numerics->SetLambda(node[iPoint]->GetLambda(), node[jPoint]->GetLambda());
    
    /*--- Set undivided laplacian and pressure-based sensor ---*/
    
    if (jst_scheme) {
      numerics->SetUndivided_Laplacian(node[iPoint]->GetUndivided_Laplacian(), node[jPoint]->GetUndivided_Laplacian());
      numerics->SetSensor(node[iPoint]->GetSensor(), node[jPoint]->GetSensor());
    }
    
    /*--- Grid movement ---*/
    
    if (grid_movement) {
      numerics->SetGridVel(geometry->node[iPoint]->GetGridVel(), geometry->node[jPoint]->GetGridVel());
    }
    
    /*--- Compute residuals, and Jacobians ---*/

    numerics->ComputeResidual(Res_Conv, Jacobian_i, Jacobian_j, config);
    
    /*--- Update convective and artificial dissipation residuals ---*/

    LinSysRes.AddBlock(iPoint, Res_Conv);
    LinSysRes.SubtractBlock(jPoint, Res_Conv);
    
    /*--- Store implicit contributions from the residual calculation. ---*/
    
    if (implicit) {
      Jacobian.AddBlock(iPoint, iPoint, Jacobian_i);
      Jacobian.AddBlock(iPoint, jPoint, Jacobian_j);
      Jacobian.SubtractBlock(jPoint, iPoint, Jacobian_i);
      Jacobian.SubtractBlock(jPoint, jPoint, Jacobian_j);
    }
  }
  
}

void CIncEulerSolver::Upwind_Residual(CGeometry *geometry, CSolver **solver_container, CNumerics *numerics,
                                   CConfig *config, unsigned short iMesh) {
  
  su2double **Gradient_i, **Gradient_j, Project_Grad_i, Project_Grad_j,
  *V_i, *V_j, *S_i, *S_j, *Limiter_i = NULL, *Limiter_j = NULL, Non_Physical = 1.0;
  
  unsigned long iEdge, iPoint, jPoint, counter_local = 0, counter_global = 0;
  unsigned short iDim, iVar;
  
  unsigned long ExtIter = config->GetExtIter();
  bool implicit         = (config->GetKind_TimeIntScheme_Flow() == EULER_IMPLICIT);
  bool muscl            = (config->GetMUSCL_Flow() && (iMesh == MESH_0));
  bool disc_adjoint     = config->GetDiscrete_Adjoint();
  bool limiter          = ((config->GetKind_SlopeLimit_Flow() != NO_LIMITER) && (ExtIter <= config->GetLimiterIter()) && !(disc_adjoint && config->GetFrozen_Limiter_Disc()));
  bool grid_movement    = config->GetGrid_Movement();
  bool van_albada       = config->GetKind_SlopeLimit_Flow() == VAN_ALBADA_EDGE;

  /*--- Loop over all the edges ---*/
  
  for (iEdge = 0; iEdge < geometry->GetnEdge(); iEdge++) {
    
    /*--- Points in edge and normal vectors ---*/
    
    iPoint = geometry->edge[iEdge]->GetNode(0); jPoint = geometry->edge[iEdge]->GetNode(1);
    numerics->SetNormal(geometry->edge[iEdge]->GetNormal());
    
    /*--- Grid movement ---*/
    
    if (grid_movement)
      numerics->SetGridVel(geometry->node[iPoint]->GetGridVel(), geometry->node[jPoint]->GetGridVel());
    
    /*--- Get primitive variables ---*/
    
    V_i = node[iPoint]->GetPrimitive(); V_j = node[jPoint]->GetPrimitive();
    S_i = node[iPoint]->GetSecondary(); S_j = node[jPoint]->GetSecondary();

    /*--- High order reconstruction using MUSCL strategy ---*/
    
    if (muscl) {
      
      for (iDim = 0; iDim < nDim; iDim++) {
        Vector_i[iDim] = 0.5*(geometry->node[jPoint]->GetCoord(iDim) - geometry->node[iPoint]->GetCoord(iDim));
        Vector_j[iDim] = 0.5*(geometry->node[iPoint]->GetCoord(iDim) - geometry->node[jPoint]->GetCoord(iDim));
      }
      
      Gradient_i = node[iPoint]->GetGradient_Primitive();
      Gradient_j = node[jPoint]->GetGradient_Primitive();
      if (limiter) {
        Limiter_i = node[iPoint]->GetLimiter_Primitive();
        Limiter_j = node[jPoint]->GetLimiter_Primitive();
      }
      
      for (iVar = 0; iVar < nPrimVarGrad; iVar++) {
        Project_Grad_i = 0.0; Project_Grad_j = 0.0;
        Non_Physical = node[iPoint]->GetNon_Physical()*node[jPoint]->GetNon_Physical();
        for (iDim = 0; iDim < nDim; iDim++) {
          Project_Grad_i += Vector_i[iDim]*Gradient_i[iVar][iDim]*Non_Physical;
          Project_Grad_j += Vector_j[iDim]*Gradient_j[iVar][iDim]*Non_Physical;
        }
        if (limiter) {
          if (van_albada){
            Limiter_i[iVar] = (V_j[iVar]-V_i[iVar])*(2.0*Project_Grad_i + V_j[iVar]-V_i[iVar])/(4*Project_Grad_i*Project_Grad_i+(V_j[iVar]-V_i[iVar])*(V_j[iVar]-V_i[iVar])+EPS);
            Limiter_j[iVar] = (V_j[iVar]-V_i[iVar])*(-2.0*Project_Grad_j + V_j[iVar]-V_i[iVar])/(4*Project_Grad_j*Project_Grad_j+(V_j[iVar]-V_i[iVar])*(V_j[iVar]-V_i[iVar])+EPS);
          }
          Primitive_i[iVar] = V_i[iVar] + Limiter_i[iVar]*Project_Grad_i;
          Primitive_j[iVar] = V_j[iVar] + Limiter_j[iVar]*Project_Grad_j;
        }
        else {
          Primitive_i[iVar] = V_i[iVar] + Project_Grad_i;
          Primitive_j[iVar] = V_j[iVar] + Project_Grad_j;
        }
      }

      for (iVar = nPrimVarGrad; iVar < nPrimVar; iVar++) {
        Primitive_i[iVar] = V_i[iVar];
        Primitive_j[iVar] = V_j[iVar];
      }

      numerics->SetPrimitive(Primitive_i, Primitive_j);
      
    } else {
      
      /*--- Set conservative variables without reconstruction ---*/
      
      numerics->SetPrimitive(V_i, V_j);
      numerics->SetSecondary(S_i, S_j);
      
    }
    
    /*--- Compute the residual ---*/
    
    numerics->ComputeResidual(Res_Conv, Jacobian_i, Jacobian_j, config);

    /*--- Update residual value ---*/
    
    LinSysRes.AddBlock(iPoint, Res_Conv);
    LinSysRes.SubtractBlock(jPoint, Res_Conv);
    
    /*--- Set implicit Jacobians ---*/
    
    if (implicit) {
      Jacobian.AddBlock(iPoint, iPoint, Jacobian_i);
      Jacobian.AddBlock(iPoint, jPoint, Jacobian_j);
      Jacobian.SubtractBlock(jPoint, iPoint, Jacobian_i);
      Jacobian.SubtractBlock(jPoint, jPoint, Jacobian_j);
    }
  }
  
  /*--- Warning message about non-physical reconstructions. ---*/
  
  if (config->GetConsole_Output_Verb() == VERB_HIGH) {
#ifdef HAVE_MPI
    SU2_MPI::Reduce(&counter_local, &counter_global, 1, MPI_UNSIGNED_LONG, MPI_SUM, MASTER_NODE, MPI_COMM_WORLD);
#else
    counter_global = counter_local;
#endif
    if (iMesh == MESH_0) config->SetNonphysical_Reconstr(counter_global);
  }
  
}

void CIncEulerSolver::Source_Residual(CGeometry *geometry, CSolver **solver_container, CNumerics *numerics, CNumerics *second_numerics, CConfig *config, unsigned short iMesh) {
  
  unsigned short iVar;
  unsigned long iPoint;
  
  bool implicit       = (config->GetKind_TimeIntScheme_Flow() == EULER_IMPLICIT);
  bool rotating_frame = config->GetRotating_Frame();
  bool axisymmetric   = config->GetAxisymmetric();
  bool body_force     = config->GetBody_Force();
  bool boussinesq     = (config->GetKind_DensityModel() == BOUSSINESQ);
  bool viscous        = config->GetViscous();


  /*--- Initialize the source residual to zero ---*/

  for (iVar = 0; iVar < nVar; iVar++) Residual[iVar] = 0.0;

  if (body_force) {

    /*--- Loop over all points ---*/

    for (iPoint = 0; iPoint < nPointDomain; iPoint++) {

      /*--- Load the conservative variables ---*/

      numerics->SetConservative(node[iPoint]->GetSolution(),
                                node[iPoint]->GetSolution());

      /*--- Set incompressible density  ---*/
      
      numerics->SetDensity(node[iPoint]->GetDensity(),
                           node[iPoint]->GetDensity());

      /*--- Load the volume of the dual mesh cell ---*/

      numerics->SetVolume(geometry->node[iPoint]->GetVolume());

      /*--- Compute the rotating frame source residual ---*/

      numerics->ComputeResidual(Residual, config);

      /*--- Add the source residual to the total ---*/
      
      LinSysRes.AddBlock(iPoint, Residual);
      
    }
  }

  if (boussinesq) {

    /*--- Loop over all points ---*/

    for (iPoint = 0; iPoint < nPointDomain; iPoint++) {

      /*--- Load the conservative variables ---*/

      numerics->SetConservative(node[iPoint]->GetSolution(),
                                node[iPoint]->GetSolution());

      /*--- Set incompressible density  ---*/
      
      numerics->SetDensity(node[iPoint]->GetDensity(),
                           node[iPoint]->GetDensity());

      /*--- Load the volume of the dual mesh cell ---*/

      numerics->SetVolume(geometry->node[iPoint]->GetVolume());

      /*--- Compute the rotating frame source residual ---*/

      numerics->ComputeResidual(Residual, config);

      /*--- Add the source residual to the total ---*/
      
      LinSysRes.AddBlock(iPoint, Residual);
      
    }
  }

  if (rotating_frame) {
    
    /*--- Loop over all points ---*/
    
    for (iPoint = 0; iPoint < nPointDomain; iPoint++) {
      
      /*--- Load the conservative variables ---*/
      
      numerics->SetConservative(node[iPoint]->GetSolution(),
                                node[iPoint]->GetSolution());
      
      /*--- Load the volume of the dual mesh cell ---*/
      
      numerics->SetVolume(geometry->node[iPoint]->GetVolume());
      
      /*--- Compute the rotating frame source residual ---*/
      
      numerics->ComputeResidual(Residual, Jacobian_i, config);
      
      /*--- Add the source residual to the total ---*/
      
      LinSysRes.AddBlock(iPoint, Residual);
      
      /*--- Add the implicit Jacobian contribution ---*/
      
      if (implicit) Jacobian.AddBlock(iPoint, iPoint, Jacobian_i);
      
    }
  }
  
  if (axisymmetric) {
    
    /*--- Zero out Jacobian structure ---*/

    if (implicit) {
      for (iVar = 0; iVar < nVar; iVar ++)
        for (unsigned short jVar = 0; jVar < nVar; jVar ++)
          Jacobian_i[iVar][jVar] = 0.0;
    }

    /*--- For viscous problems, we need an additional gradient. ---*/

    if (viscous) {

      su2double AuxVar, Total_Viscosity, yCoord, yVelocity;

      for (iPoint = 0; iPoint < nPointDomain; iPoint++) {

        yCoord          = geometry->node[iPoint]->GetCoord(1);
        yVelocity       = node[iPoint]->GetVelocity(1);
        Total_Viscosity = (node[iPoint]->GetLaminarViscosity() +
                           node[iPoint]->GetEddyViscosity());

        if (yCoord > EPS) {
          AuxVar = Total_Viscosity*yVelocity/yCoord;
        } else {
          AuxVar = 0.0;
        }

        /*--- Set the auxilairy variable for this node. ---*/

        node[iPoint]->SetAuxVar(AuxVar);

      }

      /*--- Compute the auxiliary variable gradient with GG or WLS. ---*/

      if (config->GetKind_Gradient_Method() == GREEN_GAUSS) {
        SetAuxVar_Gradient_GG(geometry, config);
      }
      if (config->GetKind_Gradient_Method() == WEIGHTED_LEAST_SQUARES) {
        SetAuxVar_Gradient_LS(geometry, config);
      }
      
    }
    
    /*--- loop over points ---*/
    
    for (iPoint = 0; iPoint < nPointDomain; iPoint++) {
      
      /*--- Conservative variables w/o reconstruction ---*/

      numerics->SetPrimitive(node[iPoint]->GetPrimitive(), NULL);

      /*--- Set incompressible density  ---*/
      
      numerics->SetDensity(node[iPoint]->GetDensity(),
                           node[iPoint]->GetDensity());

      /*--- Set control volume ---*/
      
      numerics->SetVolume(geometry->node[iPoint]->GetVolume());
      
      /*--- Set y coordinate ---*/
      
      numerics->SetCoord(geometry->node[iPoint]->GetCoord(),
                         geometry->node[iPoint]->GetCoord());

      /*--- If viscous, we need gradients for extra terms. ---*/

      if (viscous) {

        /*--- Gradient of the primitive variables ---*/

        numerics->SetPrimVarGradient(node[iPoint]->GetGradient_Primitive(), NULL);

        /*--- Load the aux variable gradient that we already computed. ---*/

        numerics->SetAuxVarGrad(node[iPoint]->GetAuxVarGradient(), NULL);
        
      }

      /*--- Compute Source term Residual ---*/
      
      numerics->ComputeResidual(Residual, Jacobian_i, config);
      
      /*--- Add Residual ---*/
      
      LinSysRes.AddBlock(iPoint, Residual);
      
      /*--- Implicit part ---*/
      
      if (implicit) Jacobian.AddBlock(iPoint, iPoint, Jacobian_i);
      
    }
  }
  
}

void CIncEulerSolver::Source_Template(CGeometry *geometry, CSolver **solver_container, CNumerics *numerics,
                                   CConfig *config, unsigned short iMesh) {
  
  /* This method should be used to call any new source terms for a particular problem*/
  /* This method calls the new child class in CNumerics, where the new source term should be implemented.  */
  
  /* Next we describe how to get access to some important quanties for this method */
  /* Access to all points in the current geometric mesh by saying: nPointDomain */
  /* Get the vector of conservative variables at some point iPoint = node[iPoint]->GetSolution() */
  /* Get the volume (or area in 2D) associated with iPoint = node[iPoint]->GetVolume() */
  /* Get the vector of geometric coordinates of point iPoint = node[iPoint]->GetCoord() */
  
}

void CIncEulerSolver::SetMax_Eigenvalue(CGeometry *geometry, CConfig *config) {
  
  su2double *Normal, Area, Mean_SoundSpeed = 0.0, Mean_ProjVel = 0.0, Mean_Density,
  Mean_BetaInc2, Lambda, ProjVel, ProjVel_i, ProjVel_j, *GridVel, *GridVel_i, *GridVel_j;
  
  unsigned long iEdge, iVertex, iPoint, jPoint;
  unsigned short iDim, iMarker;

  bool grid_movement = config->GetGrid_Movement();

  /*--- Set maximum inviscid eigenvalue to zero, and compute sound speed ---*/
  
  for (iPoint = 0; iPoint < nPointDomain; iPoint++) {
    node[iPoint]->SetLambda(0.0);
  }
  
  /*--- Loop interior edges ---*/
  
  for (iEdge = 0; iEdge < geometry->GetnEdge(); iEdge++) {
    
    /*--- Point identification, Normal vector and area ---*/
    
    iPoint = geometry->edge[iEdge]->GetNode(0);
    jPoint = geometry->edge[iEdge]->GetNode(1);
    
    Normal = geometry->edge[iEdge]->GetNormal();
    Area = 0.0;
    for (iDim = 0; iDim < nDim; iDim++) Area += Normal[iDim]*Normal[iDim];
    Area = sqrt(Area);
    
    /*--- Mean Values ---*/

    Mean_ProjVel    = 0.5 * (node[iPoint]->GetProjVel(Normal) + node[jPoint]->GetProjVel(Normal));
    Mean_BetaInc2   = 0.5 * (node[iPoint]->GetBetaInc2()      + node[jPoint]->GetBetaInc2());
    Mean_Density    = 0.5 * (node[iPoint]->GetDensity()       + node[jPoint]->GetDensity());
    Mean_SoundSpeed = sqrt(Mean_BetaInc2*Area*Area);

    /*--- Adjustment for grid movement ---*/
    
    if (grid_movement) {
      GridVel_i = geometry->node[iPoint]->GetGridVel();
      GridVel_j = geometry->node[jPoint]->GetGridVel();
      ProjVel_i = 0.0; ProjVel_j =0.0;
      for (iDim = 0; iDim < nDim; iDim++) {
        ProjVel_i += GridVel_i[iDim]*Normal[iDim];
        ProjVel_j += GridVel_j[iDim]*Normal[iDim];
      }
      Mean_ProjVel -= 0.5 * (ProjVel_i + ProjVel_j);
    }
    
    /*--- Inviscid contribution ---*/
    
    Lambda = fabs(Mean_ProjVel) + Mean_SoundSpeed;
    if (geometry->node[iPoint]->GetDomain()) node[iPoint]->AddLambda(Lambda);
    if (geometry->node[jPoint]->GetDomain()) node[jPoint]->AddLambda(Lambda);
    
  }
  
  /*--- Loop boundary edges ---*/
  
  for (iMarker = 0; iMarker < geometry->GetnMarker(); iMarker++) {
    for (iVertex = 0; iVertex < geometry->GetnVertex(iMarker); iVertex++) {
      
      /*--- Point identification, Normal vector and area ---*/
      
      iPoint = geometry->vertex[iMarker][iVertex]->GetNode();
      Normal = geometry->vertex[iMarker][iVertex]->GetNormal();
      Area = 0.0;
      for (iDim = 0; iDim < nDim; iDim++) Area += Normal[iDim]*Normal[iDim];
      Area = sqrt(Area);
      
      /*--- Mean Values ---*/
      
      Mean_ProjVel    = node[iPoint]->GetProjVel(Normal);
      Mean_BetaInc2   = node[iPoint]->GetBetaInc2();
      Mean_Density    = node[iPoint]->GetDensity();
      Mean_SoundSpeed = sqrt(Mean_BetaInc2*Area*Area);
      
      /*--- Adjustment for grid movement ---*/
      
      if (grid_movement) {
        GridVel = geometry->node[iPoint]->GetGridVel();
        ProjVel = 0.0;
        for (iDim = 0; iDim < nDim; iDim++)
          ProjVel += GridVel[iDim]*Normal[iDim];
        Mean_ProjVel -= ProjVel;
      }
      
      /*--- Inviscid contribution ---*/
      
      Lambda = fabs(Mean_ProjVel) + Mean_SoundSpeed;
      if (geometry->node[iPoint]->GetDomain()) {
        node[iPoint]->AddLambda(Lambda);
      }
      
    }
  }
  
  /*--- MPI parallelization ---*/
  
  Set_MPI_MaxEigenvalue(geometry, config);
  
}

void CIncEulerSolver::SetUndivided_Laplacian(CGeometry *geometry, CConfig *config) {
  
  unsigned long iPoint, jPoint, iEdge;
  su2double *Diff;
  unsigned short iVar;
  bool boundary_i, boundary_j;
  
  Diff = new su2double[nVar];
  
  for (iPoint = 0; iPoint < nPointDomain; iPoint++)
    node[iPoint]->SetUnd_LaplZero();
  
  for (iEdge = 0; iEdge < geometry->GetnEdge(); iEdge++) {
    
    iPoint = geometry->edge[iEdge]->GetNode(0);
    jPoint = geometry->edge[iEdge]->GetNode(1);
    
    /*--- Solution differences ---*/
    
    for (iVar = 0; iVar < nVar; iVar++)
      Diff[iVar] = node[iPoint]->GetSolution(iVar) - node[jPoint]->GetSolution(iVar);
    
    boundary_i = geometry->node[iPoint]->GetPhysicalBoundary();
    boundary_j = geometry->node[jPoint]->GetPhysicalBoundary();
    
    /*--- Both points inside the domain, or both in the boundary ---*/
    
    if ((!boundary_i && !boundary_j) || (boundary_i && boundary_j)) {
      if (geometry->node[iPoint]->GetDomain()) node[iPoint]->SubtractUnd_Lapl(Diff);
      if (geometry->node[jPoint]->GetDomain()) node[jPoint]->AddUnd_Lapl(Diff);
    }
    
    /*--- iPoint inside the domain, jPoint on the boundary ---*/
    
    if (!boundary_i && boundary_j)
      if (geometry->node[iPoint]->GetDomain()) node[iPoint]->SubtractUnd_Lapl(Diff);
    
    /*--- jPoint inside the domain, iPoint on the boundary ---*/
    
    if (boundary_i && !boundary_j)
      if (geometry->node[jPoint]->GetDomain()) node[jPoint]->AddUnd_Lapl(Diff);
    
  }
  
  /*--- MPI parallelization ---*/
  
  Set_MPI_Undivided_Laplacian(geometry, config);
  
  delete [] Diff;
  
}

void CIncEulerSolver::SetCentered_Dissipation_Sensor(CGeometry *geometry, CConfig *config) {
  
  unsigned long iEdge, iPoint, jPoint;
  su2double Pressure_i = 0.0, Pressure_j = 0.0;
  bool boundary_i, boundary_j;
  
  /*--- Reset variables to store the undivided pressure ---*/
  
  for (iPoint = 0; iPoint < nPointDomain; iPoint++) {
    iPoint_UndLapl[iPoint] = 0.0;
    jPoint_UndLapl[iPoint] = 0.0;
  }
  
  /*--- Evaluate the pressure sensor ---*/
  
  for (iEdge = 0; iEdge < geometry->GetnEdge(); iEdge++) {
    
    iPoint = geometry->edge[iEdge]->GetNode(0);
    jPoint = geometry->edge[iEdge]->GetNode(1);
    
    /*--- Get the pressure, or density for incompressible solvers ---*/

    Pressure_i = node[iPoint]->GetDensity();
    Pressure_j = node[jPoint]->GetDensity();

    boundary_i = geometry->node[iPoint]->GetPhysicalBoundary();
    boundary_j = geometry->node[jPoint]->GetPhysicalBoundary();
    
    /*--- Both points inside the domain, or both on the boundary ---*/
    
    if ((!boundary_i && !boundary_j) || (boundary_i && boundary_j)) {
      
      if (geometry->node[iPoint]->GetDomain()) {
        iPoint_UndLapl[iPoint] += (Pressure_j - Pressure_i);
        jPoint_UndLapl[iPoint] += (Pressure_i + Pressure_j);
      }
      
      if (geometry->node[jPoint]->GetDomain()) {
        iPoint_UndLapl[jPoint] += (Pressure_i - Pressure_j);
        jPoint_UndLapl[jPoint] += (Pressure_i + Pressure_j);
      }
      
    }
    
    /*--- iPoint inside the domain, jPoint on the boundary ---*/
    
    if (!boundary_i && boundary_j)
      if (geometry->node[iPoint]->GetDomain()) {
        iPoint_UndLapl[iPoint] += (Pressure_j - Pressure_i);
        jPoint_UndLapl[iPoint] += (Pressure_i + Pressure_j);
      }
    
    /*--- jPoint inside the domain, iPoint on the boundary ---*/
    
    if (boundary_i && !boundary_j)
      if (geometry->node[jPoint]->GetDomain()) {
        iPoint_UndLapl[jPoint] += (Pressure_i - Pressure_j);
        jPoint_UndLapl[jPoint] += (Pressure_i + Pressure_j);
      }
    
  }
  
  /*--- Set pressure switch for each point ---*/
  
  for (iPoint = 0; iPoint < nPointDomain; iPoint++)
    node[iPoint]->SetSensor(fabs(iPoint_UndLapl[iPoint]) / jPoint_UndLapl[iPoint]);
  
  /*--- MPI parallelization ---*/
  
  Set_MPI_Sensor(geometry, config);
  
}

void CIncEulerSolver::Pressure_Forces(CGeometry *geometry, CConfig *config) {

  unsigned long iVertex, iPoint;
  unsigned short iDim, iMarker, Boundary, Monitoring, iMarker_Monitoring;
  su2double Pressure = 0.0, *Normal = NULL, MomentDist[3] = {0.0,0.0,0.0}, *Coord,
  factor, RefVel2 = 0.0, RefDensity = 0.0, RefPressure,
  Force[3] = {0.0,0.0,0.0};
  su2double MomentX_Force[3] = {0.0,0.0,0.0}, MomentY_Force[3] = {0.0,0.0,0.0}, MomentZ_Force[3] = {0.0,0.0,0.0};
  su2double AxiFactor;

  bool axisymmetric = config->GetAxisymmetric();

  string Marker_Tag, Monitoring_Tag;

#ifdef HAVE_MPI
  su2double MyAllBound_CD_Inv, MyAllBound_CL_Inv, MyAllBound_CSF_Inv, MyAllBound_CMx_Inv, MyAllBound_CMy_Inv, MyAllBound_CMz_Inv, MyAllBound_CoPx_Inv, MyAllBound_CoPy_Inv, MyAllBound_CoPz_Inv, MyAllBound_CFx_Inv, MyAllBound_CFy_Inv, MyAllBound_CFz_Inv, MyAllBound_CT_Inv, MyAllBound_CQ_Inv, *MySurface_CL_Inv = NULL, *MySurface_CD_Inv = NULL, *MySurface_CSF_Inv = NULL, *MySurface_CEff_Inv = NULL, *MySurface_CFx_Inv = NULL, *MySurface_CFy_Inv = NULL, *MySurface_CFz_Inv = NULL, *MySurface_CMx_Inv = NULL, *MySurface_CMy_Inv = NULL, *MySurface_CMz_Inv = NULL;
#endif

  su2double Alpha     = config->GetAoA()*PI_NUMBER/180.0;
  su2double Beta      = config->GetAoS()*PI_NUMBER/180.0;
  su2double RefArea   = config->GetRefArea();
  su2double RefLength = config->GetRefLength();

  su2double *Origin = NULL;
  if (config->GetnMarker_Monitoring() != 0){
    Origin = config->GetRefOriginMoment(0);
  }

  /*--- Evaluate reference values for non-dimensionalization.
   For dimensional or non-dim based on initial values, use
   the far-field state (inf). For a custom non-dim based
   on user-provided reference values, use the ref values
   to compute the forces. ---*/

  if ((config->GetRef_Inc_NonDim() == DIMENSIONAL) || 
      (config->GetRef_Inc_NonDim() == INITIAL_VALUES)) {
    RefDensity  = Density_Inf;
    RefVel2 = 0.0;
    for (iDim = 0; iDim < nDim; iDim++)
      RefVel2  += Velocity_Inf[iDim]*Velocity_Inf[iDim];
  }
  else if (config->GetRef_Inc_NonDim() == REFERENCE_VALUES) {
    RefDensity = config->GetInc_Density_Ref();
    RefVel2    = config->GetInc_Velocity_Ref()*config->GetInc_Velocity_Ref();
  }

  /*--- Reference pressure is always the far-field value. ---*/

  RefPressure = Pressure_Inf;

  /*--- Compute factor for force coefficients. ---*/

  factor = 1.0 / (0.5*RefDensity*RefArea*RefVel2);

  /*-- Variables initialization ---*/

  Total_CD   = 0.0; Total_CL  = 0.0; Total_CSF = 0.0; Total_CEff = 0.0;
  Total_CMx  = 0.0; Total_CMy = 0.0; Total_CMz = 0.0;
  Total_CoPx = 0.0; Total_CoPy = 0.0;  Total_CoPz = 0.0;
  Total_CFx  = 0.0; Total_CFy = 0.0; Total_CFz = 0.0;
  Total_CT   = 0.0; Total_CQ  = 0.0; Total_CMerit = 0.0;
  Total_Heat = 0.0; Total_MaxHeat = 0.0;

  AllBound_CD_Inv   = 0.0; AllBound_CL_Inv  = 0.0;  AllBound_CSF_Inv    = 0.0;
  AllBound_CMx_Inv  = 0.0; AllBound_CMy_Inv = 0.0;  AllBound_CMz_Inv    = 0.0;
  AllBound_CoPx_Inv = 0.0; AllBound_CoPy_Inv = 0.0; AllBound_CoPz_Inv = 0.0;
  AllBound_CFx_Inv  = 0.0; AllBound_CFy_Inv = 0.0;  AllBound_CFz_Inv    = 0.0;
  AllBound_CT_Inv   = 0.0; AllBound_CQ_Inv  = 0.0;  AllBound_CMerit_Inv = 0.0;
  AllBound_CEff_Inv = 0.0;

  for (iMarker_Monitoring = 0; iMarker_Monitoring < config->GetnMarker_Monitoring(); iMarker_Monitoring++) {
    Surface_CL_Inv[iMarker_Monitoring]  = 0.0; Surface_CD_Inv[iMarker_Monitoring]   = 0.0;
    Surface_CSF_Inv[iMarker_Monitoring] = 0.0; Surface_CEff_Inv[iMarker_Monitoring] = 0.0;
    Surface_CFx_Inv[iMarker_Monitoring] = 0.0; Surface_CFy_Inv[iMarker_Monitoring]  = 0.0;
    Surface_CFz_Inv[iMarker_Monitoring] = 0.0; Surface_CMx_Inv[iMarker_Monitoring]  = 0.0;
    Surface_CMy_Inv[iMarker_Monitoring] = 0.0; Surface_CMz_Inv[iMarker_Monitoring]  = 0.0;
    
    Surface_CL[iMarker_Monitoring]  = 0.0; Surface_CD[iMarker_Monitoring]   = 0.0;
    Surface_CSF[iMarker_Monitoring] = 0.0; Surface_CEff[iMarker_Monitoring] = 0.0;
    Surface_CFx[iMarker_Monitoring] = 0.0; Surface_CFy[iMarker_Monitoring]  = 0.0;
    Surface_CFz[iMarker_Monitoring] = 0.0; Surface_CMx[iMarker_Monitoring]  = 0.0;
    Surface_CMy[iMarker_Monitoring] = 0.0; Surface_CMz[iMarker_Monitoring]  = 0.0;
  }

  /*--- Loop over the Euler and Navier-Stokes markers ---*/

  for (iMarker = 0; iMarker < nMarker; iMarker++) {

    Boundary   = config->GetMarker_All_KindBC(iMarker);
    Monitoring = config->GetMarker_All_Monitoring(iMarker);

    /*--- Obtain the origin for the moment computation for a particular marker ---*/

    if (Monitoring == YES) {
      for (iMarker_Monitoring = 0; iMarker_Monitoring < config->GetnMarker_Monitoring(); iMarker_Monitoring++) {
        Monitoring_Tag = config->GetMarker_Monitoring_TagBound(iMarker_Monitoring);
        Marker_Tag = config->GetMarker_All_TagBound(iMarker);
        if (Marker_Tag == Monitoring_Tag)
          Origin = config->GetRefOriginMoment(iMarker_Monitoring);
      }
    }

    if ((Boundary == EULER_WALL) || (Boundary == HEAT_FLUX) ||
        (Boundary == ISOTHERMAL) || (Boundary == NEARFIELD_BOUNDARY) ||
        (Boundary == INLET_FLOW) || (Boundary == OUTLET_FLOW) ||
        (Boundary == ACTDISK_INLET) || (Boundary == ACTDISK_OUTLET)||
        (Boundary == ENGINE_INFLOW) || (Boundary == ENGINE_EXHAUST)) {

      /*--- Forces initialization at each Marker ---*/

      CD_Inv[iMarker]   = 0.0; CL_Inv[iMarker]  = 0.0;  CSF_Inv[iMarker]    = 0.0;
      CMx_Inv[iMarker]  = 0.0; CMy_Inv[iMarker] = 0.0;  CMz_Inv[iMarker]    = 0.0;
      CoPx_Inv[iMarker] = 0.0; CoPy_Inv[iMarker] = 0.0; CoPz_Inv[iMarker] = 0.0;
      CFx_Inv[iMarker]  = 0.0; CFy_Inv[iMarker] = 0.0;  CFz_Inv[iMarker]    = 0.0;
      CT_Inv[iMarker]   = 0.0; CQ_Inv[iMarker]  = 0.0;  CMerit_Inv[iMarker] = 0.0;
      CEff_Inv[iMarker] = 0.0;

      for (iDim = 0; iDim < nDim; iDim++) ForceInviscid[iDim] = 0.0;
      MomentInviscid[0] = 0.0; MomentInviscid[1] = 0.0; MomentInviscid[2] = 0.0;
      MomentX_Force[0] = 0.0; MomentX_Force[1] = 0.0; MomentX_Force[2] = 0.0;
      MomentY_Force[0] = 0.0; MomentY_Force[1] = 0.0; MomentY_Force[2] = 0.0;
      MomentZ_Force[0] = 0.0; MomentZ_Force[1] = 0.0; MomentZ_Force[2] = 0.0;

      /*--- Loop over the vertices to compute the forces ---*/

      for (iVertex = 0; iVertex < geometry->GetnVertex(iMarker); iVertex++) {

        iPoint = geometry->vertex[iMarker][iVertex]->GetNode();

        Pressure = node[iPoint]->GetPressure();

        CPressure[iMarker][iVertex] = (Pressure - RefPressure)*factor*RefArea;

        /*--- Note that the pressure coefficient is computed at the
         halo cells (for visualization purposes), but not the forces ---*/

        if ( (geometry->node[iPoint]->GetDomain()) && (Monitoring == YES) ) {

          Normal = geometry->vertex[iMarker][iVertex]->GetNormal();
          Coord = geometry->node[iPoint]->GetCoord();

          for (iDim = 0; iDim < nDim; iDim++) {
            MomentDist[iDim] = Coord[iDim] - Origin[iDim];
          }

          /*--- Axisymmetric simulations ---*/

          if (axisymmetric) AxiFactor = 2.0*PI_NUMBER*geometry->node[iPoint]->GetCoord(1);
          else AxiFactor = 1.0;

          /*--- Force computation, note the minus sign due to the
           orientation of the normal (outward) ---*/

          for (iDim = 0; iDim < nDim; iDim++) {
            Force[iDim] = -(Pressure - Pressure_Inf) * Normal[iDim] * factor * AxiFactor;
            ForceInviscid[iDim] += Force[iDim];
          }

          /*--- Moment with respect to the reference axis ---*/

          if (nDim == 3) {
            MomentInviscid[0] += (Force[2]*MomentDist[1]-Force[1]*MomentDist[2])/RefLength;
            MomentX_Force[1]  += (-Force[1]*Coord[2]);
            MomentX_Force[2]  += (Force[2]*Coord[1]);

            MomentInviscid[1] += (Force[0]*MomentDist[2]-Force[2]*MomentDist[0])/RefLength;
            MomentY_Force[2]  += (-Force[2]*Coord[0]);
            MomentY_Force[0]  += (Force[0]*Coord[2]);
          }
          MomentInviscid[2] += (Force[1]*MomentDist[0]-Force[0]*MomentDist[1])/RefLength;
          MomentZ_Force[0]  += (-Force[0]*Coord[1]);
          MomentZ_Force[1]  += (Force[1]*Coord[0]);
        }

      }

      /*--- Project forces and store the non-dimensional coefficients ---*/

      if (Monitoring == YES) {

        if (Boundary != NEARFIELD_BOUNDARY) {
          if (nDim == 2) {
            CD_Inv[iMarker]  =  ForceInviscid[0]*cos(Alpha) + ForceInviscid[1]*sin(Alpha);
            CL_Inv[iMarker]  = -ForceInviscid[0]*sin(Alpha) + ForceInviscid[1]*cos(Alpha);
            CEff_Inv[iMarker]   = CL_Inv[iMarker] / (CD_Inv[iMarker]+EPS);
            CMz_Inv[iMarker]    = MomentInviscid[2];
            CoPx_Inv[iMarker]   = MomentZ_Force[1];
            CoPy_Inv[iMarker]   = -MomentZ_Force[0];
            CFx_Inv[iMarker]    = ForceInviscid[0];
            CFy_Inv[iMarker]    = ForceInviscid[1];
            CT_Inv[iMarker]     = -CFx_Inv[iMarker];
            CQ_Inv[iMarker]     = -CMz_Inv[iMarker];
            CMerit_Inv[iMarker] = CT_Inv[iMarker] / (CQ_Inv[iMarker] + EPS);
          }
          if (nDim == 3) {
            CD_Inv[iMarker]      =  ForceInviscid[0]*cos(Alpha)*cos(Beta) + ForceInviscid[1]*sin(Beta) + ForceInviscid[2]*sin(Alpha)*cos(Beta);
            CL_Inv[iMarker]      = -ForceInviscid[0]*sin(Alpha) + ForceInviscid[2]*cos(Alpha);
            CSF_Inv[iMarker] = -ForceInviscid[0]*sin(Beta)*cos(Alpha) + ForceInviscid[1]*cos(Beta) - ForceInviscid[2]*sin(Beta)*sin(Alpha);
            CEff_Inv[iMarker]       = CL_Inv[iMarker] / (CD_Inv[iMarker] + EPS);
            CMx_Inv[iMarker]        = MomentInviscid[0];
            CMy_Inv[iMarker]        = MomentInviscid[1];
            CMz_Inv[iMarker]        = MomentInviscid[2];
            CoPx_Inv[iMarker]    = -MomentY_Force[0];
            CoPz_Inv[iMarker]    = MomentY_Force[2];
            CFx_Inv[iMarker]        = ForceInviscid[0];
            CFy_Inv[iMarker]        = ForceInviscid[1];
            CFz_Inv[iMarker]        = ForceInviscid[2];
            CT_Inv[iMarker]         = -CFz_Inv[iMarker];
            CQ_Inv[iMarker]         = -CMz_Inv[iMarker];
            CMerit_Inv[iMarker]     = CT_Inv[iMarker] / (CQ_Inv[iMarker] + EPS);
          }

          AllBound_CD_Inv     += CD_Inv[iMarker];
          AllBound_CL_Inv     += CL_Inv[iMarker];
          AllBound_CSF_Inv    += CSF_Inv[iMarker];
          AllBound_CEff_Inv    = AllBound_CL_Inv / (AllBound_CD_Inv + EPS);
          AllBound_CMx_Inv    += CMx_Inv[iMarker];
          AllBound_CMy_Inv    += CMy_Inv[iMarker];
          AllBound_CMz_Inv    += CMz_Inv[iMarker];
          AllBound_CoPx_Inv   += CoPx_Inv[iMarker];
          AllBound_CoPy_Inv   += CoPy_Inv[iMarker];
          AllBound_CoPz_Inv   += CoPz_Inv[iMarker];
          AllBound_CFx_Inv    += CFx_Inv[iMarker];
          AllBound_CFy_Inv    += CFy_Inv[iMarker];
          AllBound_CFz_Inv    += CFz_Inv[iMarker];
          AllBound_CT_Inv     += CT_Inv[iMarker];
          AllBound_CQ_Inv     += CQ_Inv[iMarker];
          AllBound_CMerit_Inv  = AllBound_CT_Inv / (AllBound_CQ_Inv + EPS);

          /*--- Compute the coefficients per surface ---*/

          for (iMarker_Monitoring = 0; iMarker_Monitoring < config->GetnMarker_Monitoring(); iMarker_Monitoring++) {
            Monitoring_Tag = config->GetMarker_Monitoring_TagBound(iMarker_Monitoring);
            Marker_Tag = config->GetMarker_All_TagBound(iMarker);
            if (Marker_Tag == Monitoring_Tag) {
              Surface_CL_Inv[iMarker_Monitoring]   += CL_Inv[iMarker];
              Surface_CD_Inv[iMarker_Monitoring]   += CD_Inv[iMarker];
              Surface_CSF_Inv[iMarker_Monitoring]  += CSF_Inv[iMarker];
              Surface_CEff_Inv[iMarker_Monitoring]  = CL_Inv[iMarker] / (CD_Inv[iMarker] + EPS);
              Surface_CFx_Inv[iMarker_Monitoring]  += CFx_Inv[iMarker];
              Surface_CFy_Inv[iMarker_Monitoring]  += CFy_Inv[iMarker];
              Surface_CFz_Inv[iMarker_Monitoring]  += CFz_Inv[iMarker];
              Surface_CMx_Inv[iMarker_Monitoring]  += CMx_Inv[iMarker];
              Surface_CMy_Inv[iMarker_Monitoring]  += CMy_Inv[iMarker];
              Surface_CMz_Inv[iMarker_Monitoring]  += CMz_Inv[iMarker];
            }
          }

        }

      }

    }
  }

#ifdef HAVE_MPI

  /*--- Add AllBound information using all the nodes ---*/

  MyAllBound_CD_Inv        = AllBound_CD_Inv;        AllBound_CD_Inv = 0.0;
  MyAllBound_CL_Inv        = AllBound_CL_Inv;        AllBound_CL_Inv = 0.0;
  MyAllBound_CSF_Inv   = AllBound_CSF_Inv;   AllBound_CSF_Inv = 0.0;
  AllBound_CEff_Inv = 0.0;
  MyAllBound_CMx_Inv          = AllBound_CMx_Inv;          AllBound_CMx_Inv = 0.0;
  MyAllBound_CMy_Inv          = AllBound_CMy_Inv;          AllBound_CMy_Inv = 0.0;
  MyAllBound_CMz_Inv          = AllBound_CMz_Inv;          AllBound_CMz_Inv = 0.0;
  MyAllBound_CoPx_Inv          = AllBound_CoPx_Inv;          AllBound_CoPx_Inv = 0.0;
  MyAllBound_CoPy_Inv          = AllBound_CoPy_Inv;          AllBound_CoPy_Inv = 0.0;
  MyAllBound_CoPz_Inv          = AllBound_CoPz_Inv;          AllBound_CoPz_Inv = 0.0;
  MyAllBound_CFx_Inv          = AllBound_CFx_Inv;          AllBound_CFx_Inv = 0.0;
  MyAllBound_CFy_Inv          = AllBound_CFy_Inv;          AllBound_CFy_Inv = 0.0;
  MyAllBound_CFz_Inv          = AllBound_CFz_Inv;          AllBound_CFz_Inv = 0.0;
  MyAllBound_CT_Inv           = AllBound_CT_Inv;           AllBound_CT_Inv = 0.0;
  MyAllBound_CQ_Inv           = AllBound_CQ_Inv;           AllBound_CQ_Inv = 0.0;
  AllBound_CMerit_Inv = 0.0;

  SU2_MPI::Allreduce(&MyAllBound_CD_Inv, &AllBound_CD_Inv, 1, MPI_DOUBLE, MPI_SUM, MPI_COMM_WORLD);
  SU2_MPI::Allreduce(&MyAllBound_CL_Inv, &AllBound_CL_Inv, 1, MPI_DOUBLE, MPI_SUM, MPI_COMM_WORLD);
  SU2_MPI::Allreduce(&MyAllBound_CSF_Inv, &AllBound_CSF_Inv, 1, MPI_DOUBLE, MPI_SUM, MPI_COMM_WORLD);
  AllBound_CEff_Inv = AllBound_CL_Inv / (AllBound_CD_Inv + EPS);
  SU2_MPI::Allreduce(&MyAllBound_CMx_Inv, &AllBound_CMx_Inv, 1, MPI_DOUBLE, MPI_SUM, MPI_COMM_WORLD);
  SU2_MPI::Allreduce(&MyAllBound_CMy_Inv, &AllBound_CMy_Inv, 1, MPI_DOUBLE, MPI_SUM, MPI_COMM_WORLD);
  SU2_MPI::Allreduce(&MyAllBound_CMz_Inv, &AllBound_CMz_Inv, 1, MPI_DOUBLE, MPI_SUM, MPI_COMM_WORLD);
  SU2_MPI::Allreduce(&MyAllBound_CoPx_Inv, &AllBound_CoPx_Inv, 1, MPI_DOUBLE, MPI_SUM, MPI_COMM_WORLD);
  SU2_MPI::Allreduce(&MyAllBound_CoPy_Inv, &AllBound_CoPy_Inv, 1, MPI_DOUBLE, MPI_SUM, MPI_COMM_WORLD);
  SU2_MPI::Allreduce(&MyAllBound_CoPz_Inv, &AllBound_CoPz_Inv, 1, MPI_DOUBLE, MPI_SUM, MPI_COMM_WORLD);
  SU2_MPI::Allreduce(&MyAllBound_CFx_Inv, &AllBound_CFx_Inv, 1, MPI_DOUBLE, MPI_SUM, MPI_COMM_WORLD);
  SU2_MPI::Allreduce(&MyAllBound_CFy_Inv, &AllBound_CFy_Inv, 1, MPI_DOUBLE, MPI_SUM, MPI_COMM_WORLD);
  SU2_MPI::Allreduce(&MyAllBound_CFz_Inv, &AllBound_CFz_Inv, 1, MPI_DOUBLE, MPI_SUM, MPI_COMM_WORLD);
  SU2_MPI::Allreduce(&MyAllBound_CT_Inv, &AllBound_CT_Inv, 1, MPI_DOUBLE, MPI_SUM, MPI_COMM_WORLD);
  SU2_MPI::Allreduce(&MyAllBound_CQ_Inv, &AllBound_CQ_Inv, 1, MPI_DOUBLE, MPI_SUM, MPI_COMM_WORLD);
  AllBound_CMerit_Inv = AllBound_CT_Inv / (AllBound_CQ_Inv + EPS);

  /*--- Add the forces on the surfaces using all the nodes ---*/

  MySurface_CL_Inv      = new su2double[config->GetnMarker_Monitoring()];
  MySurface_CD_Inv      = new su2double[config->GetnMarker_Monitoring()];
  MySurface_CSF_Inv = new su2double[config->GetnMarker_Monitoring()];
  MySurface_CEff_Inv       = new su2double[config->GetnMarker_Monitoring()];
  MySurface_CFx_Inv        = new su2double[config->GetnMarker_Monitoring()];
  MySurface_CFy_Inv        = new su2double[config->GetnMarker_Monitoring()];
  MySurface_CFz_Inv        = new su2double[config->GetnMarker_Monitoring()];
  MySurface_CMx_Inv        = new su2double[config->GetnMarker_Monitoring()];
  MySurface_CMy_Inv        = new su2double[config->GetnMarker_Monitoring()];
  MySurface_CMz_Inv        = new su2double[config->GetnMarker_Monitoring()];

  for (iMarker_Monitoring = 0; iMarker_Monitoring < config->GetnMarker_Monitoring(); iMarker_Monitoring++) {
    MySurface_CL_Inv[iMarker_Monitoring]      = Surface_CL_Inv[iMarker_Monitoring];
    MySurface_CD_Inv[iMarker_Monitoring]      = Surface_CD_Inv[iMarker_Monitoring];
    MySurface_CSF_Inv[iMarker_Monitoring] = Surface_CSF_Inv[iMarker_Monitoring];
    MySurface_CEff_Inv[iMarker_Monitoring]       = Surface_CEff_Inv[iMarker_Monitoring];
    MySurface_CFx_Inv[iMarker_Monitoring]        = Surface_CFx_Inv[iMarker_Monitoring];
    MySurface_CFy_Inv[iMarker_Monitoring]        = Surface_CFy_Inv[iMarker_Monitoring];
    MySurface_CFz_Inv[iMarker_Monitoring]        = Surface_CFz_Inv[iMarker_Monitoring];
    MySurface_CMx_Inv[iMarker_Monitoring]        = Surface_CMx_Inv[iMarker_Monitoring];
    MySurface_CMy_Inv[iMarker_Monitoring]        = Surface_CMy_Inv[iMarker_Monitoring];
    MySurface_CMz_Inv[iMarker_Monitoring]        = Surface_CMz_Inv[iMarker_Monitoring];

    Surface_CL_Inv[iMarker_Monitoring]      = 0.0;
    Surface_CD_Inv[iMarker_Monitoring]      = 0.0;
    Surface_CSF_Inv[iMarker_Monitoring] = 0.0;
    Surface_CEff_Inv[iMarker_Monitoring]       = 0.0;
    Surface_CFx_Inv[iMarker_Monitoring]        = 0.0;
    Surface_CFy_Inv[iMarker_Monitoring]        = 0.0;
    Surface_CFz_Inv[iMarker_Monitoring]        = 0.0;
    Surface_CMx_Inv[iMarker_Monitoring]        = 0.0;
    Surface_CMy_Inv[iMarker_Monitoring]        = 0.0;
    Surface_CMz_Inv[iMarker_Monitoring]        = 0.0;
  }

  SU2_MPI::Allreduce(MySurface_CL_Inv, Surface_CL_Inv, config->GetnMarker_Monitoring(), MPI_DOUBLE, MPI_SUM, MPI_COMM_WORLD);
  SU2_MPI::Allreduce(MySurface_CD_Inv, Surface_CD_Inv, config->GetnMarker_Monitoring(), MPI_DOUBLE, MPI_SUM, MPI_COMM_WORLD);
  SU2_MPI::Allreduce(MySurface_CSF_Inv, Surface_CSF_Inv, config->GetnMarker_Monitoring(), MPI_DOUBLE, MPI_SUM, MPI_COMM_WORLD);
  for (iMarker_Monitoring = 0; iMarker_Monitoring < config->GetnMarker_Monitoring(); iMarker_Monitoring++)
    Surface_CEff_Inv[iMarker_Monitoring] = Surface_CL_Inv[iMarker_Monitoring] / (Surface_CD_Inv[iMarker_Monitoring] + EPS);
  SU2_MPI::Allreduce(MySurface_CFx_Inv, Surface_CFx_Inv, config->GetnMarker_Monitoring(), MPI_DOUBLE, MPI_SUM, MPI_COMM_WORLD);
  SU2_MPI::Allreduce(MySurface_CFy_Inv, Surface_CFy_Inv, config->GetnMarker_Monitoring(), MPI_DOUBLE, MPI_SUM, MPI_COMM_WORLD);
  SU2_MPI::Allreduce(MySurface_CFz_Inv, Surface_CFz_Inv, config->GetnMarker_Monitoring(), MPI_DOUBLE, MPI_SUM, MPI_COMM_WORLD);
  SU2_MPI::Allreduce(MySurface_CMx_Inv, Surface_CMx_Inv, config->GetnMarker_Monitoring(), MPI_DOUBLE, MPI_SUM, MPI_COMM_WORLD);
  SU2_MPI::Allreduce(MySurface_CMy_Inv, Surface_CMy_Inv, config->GetnMarker_Monitoring(), MPI_DOUBLE, MPI_SUM, MPI_COMM_WORLD);
  SU2_MPI::Allreduce(MySurface_CMz_Inv, Surface_CMz_Inv, config->GetnMarker_Monitoring(), MPI_DOUBLE, MPI_SUM, MPI_COMM_WORLD);

  delete [] MySurface_CL_Inv; delete [] MySurface_CD_Inv; delete [] MySurface_CSF_Inv;
  delete [] MySurface_CEff_Inv;  delete [] MySurface_CFx_Inv;   delete [] MySurface_CFy_Inv;
  delete [] MySurface_CFz_Inv;   delete [] MySurface_CMx_Inv;   delete [] MySurface_CMy_Inv;
  delete [] MySurface_CMz_Inv;

#endif

  /*--- Update the total coefficients (note that all the nodes have the same value) ---*/

  Total_CD            = AllBound_CD_Inv;
  Total_CL            = AllBound_CL_Inv;
  Total_CSF           = AllBound_CSF_Inv;
  Total_CEff          = Total_CL / (Total_CD + EPS);
  Total_CMx           = AllBound_CMx_Inv;
  Total_CMy           = AllBound_CMy_Inv;
  Total_CMz           = AllBound_CMz_Inv;
  Total_CoPx          = AllBound_CoPx_Inv;
  Total_CoPy          = AllBound_CoPy_Inv;
  Total_CoPz          = AllBound_CoPz_Inv;
  Total_CFx           = AllBound_CFx_Inv;
  Total_CFy           = AllBound_CFy_Inv;
  Total_CFz           = AllBound_CFz_Inv;
  Total_CT            = AllBound_CT_Inv;
  Total_CQ            = AllBound_CQ_Inv;
  Total_CMerit        = Total_CT / (Total_CQ + EPS);

  /*--- Update the total coefficients per surface (note that all the nodes have the same value)---*/

  for (iMarker_Monitoring = 0; iMarker_Monitoring < config->GetnMarker_Monitoring(); iMarker_Monitoring++) {
    Surface_CL[iMarker_Monitoring]      = Surface_CL_Inv[iMarker_Monitoring];
    Surface_CD[iMarker_Monitoring]      = Surface_CD_Inv[iMarker_Monitoring];
    Surface_CSF[iMarker_Monitoring] = Surface_CSF_Inv[iMarker_Monitoring];
    Surface_CEff[iMarker_Monitoring]       = Surface_CL_Inv[iMarker_Monitoring] / (Surface_CD_Inv[iMarker_Monitoring] + EPS);
    Surface_CFx[iMarker_Monitoring]        = Surface_CFx_Inv[iMarker_Monitoring];
    Surface_CFy[iMarker_Monitoring]        = Surface_CFy_Inv[iMarker_Monitoring];
    Surface_CFz[iMarker_Monitoring]        = Surface_CFz_Inv[iMarker_Monitoring];
    Surface_CMx[iMarker_Monitoring]        = Surface_CMx_Inv[iMarker_Monitoring];
    Surface_CMy[iMarker_Monitoring]        = Surface_CMy_Inv[iMarker_Monitoring];
    Surface_CMz[iMarker_Monitoring]        = Surface_CMz_Inv[iMarker_Monitoring];
  }

}

void CIncEulerSolver::Momentum_Forces(CGeometry *geometry, CConfig *config) {

  unsigned long iVertex, iPoint;
  unsigned short iDim, iMarker, Boundary, Monitoring, iMarker_Monitoring;
  su2double *Normal = NULL, MomentDist[3] = {0.0,0.0,0.0}, *Coord, Area,
  factor, RefVel2 = 0.0, RefDensity = 0.0,
  Force[3] = {0.0,0.0,0.0}, Velocity[3], MassFlow, Density;
  string Marker_Tag, Monitoring_Tag;
  su2double MomentX_Force[3] = {0.0,0.0,0.0}, MomentY_Force[3] = {0.0,0.0,0.0}, MomentZ_Force[3] = {0.0,0.0,0.0};
  su2double AxiFactor;

#ifdef HAVE_MPI
  su2double MyAllBound_CD_Mnt, MyAllBound_CL_Mnt, MyAllBound_CSF_Mnt,
  MyAllBound_CMx_Mnt, MyAllBound_CMy_Mnt, MyAllBound_CMz_Mnt,
  MyAllBound_CoPx_Mnt, MyAllBound_CoPy_Mnt, MyAllBound_CoPz_Mnt,
  MyAllBound_CFx_Mnt, MyAllBound_CFy_Mnt, MyAllBound_CFz_Mnt, MyAllBound_CT_Mnt,
  MyAllBound_CQ_Mnt,
  *MySurface_CL_Mnt = NULL, *MySurface_CD_Mnt = NULL, *MySurface_CSF_Mnt = NULL,
  *MySurface_CEff_Mnt = NULL, *MySurface_CFx_Mnt = NULL, *MySurface_CFy_Mnt = NULL,
  *MySurface_CFz_Mnt = NULL,
  *MySurface_CMx_Mnt = NULL, *MySurface_CMy_Mnt = NULL,  *MySurface_CMz_Mnt = NULL;
#endif

  su2double Alpha     = config->GetAoA()*PI_NUMBER/180.0;
  su2double Beta      = config->GetAoS()*PI_NUMBER/180.0;
  su2double RefArea   = config->GetRefArea();
  su2double RefLength = config->GetRefLength();
  su2double *Origin = NULL;
  if (config->GetnMarker_Monitoring() != 0){
    Origin = config->GetRefOriginMoment(0);
  }
  bool axisymmetric          = config->GetAxisymmetric();

  /*--- Evaluate reference values for non-dimensionalization.
   For dimensional or non-dim based on initial values, use
   the far-field state (inf). For a custom non-dim based
   on user-provided reference values, use the ref values
   to compute the forces. ---*/

  if ((config->GetRef_Inc_NonDim() == DIMENSIONAL) || 
      (config->GetRef_Inc_NonDim() == INITIAL_VALUES)) {
    RefDensity  = Density_Inf;
    RefVel2 = 0.0;
    for (iDim = 0; iDim < nDim; iDim++)
      RefVel2  += Velocity_Inf[iDim]*Velocity_Inf[iDim];
  }
  else if (config->GetRef_Inc_NonDim() == REFERENCE_VALUES) {
    RefDensity = config->GetInc_Density_Ref();
    RefVel2    = config->GetInc_Velocity_Ref()*config->GetInc_Velocity_Ref();
  }

  /*--- Compute factor for force coefficients. ---*/

  factor = 1.0 / (0.5*RefDensity*RefArea*RefVel2);

  /*-- Variables initialization ---*/

  AllBound_CD_Mnt = 0.0;        AllBound_CL_Mnt = 0.0; AllBound_CSF_Mnt = 0.0;
  AllBound_CMx_Mnt = 0.0;          AllBound_CMy_Mnt = 0.0;   AllBound_CMz_Mnt = 0.0;
  AllBound_CoPx_Mnt = 0.0;          AllBound_CoPy_Mnt = 0.0;   AllBound_CoPz_Mnt = 0.0;
  AllBound_CFx_Mnt = 0.0;          AllBound_CFy_Mnt = 0.0;   AllBound_CFz_Mnt = 0.0;
  AllBound_CT_Mnt = 0.0;           AllBound_CQ_Mnt = 0.0;    AllBound_CMerit_Mnt = 0.0;
  AllBound_CEff_Mnt = 0.0;

  for (iMarker_Monitoring = 0; iMarker_Monitoring < config->GetnMarker_Monitoring(); iMarker_Monitoring++) {
    Surface_CL_Mnt[iMarker_Monitoring]      = 0.0; Surface_CD_Mnt[iMarker_Monitoring]      = 0.0;
    Surface_CSF_Mnt[iMarker_Monitoring] = 0.0; Surface_CEff_Mnt[iMarker_Monitoring]       = 0.0;
    Surface_CFx_Mnt[iMarker_Monitoring]        = 0.0; Surface_CFy_Mnt[iMarker_Monitoring]        = 0.0;
    Surface_CFz_Mnt[iMarker_Monitoring]        = 0.0;
    Surface_CMx_Mnt[iMarker_Monitoring]        = 0.0; Surface_CMy_Mnt[iMarker_Monitoring]        = 0.0; Surface_CMz_Mnt[iMarker_Monitoring]        = 0.0;
  }

  /*--- Loop over the Inlet / Outlet Markers  ---*/

  for (iMarker = 0; iMarker < nMarker; iMarker++) {

    Boundary   = config->GetMarker_All_KindBC(iMarker);
    Monitoring = config->GetMarker_All_Monitoring(iMarker);

    /*--- Obtain the origin for the moment computation for a particular marker ---*/

    if (Monitoring == YES) {
      for (iMarker_Monitoring = 0; iMarker_Monitoring < config->GetnMarker_Monitoring(); iMarker_Monitoring++) {
        Monitoring_Tag = config->GetMarker_Monitoring_TagBound(iMarker_Monitoring);
        Marker_Tag = config->GetMarker_All_TagBound(iMarker);
        if (Marker_Tag == Monitoring_Tag)
          Origin = config->GetRefOriginMoment(iMarker_Monitoring);
      }
    }

    if ((Boundary == INLET_FLOW) || (Boundary == OUTLET_FLOW) ||
        (Boundary == ACTDISK_INLET) || (Boundary == ACTDISK_OUTLET)||
        (Boundary == ENGINE_INFLOW) || (Boundary == ENGINE_EXHAUST)) {

      /*--- Forces initialization at each Marker ---*/

      CD_Mnt[iMarker] = 0.0;        CL_Mnt[iMarker] = 0.0; CSF_Mnt[iMarker] = 0.0;
      CMx_Mnt[iMarker] = 0.0;          CMy_Mnt[iMarker] = 0.0;   CMz_Mnt[iMarker] = 0.0;
      CFx_Mnt[iMarker] = 0.0;          CFy_Mnt[iMarker] = 0.0;   CFz_Mnt[iMarker] = 0.0;
      CoPx_Mnt[iMarker] = 0.0;         CoPy_Mnt[iMarker] = 0.0;  CoPz_Mnt[iMarker] = 0.0;
      CT_Mnt[iMarker] = 0.0;           CQ_Mnt[iMarker] = 0.0;    CMerit_Mnt[iMarker] = 0.0;
      CEff_Mnt[iMarker] = 0.0;

      for (iDim = 0; iDim < nDim; iDim++) ForceMomentum[iDim] = 0.0;
      MomentMomentum[0] = 0.0; MomentMomentum[1] = 0.0; MomentMomentum[2] = 0.0;
      MomentX_Force[0] = 0.0; MomentX_Force[1] = 0.0; MomentX_Force[2] = 0.0;
      MomentY_Force[0] = 0.0; MomentY_Force[1] = 0.0; MomentY_Force[2] = 0.0;
      MomentZ_Force[0] = 0.0; MomentZ_Force[1] = 0.0; MomentZ_Force[2] = 0.0;

      /*--- Loop over the vertices to compute the forces ---*/

      for (iVertex = 0; iVertex < geometry->GetnVertex(iMarker); iVertex++) {

        iPoint = geometry->vertex[iMarker][iVertex]->GetNode();

        /*--- Note that the pressure coefficient is computed at the
         halo cells (for visualization purposes), but not the forces ---*/

        if ( (geometry->node[iPoint]->GetDomain()) && (Monitoring == YES) ) {

          Normal = geometry->vertex[iMarker][iVertex]->GetNormal();
          Coord = geometry->node[iPoint]->GetCoord();
          Density   = node[iPoint]->GetDensity();

          Area = 0.0;
          for (iDim = 0; iDim < nDim; iDim++)
            Area += Normal[iDim]*Normal[iDim];
          Area = sqrt(Area);

          MassFlow = 0.0;
          for (iDim = 0; iDim < nDim; iDim++) {
            Velocity[iDim]   = node[iPoint]->GetVelocity(iDim);
            MomentDist[iDim] = Coord[iDim] - Origin[iDim];
            MassFlow -= Normal[iDim]*Velocity[iDim]*Density;
          }

          /*--- Axisymmetric simulations ---*/

          if (axisymmetric) AxiFactor = 2.0*PI_NUMBER*geometry->node[iPoint]->GetCoord(1);
          else AxiFactor = 1.0;

          /*--- Force computation, note the minus sign due to the
           orientation of the normal (outward) ---*/

          for (iDim = 0; iDim < nDim; iDim++) {
            Force[iDim] = MassFlow * Velocity[iDim] * factor * AxiFactor;
            ForceMomentum[iDim] += Force[iDim];
          }

          /*--- Moment with respect to the reference axis ---*/

          if (iDim == 3) {
            MomentMomentum[0] += (Force[2]*MomentDist[1]-Force[1]*MomentDist[2])/RefLength;
            MomentX_Force[1]  += (-Force[1]*Coord[2]);
            MomentX_Force[2]  += (Force[2]*Coord[1]);

            MomentMomentum[1] += (Force[0]*MomentDist[2]-Force[2]*MomentDist[0])/RefLength;
            MomentY_Force[2]  += (-Force[2]*Coord[0]);
            MomentY_Force[0]  += (Force[0]*Coord[2]);
          }
          MomentMomentum[2] += (Force[1]*MomentDist[0]-Force[0]*MomentDist[1])/RefLength;
          MomentZ_Force[0]  += (-Force[0]*Coord[1]);
          MomentZ_Force[1]  += (Force[1]*Coord[0]);

        }

      }

      /*--- Project forces and store the non-dimensional coefficients ---*/

      if (Monitoring == YES) {

        if (nDim == 2) {
          CD_Mnt[iMarker]  =  ForceMomentum[0]*cos(Alpha) + ForceMomentum[1]*sin(Alpha);
          CL_Mnt[iMarker]  = -ForceMomentum[0]*sin(Alpha) + ForceMomentum[1]*cos(Alpha);
          CEff_Mnt[iMarker]   = CL_Mnt[iMarker] / (CD_Mnt[iMarker]+EPS);
          CMz_Mnt[iMarker]    = MomentInviscid[2];
          CFx_Mnt[iMarker]    = ForceMomentum[0];
          CFy_Mnt[iMarker]    = ForceMomentum[1];
          CoPx_Mnt[iMarker]   = MomentZ_Force[1];
          CoPy_Mnt[iMarker]   = -MomentZ_Force[0];
          CT_Mnt[iMarker]     = -CFx_Mnt[iMarker];
          CQ_Mnt[iMarker]     = -CMz_Mnt[iMarker];
          CMerit_Mnt[iMarker] = CT_Mnt[iMarker] / (CQ_Mnt[iMarker] + EPS);
        }
        if (nDim == 3) {
          CD_Mnt[iMarker]      =  ForceMomentum[0]*cos(Alpha)*cos(Beta) + ForceMomentum[1]*sin(Beta) + ForceMomentum[2]*sin(Alpha)*cos(Beta);
          CL_Mnt[iMarker]      = -ForceMomentum[0]*sin(Alpha) + ForceMomentum[2]*cos(Alpha);
          CSF_Mnt[iMarker] = -ForceMomentum[0]*sin(Beta)*cos(Alpha) + ForceMomentum[1]*cos(Beta) - ForceMomentum[2]*sin(Beta)*sin(Alpha);
          CEff_Mnt[iMarker]       = CL_Mnt[iMarker] / (CD_Mnt[iMarker] + EPS);
          CMx_Mnt[iMarker]        = MomentInviscid[0];
          CMy_Mnt[iMarker]        = MomentInviscid[1];
          CMz_Mnt[iMarker]        = MomentInviscid[2];
          CFx_Mnt[iMarker]        = ForceMomentum[0];
          CFy_Mnt[iMarker]        = ForceMomentum[1];
          CFz_Mnt[iMarker]        = ForceMomentum[2];
          CoPx_Mnt[iMarker]       = -MomentY_Force[0];
          CoPz_Mnt[iMarker]       =  MomentY_Force[2];
          CT_Mnt[iMarker]         = -CFz_Mnt[iMarker];
          CQ_Mnt[iMarker]         = -CMz_Mnt[iMarker];
          CMerit_Mnt[iMarker]     = CT_Mnt[iMarker] / (CQ_Mnt[iMarker] + EPS);
        }

        AllBound_CD_Mnt        += CD_Mnt[iMarker];
        AllBound_CL_Mnt        += CL_Mnt[iMarker];
        AllBound_CSF_Mnt   += CSF_Mnt[iMarker];
        AllBound_CEff_Mnt          = AllBound_CL_Mnt / (AllBound_CD_Mnt + EPS);
        AllBound_CMx_Mnt          += CMx_Mnt[iMarker];
        AllBound_CMy_Mnt          += CMy_Mnt[iMarker];
        AllBound_CMz_Mnt          += CMz_Mnt[iMarker];
        AllBound_CFx_Mnt          += CFx_Mnt[iMarker];
        AllBound_CFy_Mnt          += CFy_Mnt[iMarker];
        AllBound_CFz_Mnt          += CFz_Mnt[iMarker];
        AllBound_CoPx_Mnt         += CoPx_Mnt[iMarker];
        AllBound_CoPy_Mnt         += CoPy_Mnt[iMarker];
        AllBound_CoPz_Mnt         += CoPz_Mnt[iMarker];
        AllBound_CT_Mnt           += CT_Mnt[iMarker];
        AllBound_CQ_Mnt           += CQ_Mnt[iMarker];
        AllBound_CMerit_Mnt        += AllBound_CT_Mnt / (AllBound_CQ_Mnt + EPS);

        /*--- Compute the coefficients per surface ---*/

        for (iMarker_Monitoring = 0; iMarker_Monitoring < config->GetnMarker_Monitoring(); iMarker_Monitoring++) {
          Monitoring_Tag = config->GetMarker_Monitoring_TagBound(iMarker_Monitoring);
          Marker_Tag = config->GetMarker_All_TagBound(iMarker);
          if (Marker_Tag == Monitoring_Tag) {
            Surface_CL_Mnt[iMarker_Monitoring]      += CL_Mnt[iMarker];
            Surface_CD_Mnt[iMarker_Monitoring]      += CD_Mnt[iMarker];
            Surface_CSF_Mnt[iMarker_Monitoring] += CSF_Mnt[iMarker];
            Surface_CEff_Mnt[iMarker_Monitoring]        = CL_Mnt[iMarker] / (CD_Mnt[iMarker] + EPS);
            Surface_CFx_Mnt[iMarker_Monitoring]        += CFx_Mnt[iMarker];
            Surface_CFy_Mnt[iMarker_Monitoring]        += CFy_Mnt[iMarker];
            Surface_CFz_Mnt[iMarker_Monitoring]        += CFz_Mnt[iMarker];
            Surface_CMx_Mnt[iMarker_Monitoring]        += CMx_Mnt[iMarker];
            Surface_CMy_Mnt[iMarker_Monitoring]        += CMy_Mnt[iMarker];
            Surface_CMz_Mnt[iMarker_Monitoring]        += CMz_Mnt[iMarker];
          }
        }

      }


    }
  }

#ifdef HAVE_MPI

  /*--- Add AllBound information using all the nodes ---*/

  MyAllBound_CD_Mnt        = AllBound_CD_Mnt;        AllBound_CD_Mnt = 0.0;
  MyAllBound_CL_Mnt        = AllBound_CL_Mnt;        AllBound_CL_Mnt = 0.0;
  MyAllBound_CSF_Mnt   = AllBound_CSF_Mnt;   AllBound_CSF_Mnt = 0.0;
  AllBound_CEff_Mnt = 0.0;
  MyAllBound_CMx_Mnt          = AllBound_CMx_Mnt;          AllBound_CMx_Mnt = 0.0;
  MyAllBound_CMy_Mnt          = AllBound_CMy_Mnt;          AllBound_CMy_Mnt = 0.0;
  MyAllBound_CMz_Mnt          = AllBound_CMz_Mnt;          AllBound_CMz_Mnt = 0.0;
  MyAllBound_CFx_Mnt          = AllBound_CFx_Mnt;          AllBound_CFx_Mnt = 0.0;
  MyAllBound_CFy_Mnt          = AllBound_CFy_Mnt;          AllBound_CFy_Mnt = 0.0;
  MyAllBound_CFz_Mnt          = AllBound_CFz_Mnt;          AllBound_CFz_Mnt = 0.0;
  MyAllBound_CoPx_Mnt         = AllBound_CoPx_Mnt;         AllBound_CoPx_Mnt = 0.0;
  MyAllBound_CoPy_Mnt         = AllBound_CoPy_Mnt;         AllBound_CoPy_Mnt = 0.0;
  MyAllBound_CoPz_Mnt         = AllBound_CoPz_Mnt;         AllBound_CoPz_Mnt = 0.0;
  MyAllBound_CT_Mnt           = AllBound_CT_Mnt;           AllBound_CT_Mnt = 0.0;
  MyAllBound_CQ_Mnt           = AllBound_CQ_Mnt;           AllBound_CQ_Mnt = 0.0;
  AllBound_CMerit_Mnt = 0.0;

  SU2_MPI::Allreduce(&MyAllBound_CD_Mnt, &AllBound_CD_Mnt, 1, MPI_DOUBLE, MPI_SUM, MPI_COMM_WORLD);
  SU2_MPI::Allreduce(&MyAllBound_CL_Mnt, &AllBound_CL_Mnt, 1, MPI_DOUBLE, MPI_SUM, MPI_COMM_WORLD);
  SU2_MPI::Allreduce(&MyAllBound_CSF_Mnt, &AllBound_CSF_Mnt, 1, MPI_DOUBLE, MPI_SUM, MPI_COMM_WORLD);
  AllBound_CEff_Mnt = AllBound_CL_Mnt / (AllBound_CD_Mnt + EPS);
  SU2_MPI::Allreduce(&MyAllBound_CMx_Mnt, &AllBound_CMx_Mnt, 1, MPI_DOUBLE, MPI_SUM, MPI_COMM_WORLD);
  SU2_MPI::Allreduce(&MyAllBound_CMy_Mnt, &AllBound_CMy_Mnt, 1, MPI_DOUBLE, MPI_SUM, MPI_COMM_WORLD);
  SU2_MPI::Allreduce(&MyAllBound_CMz_Mnt, &AllBound_CMz_Mnt, 1, MPI_DOUBLE, MPI_SUM, MPI_COMM_WORLD);
  SU2_MPI::Allreduce(&MyAllBound_CFx_Mnt, &AllBound_CFx_Mnt, 1, MPI_DOUBLE, MPI_SUM, MPI_COMM_WORLD);
  SU2_MPI::Allreduce(&MyAllBound_CFy_Mnt, &AllBound_CFy_Mnt, 1, MPI_DOUBLE, MPI_SUM, MPI_COMM_WORLD);
  SU2_MPI::Allreduce(&MyAllBound_CFz_Mnt, &AllBound_CFz_Mnt, 1, MPI_DOUBLE, MPI_SUM, MPI_COMM_WORLD);
  SU2_MPI::Allreduce(&MyAllBound_CoPx_Mnt, &AllBound_CoPx_Mnt, 1, MPI_DOUBLE, MPI_SUM, MPI_COMM_WORLD);
  SU2_MPI::Allreduce(&MyAllBound_CoPy_Mnt, &AllBound_CoPy_Mnt, 1, MPI_DOUBLE, MPI_SUM, MPI_COMM_WORLD);
  SU2_MPI::Allreduce(&MyAllBound_CoPz_Mnt, &AllBound_CoPz_Mnt, 1, MPI_DOUBLE, MPI_SUM, MPI_COMM_WORLD);
  SU2_MPI::Allreduce(&MyAllBound_CT_Mnt, &AllBound_CT_Mnt, 1, MPI_DOUBLE, MPI_SUM, MPI_COMM_WORLD);
  SU2_MPI::Allreduce(&MyAllBound_CQ_Mnt, &AllBound_CQ_Mnt, 1, MPI_DOUBLE, MPI_SUM, MPI_COMM_WORLD);
  AllBound_CMerit_Mnt = AllBound_CT_Mnt / (AllBound_CQ_Mnt + EPS);

  /*--- Add the forces on the surfaces using all the nodes ---*/

  MySurface_CL_Mnt      = new su2double[config->GetnMarker_Monitoring()];
  MySurface_CD_Mnt      = new su2double[config->GetnMarker_Monitoring()];
  MySurface_CSF_Mnt = new su2double[config->GetnMarker_Monitoring()];
  MySurface_CEff_Mnt       = new su2double[config->GetnMarker_Monitoring()];
  MySurface_CFx_Mnt        = new su2double[config->GetnMarker_Monitoring()];
  MySurface_CFy_Mnt        = new su2double[config->GetnMarker_Monitoring()];
  MySurface_CFz_Mnt        = new su2double[config->GetnMarker_Monitoring()];
  MySurface_CMx_Mnt        = new su2double[config->GetnMarker_Monitoring()];
  MySurface_CMy_Mnt        = new su2double[config->GetnMarker_Monitoring()];
  MySurface_CMz_Mnt        = new su2double[config->GetnMarker_Monitoring()];

  for (iMarker_Monitoring = 0; iMarker_Monitoring < config->GetnMarker_Monitoring(); iMarker_Monitoring++) {
    MySurface_CL_Mnt[iMarker_Monitoring]      = Surface_CL_Mnt[iMarker_Monitoring];
    MySurface_CD_Mnt[iMarker_Monitoring]      = Surface_CD_Mnt[iMarker_Monitoring];
    MySurface_CSF_Mnt[iMarker_Monitoring] = Surface_CSF_Mnt[iMarker_Monitoring];
    MySurface_CEff_Mnt[iMarker_Monitoring]       = Surface_CEff_Mnt[iMarker_Monitoring];
    MySurface_CFx_Mnt[iMarker_Monitoring]        = Surface_CFx_Mnt[iMarker_Monitoring];
    MySurface_CFy_Mnt[iMarker_Monitoring]        = Surface_CFy_Mnt[iMarker_Monitoring];
    MySurface_CFz_Mnt[iMarker_Monitoring]        = Surface_CFz_Mnt[iMarker_Monitoring];
    MySurface_CMx_Mnt[iMarker_Monitoring]        = Surface_CMx_Mnt[iMarker_Monitoring];
    MySurface_CMy_Mnt[iMarker_Monitoring]        = Surface_CMy_Mnt[iMarker_Monitoring];
    MySurface_CMz_Mnt[iMarker_Monitoring]        = Surface_CMz_Mnt[iMarker_Monitoring];

    Surface_CL_Mnt[iMarker_Monitoring]      = 0.0;
    Surface_CD_Mnt[iMarker_Monitoring]      = 0.0;
    Surface_CSF_Mnt[iMarker_Monitoring] = 0.0;
    Surface_CEff_Mnt[iMarker_Monitoring]       = 0.0;
    Surface_CFx_Mnt[iMarker_Monitoring]        = 0.0;
    Surface_CFy_Mnt[iMarker_Monitoring]        = 0.0;
    Surface_CFz_Mnt[iMarker_Monitoring]        = 0.0;
    Surface_CMx_Mnt[iMarker_Monitoring]        = 0.0;
    Surface_CMy_Mnt[iMarker_Monitoring]        = 0.0;
    Surface_CMz_Mnt[iMarker_Monitoring]        = 0.0;
  }

  SU2_MPI::Allreduce(MySurface_CL_Mnt, Surface_CL_Mnt, config->GetnMarker_Monitoring(), MPI_DOUBLE, MPI_SUM, MPI_COMM_WORLD);
  SU2_MPI::Allreduce(MySurface_CD_Mnt, Surface_CD_Mnt, config->GetnMarker_Monitoring(), MPI_DOUBLE, MPI_SUM, MPI_COMM_WORLD);
  SU2_MPI::Allreduce(MySurface_CSF_Mnt, Surface_CSF_Mnt, config->GetnMarker_Monitoring(), MPI_DOUBLE, MPI_SUM, MPI_COMM_WORLD);
  for (iMarker_Monitoring = 0; iMarker_Monitoring < config->GetnMarker_Monitoring(); iMarker_Monitoring++)
    Surface_CEff_Mnt[iMarker_Monitoring] = Surface_CL_Mnt[iMarker_Monitoring] / (Surface_CD_Mnt[iMarker_Monitoring] + EPS);
  SU2_MPI::Allreduce(MySurface_CFx_Mnt, Surface_CFx_Mnt, config->GetnMarker_Monitoring(), MPI_DOUBLE, MPI_SUM, MPI_COMM_WORLD);
  SU2_MPI::Allreduce(MySurface_CFy_Mnt, Surface_CFy_Mnt, config->GetnMarker_Monitoring(), MPI_DOUBLE, MPI_SUM, MPI_COMM_WORLD);
  SU2_MPI::Allreduce(MySurface_CFz_Mnt, Surface_CFz_Mnt, config->GetnMarker_Monitoring(), MPI_DOUBLE, MPI_SUM, MPI_COMM_WORLD);
  SU2_MPI::Allreduce(MySurface_CMx_Mnt, Surface_CMx_Mnt, config->GetnMarker_Monitoring(), MPI_DOUBLE, MPI_SUM, MPI_COMM_WORLD);
  SU2_MPI::Allreduce(MySurface_CMy_Mnt, Surface_CMy_Mnt, config->GetnMarker_Monitoring(), MPI_DOUBLE, MPI_SUM, MPI_COMM_WORLD);
  SU2_MPI::Allreduce(MySurface_CMz_Mnt, Surface_CMz_Mnt, config->GetnMarker_Monitoring(), MPI_DOUBLE, MPI_SUM, MPI_COMM_WORLD);

  delete [] MySurface_CL_Mnt; delete [] MySurface_CD_Mnt; delete [] MySurface_CSF_Mnt;
  delete [] MySurface_CEff_Mnt;  delete [] MySurface_CFx_Mnt;   delete [] MySurface_CFy_Mnt;
  delete [] MySurface_CFz_Mnt;
  delete [] MySurface_CMx_Mnt;   delete [] MySurface_CMy_Mnt;  delete [] MySurface_CMz_Mnt;

#endif

  /*--- Update the total coefficients (note that all the nodes have the same value) ---*/

  Total_CD            += AllBound_CD_Mnt;
  Total_CL            += AllBound_CL_Mnt;
  Total_CSF           += AllBound_CSF_Mnt;
  Total_CEff          = Total_CL / (Total_CD + EPS);
  Total_CMx           += AllBound_CMx_Mnt;
  Total_CMy           += AllBound_CMy_Mnt;
  Total_CMz           += AllBound_CMz_Mnt;
  Total_CFx           += AllBound_CFx_Mnt;
  Total_CFy           += AllBound_CFy_Mnt;
  Total_CFz           += AllBound_CFz_Mnt;
  Total_CoPx          += AllBound_CoPx_Mnt;
  Total_CoPy          += AllBound_CoPy_Mnt;
  Total_CoPz          += AllBound_CoPz_Mnt;
  Total_CT            += AllBound_CT_Mnt;
  Total_CQ            += AllBound_CQ_Mnt;
  Total_CMerit        = Total_CT / (Total_CQ + EPS);

  /*--- Update the total coefficients per surface (note that all the nodes have the same value)---*/

  for (iMarker_Monitoring = 0; iMarker_Monitoring < config->GetnMarker_Monitoring(); iMarker_Monitoring++) {
    Surface_CL[iMarker_Monitoring]   += Surface_CL_Mnt[iMarker_Monitoring];
    Surface_CD[iMarker_Monitoring]   += Surface_CD_Mnt[iMarker_Monitoring];
    Surface_CSF[iMarker_Monitoring]  += Surface_CSF_Mnt[iMarker_Monitoring];
    Surface_CEff[iMarker_Monitoring] += Surface_CL_Mnt[iMarker_Monitoring] / (Surface_CD_Mnt[iMarker_Monitoring] + EPS);
    Surface_CFx[iMarker_Monitoring]  += Surface_CFx_Mnt[iMarker_Monitoring];
    Surface_CFy[iMarker_Monitoring]  += Surface_CFy_Mnt[iMarker_Monitoring];
    Surface_CFz[iMarker_Monitoring]  += Surface_CFz_Mnt[iMarker_Monitoring];
    Surface_CMx[iMarker_Monitoring]  += Surface_CMx_Mnt[iMarker_Monitoring];
    Surface_CMy[iMarker_Monitoring]  += Surface_CMy_Mnt[iMarker_Monitoring];
    Surface_CMz[iMarker_Monitoring]  += Surface_CMz_Mnt[iMarker_Monitoring];
  }

}

void CIncEulerSolver::ExplicitRK_Iteration(CGeometry *geometry, CSolver **solver_container,
                                        CConfig *config, unsigned short iRKStep) {
  
  su2double *Residual, *Res_TruncError, Vol, Delta, Res;
  unsigned short iVar, jVar;
  unsigned long iPoint;
  
  su2double RK_AlphaCoeff = config->Get_Alpha_RKStep(iRKStep);
  bool adjoint = config->GetContinuous_Adjoint();
  
  for (iVar = 0; iVar < nVar; iVar++) {
    SetRes_RMS(iVar, 0.0);
    SetRes_Max(iVar, 0.0, 0);
  }
  
  /*--- Update the solution ---*/
  
  for (iPoint = 0; iPoint < nPointDomain; iPoint++) {
    Vol = geometry->node[iPoint]->GetVolume();
    Delta = node[iPoint]->GetDelta_Time() / Vol;

    Res_TruncError = node[iPoint]->GetResTruncError();
    Residual = LinSysRes.GetBlock(iPoint);

    if (!adjoint) {
      SetPreconditioner(config, iPoint);
      for (iVar = 0; iVar < nVar; iVar ++ ) {
        Res = 0.0;
        for (jVar = 0; jVar < nVar; jVar ++ )
          Res += Preconditioner[iVar][jVar]*(Residual[jVar] + Res_TruncError[jVar]);
        node[iPoint]->AddSolution(iVar, -Res*Delta*RK_AlphaCoeff);
        AddRes_RMS(iVar, Res*Res);
        AddRes_Max(iVar, fabs(Res), geometry->node[iPoint]->GetGlobalIndex(), geometry->node[iPoint]->GetCoord());
      }
    }
  }
  
  /*--- MPI solution ---*/
  
  Set_MPI_Solution(geometry, config);
  
  /*--- Compute the root mean square residual ---*/
  
  SetResidual_RMS(geometry, config);
  
}

void CIncEulerSolver::ExplicitEuler_Iteration(CGeometry *geometry, CSolver **solver_container, CConfig *config) {
  
  su2double *local_Residual, *local_Res_TruncError, Vol, Delta, Res;
  unsigned short iVar, jVar;
  unsigned long iPoint;
  
  bool adjoint = config->GetContinuous_Adjoint();
  
  for (iVar = 0; iVar < nVar; iVar++) {
    SetRes_RMS(iVar, 0.0);
    SetRes_Max(iVar, 0.0, 0);
  }
  
  /*--- Update the solution ---*/
  
  for (iPoint = 0; iPoint < nPointDomain; iPoint++) {
    Vol = geometry->node[iPoint]->GetVolume();
    Delta = node[iPoint]->GetDelta_Time() / Vol;
    
    local_Res_TruncError = node[iPoint]->GetResTruncError();
    local_Residual = LinSysRes.GetBlock(iPoint);


    if (!adjoint) {
      SetPreconditioner(config, iPoint);
      for (iVar = 0; iVar < nVar; iVar ++ ) {
        Res = 0.0;
        for (jVar = 0; jVar < nVar; jVar ++ )
          Res += Preconditioner[iVar][jVar]*(local_Residual[jVar] + local_Res_TruncError[jVar]);
        node[iPoint]->AddSolution(iVar, -Res*Delta);
        AddRes_RMS(iVar, Res*Res);
        AddRes_Max(iVar, fabs(Res), geometry->node[iPoint]->GetGlobalIndex(), geometry->node[iPoint]->GetCoord());
      }
    }
  }
  
  /*--- MPI solution ---*/
  
  Set_MPI_Solution(geometry, config);
  
  /*--- Compute the root mean square residual ---*/
  
  SetResidual_RMS(geometry, config);
  
}

void CIncEulerSolver::ImplicitEuler_Iteration(CGeometry *geometry, CSolver **solver_container, CConfig *config) {
  
  unsigned short iVar, jVar;
  unsigned long iPoint, total_index, IterLinSol = 0;
  su2double Delta, *local_Res_TruncError, Vol;
  
  bool adjoint = config->GetContinuous_Adjoint();
  
  /*--- Set maximum residual to zero ---*/
  
  for (iVar = 0; iVar < nVar; iVar++) {
    SetRes_RMS(iVar, 0.0);
    SetRes_Max(iVar, 0.0, 0);
  }
  
  /*--- Build implicit system ---*/
  
  for (iPoint = 0; iPoint < nPointDomain; iPoint++) {
    
    /*--- Read the residual ---*/
    
    local_Res_TruncError = node[iPoint]->GetResTruncError();
    
    /*--- Read the volume ---*/
    
    Vol = geometry->node[iPoint]->GetVolume();
    
    /*--- Apply the preconditioner and add to the diagonal. ---*/
    
    if (node[iPoint]->GetDelta_Time() != 0.0) {
      Delta = Vol / node[iPoint]->GetDelta_Time();
      SetPreconditioner(config, iPoint);
      for (iVar = 0; iVar < nVar; iVar ++ ) {
        for (jVar = 0; jVar < nVar; jVar ++ ) {
          Preconditioner[iVar][jVar] = Delta*Preconditioner[iVar][jVar];
        }
      }
      Jacobian.AddBlock(iPoint, iPoint, Preconditioner);
    } else {
      Jacobian.SetVal2Diag(iPoint, 1.0);
      for (iVar = 0; iVar < nVar; iVar++) {
        total_index = iPoint*nVar + iVar;
        LinSysRes[total_index] = 0.0;
        local_Res_TruncError[iVar] = 0.0;
      }
    }

    /*--- Right hand side of the system (-Residual) and initial guess (x = 0) ---*/
    
    for (iVar = 0; iVar < nVar; iVar++) {
      total_index = iPoint*nVar + iVar;
      LinSysRes[total_index] = - (LinSysRes[total_index] + local_Res_TruncError[iVar]);
      LinSysSol[total_index] = 0.0;
      AddRes_RMS(iVar, LinSysRes[total_index]*LinSysRes[total_index]);
      AddRes_Max(iVar, fabs(LinSysRes[total_index]), geometry->node[iPoint]->GetGlobalIndex(), geometry->node[iPoint]->GetCoord());
    }
    
  }
  
  /*--- Initialize residual and solution at the ghost points ---*/
  
  for (iPoint = nPointDomain; iPoint < nPoint; iPoint++) {
    for (iVar = 0; iVar < nVar; iVar++) {
      total_index = iPoint*nVar + iVar;
      LinSysRes[total_index] = 0.0;
      LinSysSol[total_index] = 0.0;
    }
  }
  
  /*--- Solve or smooth the linear system ---*/
  
  CSysSolve system;
  IterLinSol = system.Solve(Jacobian, LinSysRes, LinSysSol, geometry, config);
  
  /*--- The the number of iterations of the linear solver ---*/
  
  SetIterLinSolver(IterLinSol);
  
  /*--- Update solution (system written in terms of increments) ---*/
  
  if (!adjoint) {
    for (iPoint = 0; iPoint < nPointDomain; iPoint++) {
      for (iVar = 0; iVar < nVar; iVar++) {
        node[iPoint]->AddSolution(iVar, config->GetRelaxation_Factor_Flow()*LinSysSol[iPoint*nVar+iVar]);
      }
    }
  }
  
  /*--- MPI solution ---*/
  
  Set_MPI_Solution(geometry, config);
  
  /*--- Compute the root mean square residual ---*/
  
  SetResidual_RMS(geometry, config);
  
}

void CIncEulerSolver::SetPrimitive_Gradient_GG(CGeometry *geometry, CConfig *config) {
  unsigned long iPoint, jPoint, iEdge, iVertex;
  unsigned short iDim, iVar, iMarker;
  su2double *PrimVar_Vertex, *PrimVar_i, *PrimVar_j, PrimVar_Average,
  Partial_Gradient, Partial_Res, *Normal;
  
  /*--- Incompressible flow, primitive variables nDim+4, (P, vx, vy, vz, T, rho, beta) ---*/
  
  PrimVar_Vertex = new su2double [nPrimVarGrad];
  PrimVar_i = new su2double [nPrimVarGrad];
  PrimVar_j = new su2double [nPrimVarGrad];
  
  /*--- Set Gradient_Primitive to zero ---*/
  for (iPoint = 0; iPoint < nPointDomain; iPoint++)
    node[iPoint]->SetGradient_PrimitiveZero(nPrimVarGrad);
  
  /*--- Loop interior edges ---*/
  for (iEdge = 0; iEdge < geometry->GetnEdge(); iEdge++) {
    iPoint = geometry->edge[iEdge]->GetNode(0);
    jPoint = geometry->edge[iEdge]->GetNode(1);
    
    for (iVar = 0; iVar < nPrimVarGrad; iVar++) {
      PrimVar_i[iVar] = node[iPoint]->GetPrimitive(iVar);
      PrimVar_j[iVar] = node[jPoint]->GetPrimitive(iVar);
    }
    
    Normal = geometry->edge[iEdge]->GetNormal();
    for (iVar = 0; iVar < nPrimVarGrad; iVar++) {
      PrimVar_Average =  0.5 * ( PrimVar_i[iVar] + PrimVar_j[iVar] );
      for (iDim = 0; iDim < nDim; iDim++) {
        Partial_Res = PrimVar_Average*Normal[iDim];
        if (geometry->node[iPoint]->GetDomain())
          node[iPoint]->AddGradient_Primitive(iVar, iDim, Partial_Res);
        if (geometry->node[jPoint]->GetDomain())
          node[jPoint]->SubtractGradient_Primitive(iVar, iDim, Partial_Res);
      }
    }
  }
  
  /*--- Loop boundary edges ---*/
  for (iMarker = 0; iMarker < geometry->GetnMarker(); iMarker++) {
    if (config->GetMarker_All_KindBC(iMarker) != INTERNAL_BOUNDARY &&
        config->GetMarker_All_KindBC(iMarker) != PERIODIC_BOUNDARY)
    for (iVertex = 0; iVertex < geometry->GetnVertex(iMarker); iVertex++) {
      iPoint = geometry->vertex[iMarker][iVertex]->GetNode();
      if (geometry->node[iPoint]->GetDomain()) {
        
        for (iVar = 0; iVar < nPrimVarGrad; iVar++)
          PrimVar_Vertex[iVar] = node[iPoint]->GetPrimitive(iVar);
        
        Normal = geometry->vertex[iMarker][iVertex]->GetNormal();
        for (iVar = 0; iVar < nPrimVarGrad; iVar++)
          for (iDim = 0; iDim < nDim; iDim++) {
            Partial_Res = PrimVar_Vertex[iVar]*Normal[iDim];
            node[iPoint]->SubtractGradient_Primitive(iVar, iDim, Partial_Res);
          }
      }
    }
  }
  
  /*--- Update gradient value ---*/
  for (iPoint = 0; iPoint < nPointDomain; iPoint++) {
    for (iVar = 0; iVar < nPrimVarGrad; iVar++) {
      for (iDim = 0; iDim < nDim; iDim++) {
        Partial_Gradient = node[iPoint]->GetGradient_Primitive(iVar, iDim) / (geometry->node[iPoint]->GetVolume());
        node[iPoint]->SetGradient_Primitive(iVar, iDim, Partial_Gradient);
      }
    }
  }
  
  delete [] PrimVar_Vertex;
  delete [] PrimVar_i;
  delete [] PrimVar_j;
  
  Set_MPI_Primitive_Gradient(geometry, config);
  
}

void CIncEulerSolver::SetPrimitive_Gradient_LS(CGeometry *geometry, CConfig *config) {
  
  unsigned short iVar, iDim, jDim, iNeigh;
  unsigned long iPoint, jPoint;
  su2double *PrimVar_i, *PrimVar_j, *Coord_i, *Coord_j, r11, r12, r13, r22, r23, r23_a,
  r23_b, r33, weight, product, z11, z12, z13, z22, z23, z33, detR2;
  bool singular;
  
  /*--- Incompressible flow, primitive variables nDim+4, (P, vx, vy, vz, T, rho, beta) ---*/
  
  /*--- Loop over points of the grid ---*/
  
  for (iPoint = 0; iPoint < nPointDomain; iPoint++) {
    
    /*--- Set the value of the singular ---*/
    singular = false;
    
    /*--- Get coordinates ---*/
    
    Coord_i = geometry->node[iPoint]->GetCoord();
    
    /*--- Get primitives from CVariable ---*/
    
    PrimVar_i = node[iPoint]->GetPrimitive();
    
    /*--- Inizialization of variables ---*/
    
    for (iVar = 0; iVar < nPrimVarGrad; iVar++)
      for (iDim = 0; iDim < nDim; iDim++)
        Cvector[iVar][iDim] = 0.0;
    
    r11 = 0.0; r12 = 0.0;   r13 = 0.0;    r22 = 0.0;
    r23 = 0.0; r23_a = 0.0; r23_b = 0.0;  r33 = 0.0;
    
    AD::StartPreacc();
    AD::SetPreaccIn(PrimVar_i, nPrimVarGrad);
    AD::SetPreaccIn(Coord_i, nDim);
    
    for (iNeigh = 0; iNeigh < geometry->node[iPoint]->GetnPoint(); iNeigh++) {
      jPoint = geometry->node[iPoint]->GetPoint(iNeigh);
      Coord_j = geometry->node[jPoint]->GetCoord();
      
      PrimVar_j = node[jPoint]->GetPrimitive();
      
      AD::SetPreaccIn(Coord_j, nDim);
      AD::SetPreaccIn(PrimVar_j, nPrimVarGrad);

      weight = 0.0;
      for (iDim = 0; iDim < nDim; iDim++)
        weight += (Coord_j[iDim]-Coord_i[iDim])*(Coord_j[iDim]-Coord_i[iDim]);
      
      /*--- Sumations for entries of upper triangular matrix R ---*/
      
      if (weight != 0.0) {
        
        r11 += (Coord_j[0]-Coord_i[0])*(Coord_j[0]-Coord_i[0])/weight;
        r12 += (Coord_j[0]-Coord_i[0])*(Coord_j[1]-Coord_i[1])/weight;
        r22 += (Coord_j[1]-Coord_i[1])*(Coord_j[1]-Coord_i[1])/weight;
        
        if (nDim == 3) {
          r13 += (Coord_j[0]-Coord_i[0])*(Coord_j[2]-Coord_i[2])/weight;
          r23_a += (Coord_j[1]-Coord_i[1])*(Coord_j[2]-Coord_i[2])/weight;
          r23_b += (Coord_j[0]-Coord_i[0])*(Coord_j[2]-Coord_i[2])/weight;
          r33 += (Coord_j[2]-Coord_i[2])*(Coord_j[2]-Coord_i[2])/weight;
        }
        
        /*--- Entries of c:= transpose(A)*b ---*/
        
        for (iVar = 0; iVar < nPrimVarGrad; iVar++)
          for (iDim = 0; iDim < nDim; iDim++)
            Cvector[iVar][iDim] += (Coord_j[iDim]-Coord_i[iDim])*(PrimVar_j[iVar]-PrimVar_i[iVar])/weight;
        
      }
      
    }
    
    /*--- Entries of upper triangular matrix R ---*/
    
    if (r11 >= 0.0) r11 = sqrt(r11); else r11 = 0.0;
    if (r11 != 0.0) r12 = r12/r11; else r12 = 0.0;
    if (r22-r12*r12 >= 0.0) r22 = sqrt(r22-r12*r12); else r22 = 0.0;
    
    if (nDim == 3) {
      if (r11 != 0.0) r13 = r13/r11; else r13 = 0.0;
      if ((r22 != 0.0) && (r11*r22 != 0.0)) r23 = r23_a/r22 - r23_b*r12/(r11*r22); else r23 = 0.0;
      if (r33-r23*r23-r13*r13 >= 0.0) r33 = sqrt(r33-r23*r23-r13*r13); else r33 = 0.0;
    }
    
    /*--- Compute determinant ---*/
    
    if (nDim == 2) detR2 = (r11*r22)*(r11*r22);
    else detR2 = (r11*r22*r33)*(r11*r22*r33);
    
    /*--- Detect singular matrices ---*/
    
    if (abs(detR2) <= EPS) { detR2 = 1.0; singular = true; }
    
    /*--- S matrix := inv(R)*traspose(inv(R)) ---*/
    
    if (singular) {
      for (iDim = 0; iDim < nDim; iDim++)
        for (jDim = 0; jDim < nDim; jDim++)
          Smatrix[iDim][jDim] = 0.0;
    }
    else {
      if (nDim == 2) {
        Smatrix[0][0] = (r12*r12+r22*r22)/detR2;
        Smatrix[0][1] = -r11*r12/detR2;
        Smatrix[1][0] = Smatrix[0][1];
        Smatrix[1][1] = r11*r11/detR2;
      }
      else {
        z11 = r22*r33; z12 = -r12*r33; z13 = r12*r23-r13*r22;
        z22 = r11*r33; z23 = -r11*r23; z33 = r11*r22;
        Smatrix[0][0] = (z11*z11+z12*z12+z13*z13)/detR2;
        Smatrix[0][1] = (z12*z22+z13*z23)/detR2;
        Smatrix[0][2] = (z13*z33)/detR2;
        Smatrix[1][0] = Smatrix[0][1];
        Smatrix[1][1] = (z22*z22+z23*z23)/detR2;
        Smatrix[1][2] = (z23*z33)/detR2;
        Smatrix[2][0] = Smatrix[0][2];
        Smatrix[2][1] = Smatrix[1][2];
        Smatrix[2][2] = (z33*z33)/detR2;
      }
    }
    
    /*--- Computation of the gradient: S*c ---*/
    for (iVar = 0; iVar < nPrimVarGrad; iVar++) {
      for (iDim = 0; iDim < nDim; iDim++) {
        product = 0.0;
        for (jDim = 0; jDim < nDim; jDim++) {
          product += Smatrix[iDim][jDim]*Cvector[iVar][jDim];
        }
        
        node[iPoint]->SetGradient_Primitive(iVar, iDim, product);
      }
    }
    
    AD::SetPreaccOut(node[iPoint]->GetGradient_Primitive(), nPrimVarGrad, nDim);
    AD::EndPreacc();
  }
  
  Set_MPI_Primitive_Gradient(geometry, config);
  
}

void CIncEulerSolver::SetPrimitive_Limiter(CGeometry *geometry, CConfig *config) {
  
  unsigned long iEdge, iPoint, jPoint;
  unsigned short iVar, iDim;
  su2double **Gradient_i, **Gradient_j, *Coord_i, *Coord_j,
  *Primitive, *Primitive_i, *Primitive_j, *LocalMinPrimitive, *LocalMaxPrimitive,
  *GlobalMinPrimitive, *GlobalMaxPrimitive,
  dave, LimK, eps2, eps1, dm, dp, du, y, limiter;
  
  dave = config->GetRefElemLength();
  LimK = config->GetVenkat_LimiterCoeff();

  if (config->GetKind_SlopeLimit_Flow() == NO_LIMITER) {
   
    for (iPoint = 0; iPoint < geometry->GetnPoint(); iPoint++) {
      for (iVar = 0; iVar < nPrimVarGrad; iVar++) {
        node[iPoint]->SetLimiter_Primitive(iVar, 1.0);
      }
    }
    
  }
  
  else {
    
    /*--- Initialize solution max and solution min and the limiter in the entire domain --*/
    
    for (iPoint = 0; iPoint < geometry->GetnPoint(); iPoint++) {
      for (iVar = 0; iVar < nPrimVarGrad; iVar++) {
        node[iPoint]->SetSolution_Max(iVar, -EPS);
        node[iPoint]->SetSolution_Min(iVar, EPS);
        node[iPoint]->SetLimiter_Primitive(iVar, 2.0);
      }
    }
    
    /*--- Establish bounds for Spekreijse monotonicity by finding max & min values of neighbor variables --*/
    
    for (iEdge = 0; iEdge < geometry->GetnEdge(); iEdge++) {
      
      /*--- Point identification, Normal vector and area ---*/
      
      iPoint = geometry->edge[iEdge]->GetNode(0);
      jPoint = geometry->edge[iEdge]->GetNode(1);
      
      /*--- Get the primitive variables ---*/
      
      Primitive_i = node[iPoint]->GetPrimitive();
      Primitive_j = node[jPoint]->GetPrimitive();
      
      /*--- Compute the maximum, and minimum values for nodes i & j ---*/
      
      for (iVar = 0; iVar < nPrimVarGrad; iVar++) {
        du = (Primitive_j[iVar] - Primitive_i[iVar]);
        node[iPoint]->SetSolution_Min(iVar, min(node[iPoint]->GetSolution_Min(iVar), du));
        node[iPoint]->SetSolution_Max(iVar, max(node[iPoint]->GetSolution_Max(iVar), du));
        node[jPoint]->SetSolution_Min(iVar, min(node[jPoint]->GetSolution_Min(iVar), -du));
        node[jPoint]->SetSolution_Max(iVar, max(node[jPoint]->GetSolution_Max(iVar), -du));
      }
      
    }
    
  }
  
  
  /*--- Barth-Jespersen limiter with Venkatakrishnan modification ---*/
  
  if (config->GetKind_SlopeLimit_Flow() == BARTH_JESPERSEN) {
    
    for (iEdge = 0; iEdge < geometry->GetnEdge(); iEdge++) {
      
      iPoint     = geometry->edge[iEdge]->GetNode(0);
      jPoint     = geometry->edge[iEdge]->GetNode(1);
      Gradient_i = node[iPoint]->GetGradient_Primitive();
      Gradient_j = node[jPoint]->GetGradient_Primitive();
      Coord_i    = geometry->node[iPoint]->GetCoord();
      Coord_j    = geometry->node[jPoint]->GetCoord();
      
      AD::StartPreacc();
      AD::SetPreaccIn(Gradient_i, nPrimVarGrad, nDim);
      AD::SetPreaccIn(Gradient_j, nPrimVarGrad, nDim);
      AD::SetPreaccIn(Coord_i, nDim); AD::SetPreaccIn(Coord_j, nDim);

      for (iVar = 0; iVar < nPrimVarGrad; iVar++) {
        
        AD::SetPreaccIn(node[iPoint]->GetSolution_Max(iVar));
        AD::SetPreaccIn(node[iPoint]->GetSolution_Min(iVar));
        AD::SetPreaccIn(node[jPoint]->GetSolution_Max(iVar));
        AD::SetPreaccIn(node[jPoint]->GetSolution_Min(iVar));

        /*--- Calculate the interface left gradient, delta- (dm) ---*/
        
        dm = 0.0;
        for (iDim = 0; iDim < nDim; iDim++)
          dm += 0.5*(Coord_j[iDim]-Coord_i[iDim])*Gradient_i[iVar][iDim];
        
        if (dm == 0.0) { limiter = 2.0; }
        else {
          if ( dm > 0.0 ) dp = node[iPoint]->GetSolution_Max(iVar);
          else dp = node[iPoint]->GetSolution_Min(iVar);
          limiter = dp/dm;
        }
        
        if (limiter < node[iPoint]->GetLimiter_Primitive(iVar)) {
          node[iPoint]->SetLimiter_Primitive(iVar, limiter);
          AD::SetPreaccOut(node[iPoint]->GetLimiter_Primitive()[iVar]);
        }
        
        /*--- Calculate the interface right gradient, delta+ (dp) ---*/
        
        dm = 0.0;
        for (iDim = 0; iDim < nDim; iDim++)
          dm += 0.5*(Coord_i[iDim]-Coord_j[iDim])*Gradient_j[iVar][iDim];
        
        if (dm == 0.0) { limiter = 2.0; }
        else {
          if ( dm > 0.0 ) dp = node[jPoint]->GetSolution_Max(iVar);
          else dp = node[jPoint]->GetSolution_Min(iVar);
          limiter = dp/dm;
        }
        
        if (limiter < node[jPoint]->GetLimiter_Primitive(iVar)) {
          node[jPoint]->SetLimiter_Primitive(iVar, limiter);
          AD::SetPreaccOut(node[jPoint]->GetLimiter_Primitive()[iVar]);
        }
        
      }
      
      AD::EndPreacc();
      
    }
    
    for (iPoint = 0; iPoint < geometry->GetnPoint(); iPoint++) {
      for (iVar = 0; iVar < nPrimVarGrad; iVar++) {
        y =  node[iPoint]->GetLimiter_Primitive(iVar);
        limiter = (y*y + 2.0*y) / (y*y + y + 2.0);
        node[iPoint]->SetLimiter_Primitive(iVar, limiter);
      }
    }
    
  }
  
  /*--- Venkatakrishnan limiter ---*/
  
  if ((config->GetKind_SlopeLimit_Flow() == VENKATAKRISHNAN) ||
      (config->GetKind_SlopeLimit_Flow() == VENKATAKRISHNAN_WANG)) {
    
    /*--- Allocate memory for the max and min primitive value --*/
    
    LocalMinPrimitive = new su2double [nPrimVarGrad]; GlobalMinPrimitive = new su2double [nPrimVarGrad];
    LocalMaxPrimitive = new su2double [nPrimVarGrad]; GlobalMaxPrimitive = new su2double [nPrimVarGrad];
    
    /*--- Compute the max value and min value of the solution ---*/
    
    Primitive = node[0]->GetPrimitive();
    for (iVar = 0; iVar < nPrimVarGrad; iVar++) {
      LocalMinPrimitive[iVar] = Primitive[iVar];
      LocalMaxPrimitive[iVar] = Primitive[iVar];
    }
    
    for (iPoint = 0; iPoint < geometry->GetnPoint(); iPoint++) {
      
      /*--- Get the primitive variables ---*/
      
      Primitive = node[iPoint]->GetPrimitive();

      for (iVar = 0; iVar < nPrimVarGrad; iVar++) {
        LocalMinPrimitive[iVar] = min (LocalMinPrimitive[iVar], Primitive[iVar]);
        LocalMaxPrimitive[iVar] = max (LocalMaxPrimitive[iVar], Primitive[iVar]);
      }
      
    }

#ifdef HAVE_MPI
    SU2_MPI::Allreduce(LocalMinPrimitive, GlobalMinPrimitive, nPrimVarGrad, MPI_DOUBLE, MPI_MIN, MPI_COMM_WORLD);
    SU2_MPI::Allreduce(LocalMaxPrimitive, GlobalMaxPrimitive, nPrimVarGrad, MPI_DOUBLE, MPI_MAX, MPI_COMM_WORLD);
#else
    for (iVar = 0; iVar < nPrimVarGrad; iVar++) {
      GlobalMinPrimitive[iVar] = LocalMinPrimitive[iVar];
      GlobalMaxPrimitive[iVar] = LocalMaxPrimitive[iVar];
    }
#endif
    
    for (iEdge = 0; iEdge < geometry->GetnEdge(); iEdge++) {
      
      iPoint     = geometry->edge[iEdge]->GetNode(0);
      jPoint     = geometry->edge[iEdge]->GetNode(1);
      Gradient_i = node[iPoint]->GetGradient_Primitive();
      Gradient_j = node[jPoint]->GetGradient_Primitive();
      Coord_i    = geometry->node[iPoint]->GetCoord();
      Coord_j    = geometry->node[jPoint]->GetCoord();

      AD::StartPreacc();
      AD::SetPreaccIn(Gradient_i, nPrimVarGrad, nDim);
      AD::SetPreaccIn(Gradient_j, nPrimVarGrad, nDim);
      AD::SetPreaccIn(Coord_i, nDim); AD::SetPreaccIn(Coord_j, nDim);

      for (iVar = 0; iVar < nPrimVarGrad; iVar++) {
        
        if (config->GetKind_SlopeLimit_Flow() == VENKATAKRISHNAN_WANG) {
          eps1 = LimK * (GlobalMaxPrimitive[iVar] - GlobalMinPrimitive[iVar]);
          eps2 = eps1*eps1;
        }
        else {
          eps1 = LimK*dave;
          eps2 = eps1*eps1*eps1;
        }
        
        AD::SetPreaccIn(node[iPoint]->GetSolution_Max(iVar));
        AD::SetPreaccIn(node[iPoint]->GetSolution_Min(iVar));
        AD::SetPreaccIn(node[jPoint]->GetSolution_Max(iVar));
        AD::SetPreaccIn(node[jPoint]->GetSolution_Min(iVar));

        /*--- Calculate the interface left gradient, delta- (dm) ---*/
        
        dm = 0.0;
        for (iDim = 0; iDim < nDim; iDim++)
          dm += 0.5*(Coord_j[iDim]-Coord_i[iDim])*Gradient_i[iVar][iDim];
        
        /*--- Calculate the interface right gradient, delta+ (dp) ---*/
        
        if ( dm > 0.0 ) dp = node[iPoint]->GetSolution_Max(iVar);
        else dp = node[iPoint]->GetSolution_Min(iVar);
        
        limiter = ( dp*dp + 2.0*dp*dm + eps2 )/( dp*dp + dp*dm + 2.0*dm*dm + eps2);
        
        if (limiter < node[iPoint]->GetLimiter_Primitive(iVar)){
          node[iPoint]->SetLimiter_Primitive(iVar, limiter);
          AD::SetPreaccOut(node[iPoint]->GetLimiter_Primitive()[iVar]);
        }
        
        /*-- Repeat for point j on the edge ---*/
        
        dm = 0.0;
        for (iDim = 0; iDim < nDim; iDim++)
          dm += 0.5*(Coord_i[iDim]-Coord_j[iDim])*Gradient_j[iVar][iDim];
        
        if ( dm > 0.0 ) dp = node[jPoint]->GetSolution_Max(iVar);
        else dp = node[jPoint]->GetSolution_Min(iVar);
        
        limiter = ( dp*dp + 2.0*dp*dm + eps2 )/( dp*dp + dp*dm + 2.0*dm*dm + eps2);
        
        if (limiter < node[jPoint]->GetLimiter_Primitive(iVar)){
          node[jPoint]->SetLimiter_Primitive(iVar, limiter);
          AD::SetPreaccOut(node[jPoint]->GetLimiter_Primitive()[iVar]);
        }
        
      }

      AD::EndPreacc();
      
    }
    
    delete [] LocalMinPrimitive; delete [] GlobalMinPrimitive;
    delete [] LocalMaxPrimitive; delete [] GlobalMaxPrimitive;

  }
  
  /*--- Limiter MPI ---*/
  
  Set_MPI_Primitive_Limiter(geometry, config);
  
}

void CIncEulerSolver::SetFarfield_AoA(CGeometry *geometry, CSolver **solver_container,
                                   CConfig *config, unsigned short iMesh, bool Output) {
  
  su2double Target_CL = 0.0, AoA = 0.0, Vel_Infty[3] = {0.0,0.0,0.0},
  AoA_inc = 0.0, Vel_Infty_Mag, Old_AoA;
  
  unsigned short iDim;
  
  unsigned long Iter_Fixed_CL = config->GetIter_Fixed_CL();
  unsigned long Update_Alpha = config->GetUpdate_Alpha();
  
  unsigned long ExtIter       = config->GetExtIter();
  bool write_heads = ((ExtIter % Iter_Fixed_CL == 0) && (ExtIter != 0));
  su2double Beta                 = config->GetAoS()*PI_NUMBER/180.0;
  su2double dCL_dAlpha           = config->GetdCL_dAlpha()*180.0/PI_NUMBER;
  bool Update_AoA             = false;
  
  if (ExtIter == 0) AoA_Counter = 0;
  
  /*--- Only the fine mesh level should check the convergence criteria ---*/
  
  if ((iMesh == MESH_0) && Output) {
    
    /*--- Initialize the update flag to false ---*/
    
    Update_AoA = false;
    
    /*--- Reevaluate Angle of Attack at a fixed number of iterations ---*/
    
    if ((ExtIter % Iter_Fixed_CL == 0) && (ExtIter != 0)) {
      AoA_Counter++;
      if ((AoA_Counter <= Update_Alpha)) Update_AoA = true;
      Update_AoA = true;
    }
    
    /*--- Store the update boolean for use on other mesh levels in the MG ---*/
    
    config->SetUpdate_AoA(Update_AoA);
    
  } else {
    Update_AoA = config->GetUpdate_AoA();
  }
  
  if (Update_AoA && Output) {
    
    /*--- Retrieve the specified target CL value. ---*/
    
    Target_CL = config->GetTarget_CL();
    
    /*--- Retrieve the old AoA (radians) ---*/
    
    AoA_old = config->GetAoA()*PI_NUMBER/180.0;
    
    /*--- Estimate the increment in AoA based on dCL_dAlpha (radians) ---*/
    
    AoA_inc = (1.0/dCL_dAlpha)*(Target_CL - Total_CL);
    
    /*--- Compute a new value for AoA on the fine mesh only (radians)---*/
    
    if (iMesh == MESH_0) AoA = AoA_old + AoA_inc;
    else { AoA = config->GetAoA()*PI_NUMBER/180.0; }
    
    /*--- Only the fine mesh stores the updated values for AoA in config ---*/
    
    if (iMesh == MESH_0) {
      config->SetAoA(AoA*180.0/PI_NUMBER);
    }
    
    /*--- Update the freestream velocity vector at the farfield ---*/
    
    for (iDim = 0; iDim < nDim; iDim++)
      Vel_Infty[iDim] = GetVelocity_Inf(iDim);
    
    /*--- Compute the magnitude of the free stream velocity ---*/
    
    Vel_Infty_Mag = 0;
    for (iDim = 0; iDim < nDim; iDim++)
      Vel_Infty_Mag += Vel_Infty[iDim]*Vel_Infty[iDim];
    Vel_Infty_Mag = sqrt(Vel_Infty_Mag);
    
    /*--- Compute the new freestream velocity with the updated AoA ---*/
    
    if (nDim == 2) {
      Vel_Infty[0] = cos(AoA)*Vel_Infty_Mag;
      Vel_Infty[1] = sin(AoA)*Vel_Infty_Mag;
    }
    if (nDim == 3) {
      Vel_Infty[0] = cos(AoA)*cos(Beta)*Vel_Infty_Mag;
      Vel_Infty[1] = sin(Beta)*Vel_Infty_Mag;
      Vel_Infty[2] = sin(AoA)*cos(Beta)*Vel_Infty_Mag;
    }
    
    /*--- Store the new freestream velocity vector for the next iteration ---*/
    
    for (iDim = 0; iDim < nDim; iDim++) {
      Velocity_Inf[iDim] = Vel_Infty[iDim];
    }
    
    /*--- Only the fine mesh stores the updated values for velocity in config ---*/
    
    if (iMesh == MESH_0) {
      for (iDim = 0; iDim < nDim; iDim++)
        config->SetVelocity_FreeStreamND(Vel_Infty[iDim], iDim);
    }
    
    /*--- Output some information to the console with the headers ---*/
    
    if ((rank == MASTER_NODE) && (iMesh == MESH_0) && write_heads && !config->GetDiscrete_Adjoint()) {
      Old_AoA = config->GetAoA() - AoA_inc*(180.0/PI_NUMBER);
      
      cout.precision(7);
      cout.setf(ios::fixed, ios::floatfield);
      cout << endl << "----------------------------- Fixed CL Mode -----------------------------" << endl;
      cout << "CL: " << Total_CL;
      cout << " (target: " << config->GetTarget_CL() <<")." << endl;
      cout.precision(4);
      cout << "Previous AoA: " << Old_AoA << " deg";
      cout << ", new AoA: " << config->GetAoA() << " deg." << endl;

      cout << "-------------------------------------------------------------------------" << endl << endl;
    }
    
  }
  
}

void CIncEulerSolver::Evaluate_ObjFunc(CConfig *config) {

  unsigned short iMarker_Monitoring, Kind_ObjFunc;
  su2double Weight_ObjFunc;

  Total_ComboObj = 0.0;
  
  /*--- Loop over all monitored markers, add to the 'combo' objective ---*/

  for (iMarker_Monitoring = 0; iMarker_Monitoring < config->GetnMarker_Monitoring(); iMarker_Monitoring++) {

    Weight_ObjFunc = config->GetWeight_ObjFunc(iMarker_Monitoring);
    Kind_ObjFunc = config->GetKind_ObjFunc(iMarker_Monitoring);
   
    switch(Kind_ObjFunc) {
      case DRAG_COEFFICIENT:
        Total_ComboObj+=Weight_ObjFunc*(Surface_CD[iMarker_Monitoring]);
        if (config->GetFixed_CL_Mode()) Total_ComboObj -= Weight_ObjFunc*config->GetdCD_dCL()*(Surface_CL[iMarker_Monitoring]);
        if (config->GetFixed_CM_Mode()) Total_ComboObj -= Weight_ObjFunc*config->GetdCD_dCMy()*(Surface_CMy[iMarker_Monitoring]);
        break;
      case LIFT_COEFFICIENT:
        Total_ComboObj+=Weight_ObjFunc*(Surface_CL[iMarker_Monitoring]);
        break;
      case SIDEFORCE_COEFFICIENT:
        Total_ComboObj+=Weight_ObjFunc*(Surface_CSF[iMarker_Monitoring]);
        break;
      case EFFICIENCY:
        Total_ComboObj+=Weight_ObjFunc*(Surface_CEff[iMarker_Monitoring]);
        break;
      case MOMENT_X_COEFFICIENT:
        Total_ComboObj+=Weight_ObjFunc*(Surface_CMx[iMarker_Monitoring]);
        if (config->GetFixed_CL_Mode()) Total_ComboObj -= Weight_ObjFunc*config->GetdCMx_dCL()*(Surface_CL[iMarker_Monitoring]);
        break;
      case MOMENT_Y_COEFFICIENT:
        Total_ComboObj+=Weight_ObjFunc*(Surface_CMy[iMarker_Monitoring]);
        if (config->GetFixed_CL_Mode()) Total_ComboObj -= Weight_ObjFunc*config->GetdCMy_dCL()*(Surface_CL[iMarker_Monitoring]);
        break;
      case MOMENT_Z_COEFFICIENT:
        Total_ComboObj+=Weight_ObjFunc*(Surface_CMz[iMarker_Monitoring]);
        if (config->GetFixed_CL_Mode()) Total_ComboObj -= Weight_ObjFunc*config->GetdCMz_dCL()*(Surface_CL[iMarker_Monitoring]);
        break;
      case FORCE_X_COEFFICIENT:
        Total_ComboObj+=Weight_ObjFunc*Surface_CFx[iMarker_Monitoring];
        break;
      case FORCE_Y_COEFFICIENT:
        Total_ComboObj+=Weight_ObjFunc*Surface_CFy[iMarker_Monitoring];
        break;
      case FORCE_Z_COEFFICIENT:
        Total_ComboObj+=Weight_ObjFunc*Surface_CFz[iMarker_Monitoring];
        break;
      case TOTAL_HEATFLUX:
        Total_ComboObj+=Weight_ObjFunc*Surface_HF_Visc[iMarker_Monitoring];
        break;
      case MAXIMUM_HEATFLUX:
        Total_ComboObj+=Weight_ObjFunc*Surface_MaxHF_Visc[iMarker_Monitoring];
        break;

        /*--- The following are not per-surface, and as a result will be
          double-counted iff multiple surfaces are specified as well as multi-objective ---*/

      case INVERSE_DESIGN_PRESSURE:
        Total_ComboObj+=Weight_ObjFunc*Total_CpDiff;
        break;
      case INVERSE_DESIGN_HEATFLUX:
        Total_ComboObj+=Weight_ObjFunc*Total_HeatFluxDiff;
        break;
      case THRUST_COEFFICIENT:
        Total_ComboObj+=Weight_ObjFunc*Total_CT;
        break;
      case TORQUE_COEFFICIENT:
        Total_ComboObj+=Weight_ObjFunc*Total_CQ;
        break;
      case FIGURE_OF_MERIT:
        Total_ComboObj+=Weight_ObjFunc*Total_CMerit;
        break;
      case SURFACE_TOTAL_PRESSURE:
        Total_ComboObj+=Weight_ObjFunc*config->GetSurface_TotalPressure(0);
        break;
      case SURFACE_STATIC_PRESSURE:
        Total_ComboObj+=Weight_ObjFunc*config->GetSurface_Pressure(0);
        break;
      case SURFACE_MASSFLOW:
        Total_ComboObj+=Weight_ObjFunc*config->GetSurface_MassFlow(0);
        break;
      case SURFACE_UNIFORMITY:
        Total_ComboObj+=Weight_ObjFunc*config->GetSurface_Uniformity(0);
        break;
      case SURFACE_SECONDARY:
        Total_ComboObj+=Weight_ObjFunc*config->GetSurface_SecondaryStrength(0);
        break;
      case SURFACE_MOM_DISTORTION:
        Total_ComboObj+=Weight_ObjFunc*config->GetSurface_MomentumDistortion(0);
        break;
      case SURFACE_SECOND_OVER_UNIFORM:
        Total_ComboObj+=Weight_ObjFunc*config->GetSurface_SecondOverUniform(0);
        break;
      case SURFACE_PRESSURE_DROP:
        Total_ComboObj+=Weight_ObjFunc*config->GetSurface_PressureDrop(0);
        break;
      case CUSTOM_OBJFUNC:
        Total_ComboObj+=Weight_ObjFunc*Total_Custom_ObjFunc;
        break;
      default:
        break;

    }
  }
  
}

void CIncEulerSolver::SetBeta_Parameter(CGeometry *geometry, CSolver **solver_container,
                                   CConfig *config, unsigned short iMesh) {
  
  su2double ArtComp_Factor  = config->GetArtComp_Factor();
  su2double ArtComp_Default = 4.1;
  su2double maxVel2 = 0.0, epsilon = 1e-10;
  su2double Beta = 1.0;

  unsigned long iPoint;

  for (iPoint = 0; iPoint < nPoint; iPoint++) {
 
    /*--- Store the local maximum of the squared velocity in the field. ---*/

    if (node[iPoint]->GetVelocity2() > maxVel2)
      maxVel2 = node[iPoint]->GetVelocity2();

  }

  /*--- Communicate the max globally to give a conservative estimate. ---*/

#ifdef HAVE_MPI
  su2double myMaxVel2 = maxVel2; maxVel2 = 0.0;
  SU2_MPI::Allreduce(&myMaxVel2, &maxVel2, 1, MPI_DOUBLE, MPI_MAX, MPI_COMM_WORLD);
#endif

  /*--- Only the finest mesh level should store the value for all levels. ---*/

  if (iMesh == MESH_0) {
    Beta = max(epsilon,maxVel2);
    config->SetMax_Beta(Beta);
  }

  /*--- Allow an override if user supplies a large Beta factor. ---*/

  ArtComp_Factor = max(ArtComp_Default,ArtComp_Factor);

  for (iPoint = 0; iPoint < nPoint; iPoint++)
    node[iPoint]->SetBetaInc2(ArtComp_Factor*config->GetMax_Beta());

}

void CIncEulerSolver::SetPreconditioner(CConfig *config, unsigned long iPoint) {

  unsigned short iDim, jDim;

  su2double  BetaInc2, Density, dRhodT, Temperature, oneOverCp, Cp;
  su2double  Velocity[3] = {0.0,0.0,0.0};

  bool variable_density = (config->GetKind_DensityModel() == VARIABLE);
  bool implicit         = (config->GetKind_TimeIntScheme_Flow() == EULER_IMPLICIT);
  bool energy           = config->GetEnergy_Equation();

  /*--- Access the primitive variables at this node. ---*/

  Density     = node[iPoint]->GetDensity();
  BetaInc2    = node[iPoint]->GetBetaInc2();
  Cp          = node[iPoint]->GetSpecificHeatCp();
  oneOverCp   = 1.0/Cp;
  Temperature = node[iPoint]->GetTemperature();

  for (iDim = 0; iDim < nDim; iDim++)
    Velocity[iDim] = node[iPoint]->GetVelocity(iDim);

  /*--- We need the derivative of the equation of state to build the
   preconditioning matrix. For now, the only option is the ideal gas
   law, but in the future, dRhodT should be in the fluid model. ---*/

  if (variable_density) {
    dRhodT = -Density/Temperature;
  } else {
    dRhodT = 0.0;
  }

  /*--- Calculating the inverse of the preconditioning matrix
   that multiplies the time derivative during time integration. ---*/

  if (implicit) {

    /*--- For implicit calculations, we multiply the preconditioner
     by the cell volume over the time step and add to the Jac diagonal. ---*/

    Preconditioner[0][0] = 1.0/BetaInc2;
    for (iDim = 0; iDim < nDim; iDim++)
      Preconditioner[iDim+1][0] = Velocity[iDim]/BetaInc2;

    if (energy) Preconditioner[nDim+1][0] = Cp*Temperature/BetaInc2;
    else        Preconditioner[nDim+1][0] = 0.0;

    for (jDim = 0; jDim < nDim; jDim++) {
      Preconditioner[0][jDim+1] = 0.0;
      for (iDim = 0; iDim < nDim; iDim++) {
        if (iDim == jDim) Preconditioner[iDim+1][jDim+1] = Density;
        else Preconditioner[iDim+1][jDim+1] = 0.0;
      }
      Preconditioner[nDim+1][jDim+1] = 0.0;
    }

    Preconditioner[0][nDim+1] = dRhodT;
    for (iDim = 0; iDim < nDim; iDim++)
      Preconditioner[iDim+1][nDim+1] = Velocity[iDim]*dRhodT;

    if (energy) Preconditioner[nDim+1][nDim+1] = Cp*(dRhodT*Temperature + Density);
    else        Preconditioner[nDim+1][nDim+1] = 1.0;

  } else {

    /*--- For explicit calculations, we move the residual to the
     right-hand side and pre-multiply by the preconditioner inverse.
     Therefore, we build inv(Precon) here and multiply by the residual
     later in the R-K and Euler Explicit time integration schemes. ---*/

    Preconditioner[0][0] = Temperature*BetaInc2*dRhodT/Density + BetaInc2;
    for (iDim = 0; iDim < nDim; iDim ++)
      Preconditioner[iDim+1][0] = -1.0*Velocity[iDim]/Density;

    if (energy) Preconditioner[nDim+1][0] = -1.0*Temperature/Density;
    else        Preconditioner[nDim+1][0] = 0.0;


    for (jDim = 0; jDim < nDim; jDim++) {
      Preconditioner[0][jDim+1] = 0.0;
      for (iDim = 0; iDim < nDim; iDim++) {
        if (iDim == jDim) Preconditioner[iDim+1][jDim+1] = 1.0/Density;
        else Preconditioner[iDim+1][jDim+1] = 0.0;
      }
      Preconditioner[nDim+1][jDim+1] = 0.0;
    }

    Preconditioner[0][nDim+1] = -1.0*BetaInc2*dRhodT*oneOverCp/Density;
    for (iDim = 0; iDim < nDim; iDim ++)
      Preconditioner[iDim+1][nDim+1] = 0.0;

    if (energy) Preconditioner[nDim+1][nDim+1] = oneOverCp/Density;
    else        Preconditioner[nDim+1][nDim+1] = 0.0;
    
  }
  
}

void CIncEulerSolver::BC_Euler_Wall(CGeometry *geometry, CSolver **solver_container,
                                 CNumerics *numerics, CConfig *config, unsigned short val_marker) {
  
  unsigned short iDim, iVar, jVar;
  unsigned long iPoint, iVertex;

  su2double Density = 0.0, Pressure = 0.0, *Normal = NULL, Area, *NormalArea, turb_ke;
  
  bool implicit = (config->GetKind_TimeIntScheme_Flow() == EULER_IMPLICIT);
  bool tkeNeeded = (((config->GetKind_Solver() == RANS ) ||
                     (config->GetKind_Solver() == DISC_ADJ_RANS)) &&
                    (config->GetKind_Turb_Model() == SST));
  
  Normal     = new su2double[nDim];
  NormalArea = new su2double[nDim];

  /*--- Loop over all the vertices on this boundary marker ---*/
  
  for (iVertex = 0; iVertex < geometry->nVertex[val_marker]; iVertex++) {
    iPoint = geometry->vertex[val_marker][iVertex]->GetNode();
    
    /*--- Check if the node belongs to the domain (i.e, not a halo node) ---*/
    
    if (geometry->node[iPoint]->GetDomain()) {
      
      /*--- Normal vector for this vertex (negative for outward convention) ---*/
      
      geometry->vertex[val_marker][iVertex]->GetNormal(Normal);
      
      Area = 0.0;
      for (iDim = 0; iDim < nDim; iDim++) Area += Normal[iDim]*Normal[iDim];
      Area = sqrt (Area);
      
      for (iDim = 0; iDim < nDim; iDim++) {
        NormalArea[iDim] = -Normal[iDim];
      }

      /*--- Compute the residual ---*/

      Pressure = node[iPoint]->GetPressure();
      Density  = node[iPoint]->GetDensity();

      Residual[0] = 0.0;
      for (iDim = 0; iDim < nDim; iDim++)
        Residual[iDim+1] = Pressure*NormalArea[iDim];
      Residual[nDim+1] = 0.0;

      /*--- Add the Reynolds stress tensor contribution ---*/

      if (tkeNeeded) {
        turb_ke = solver_container[TURB_SOL]->node[iPoint]->GetSolution(0);
        for (iDim = 0; iDim < nDim; iDim++)
          Residual[iDim+1] += (2.0/3.0)*Density*turb_ke*NormalArea[iDim];
      }

      /*--- Add value to the residual ---*/

      LinSysRes.AddBlock(iPoint, Residual);
      
      /*--- Form Jacobians for implicit computations ---*/
      
      if (implicit) {
        
        /*--- Initialize Jacobian ---*/
        
        for (iVar = 0; iVar < nVar; iVar++) {
          for (jVar = 0; jVar < nVar; jVar++)
            Jacobian_i[iVar][jVar] = 0.0;
        }
        
        for (iDim = 0; iDim < nDim; iDim++)
          Jacobian_i[iDim+1][0] = -Normal[iDim];
        Jacobian.AddBlock(iPoint, iPoint, Jacobian_i);

      }
    }
  }
  
  delete [] Normal;
  delete [] NormalArea;
  
}

void CIncEulerSolver::BC_Far_Field(CGeometry *geometry, CSolver **solver_container, CNumerics *conv_numerics,
                                CNumerics *visc_numerics, CConfig *config, unsigned short val_marker) {
  
  unsigned short iDim;
  unsigned long iVertex, iPoint, Point_Normal;
  
  su2double *V_infty, *V_domain;
  su2double P_Total, Density, Density_Inf, Vel_Mag, Vel_Mag_Inf;
  
  bool implicit      = config->GetKind_TimeIntScheme_Flow() == EULER_IMPLICIT;
  bool grid_movement = config->GetGrid_Movement();
  bool viscous       = config->GetViscous();
  
  su2double *Normal = new su2double[nDim];

  /*--- Loop over all the vertices on this boundary marker ---*/
  
  for (iVertex = 0; iVertex < geometry->nVertex[val_marker]; iVertex++) {
    iPoint = geometry->vertex[val_marker][iVertex]->GetNode();

    /*--- Allocate the value at the infinity ---*/

    V_infty = GetCharacPrimVar(val_marker, iVertex);
    
    /*--- Check if the node belongs to the domain (i.e, not a halo node) ---*/
    
    if (geometry->node[iPoint]->GetDomain()) {
      
      /*--- Index of the closest interior node ---*/
      
      Point_Normal = geometry->vertex[val_marker][iVertex]->GetNormal_Neighbor();
      
      /*--- Normal vector for this vertex (negate for outward convention) ---*/
      
      geometry->vertex[val_marker][iVertex]->GetNormal(Normal);
      for (iDim = 0; iDim < nDim; iDim++) Normal[iDim] = -Normal[iDim];
      conv_numerics->SetNormal(Normal);
      
      /*--- Retrieve solution at the farfield boundary node ---*/
      
      V_domain = node[iPoint]->GetPrimitive();
        
      /*--- The total pressure is equivalent to specifying the
        dynamic pressure alone, as pressure in the solver has
        been divided between thermodynamic and hydrodynamic parts.
        We therefore assume that the baseline (static) pressure is
        zero at the far-field, and P_Total = 0.5*rho*v^2. ---*/

      Density_Inf = GetDensity_Inf();
      Vel_Mag_Inf = config->GetModVel_FreeStreamND();
      P_Total     = 0.5*Density_Inf*Vel_Mag_Inf*Vel_Mag_Inf;

      /*--- Access density at the node. This is either constant by
        construction, or will be set fixed implicitly by the temperature
        and equation of state. ---*/

      Density = node[iPoint]->GetDensity();

      /*--- Update the new velocity magnitude using the total pressure. ---*/

      Vel_Mag = sqrt(P_Total/(0.5*Density));

      /*--- Recompute and store the velocity in the primitive variable vector. ---*/

      for (iDim = 0; iDim < nDim; iDim++)
        V_infty[iDim+1] = GetVelocity_Inf(iDim);
      //V_infty[iDim+1] = Vel_Mag*(GetVelocity_Inf(iDim)/Vel_Mag_Inf);


      /*--- Far-field pressure set to static pressure (0.0). ---*/

      V_infty[0] = GetPressure_Inf();

      /*--- Dirichlet condition for temperature at far-field (if energy is active). ---*/

      V_infty[nDim+1] = GetTemperature_Inf();

      /*--- Store the density from the node.  ---*/

      V_infty[nDim+2] = Density;

      /*--- Beta coefficient stored at the node ---*/

      V_infty[nDim+3] = node[iPoint]->GetBetaInc2();

      /*--- Cp is needed for Temperature equation. ---*/

      V_infty[nDim+7] = node[iPoint]->GetSpecificHeatCp();

      /*--- Set various quantities in the numerics class ---*/
      
      conv_numerics->SetPrimitive(V_domain, V_infty);
      
      if (grid_movement)
        conv_numerics->SetGridVel(geometry->node[iPoint]->GetGridVel(),
                                  geometry->node[iPoint]->GetGridVel());
      
      /*--- Compute the convective residual using an upwind scheme ---*/
      
      conv_numerics->ComputeResidual(Residual, Jacobian_i, Jacobian_j, config);
      
      /*--- Update residual value ---*/

      LinSysRes.AddBlock(iPoint, Residual);
      
      /*--- Convective Jacobian contribution for implicit integration ---*/
      
      if (implicit)
        Jacobian.AddBlock(iPoint, iPoint, Jacobian_i);
      
      /*--- Viscous residual contribution ---*/
      
      if (viscous) {
        
        /*--- Set transport properties at infinity. ---*/

        V_infty[nDim+4] = node[iPoint]->GetLaminarViscosity();
        V_infty[nDim+5] = node[iPoint]->GetEddyViscosity();
        V_infty[nDim+6] = node[iPoint]->GetThermalConductivity();

        /*--- Set the normal vector and the coordinates ---*/
        
        visc_numerics->SetNormal(Normal);
        visc_numerics->SetCoord(geometry->node[iPoint]->GetCoord(),
                                geometry->node[Point_Normal]->GetCoord());
        
        /*--- Primitive variables, and gradient ---*/
        
        visc_numerics->SetPrimitive(V_domain, V_infty);
        visc_numerics->SetPrimVarGradient(node[iPoint]->GetGradient_Primitive(),
                                          node[iPoint]->GetGradient_Primitive());
        
        /*--- Turbulent kinetic energy ---*/
        
        if (config->GetKind_Turb_Model() == SST)
          visc_numerics->SetTurbKineticEnergy(solver_container[TURB_SOL]->node[iPoint]->GetSolution(0),
                                              solver_container[TURB_SOL]->node[iPoint]->GetSolution(0));
        
        /*--- Compute and update viscous residual ---*/

        visc_numerics->ComputeResidual(Residual, Jacobian_i, Jacobian_j, config);
        LinSysRes.SubtractBlock(iPoint, Residual);
        
        /*--- Viscous Jacobian contribution for implicit integration ---*/
        
        if (implicit)
          Jacobian.SubtractBlock(iPoint, iPoint, Jacobian_i);
        
      }
      
    }
  }
  
  /*--- Free locally allocated memory ---*/
  
  delete [] Normal;
  
}

void CIncEulerSolver::BC_Inlet(CGeometry *geometry, CSolver **solver_container,
                            CNumerics *conv_numerics, CNumerics *visc_numerics, CConfig *config, unsigned short val_marker) {
  unsigned short iDim;
  unsigned long iVertex, iPoint;
  unsigned long Point_Normal;
  su2double *Flow_Dir, Flow_Dir_Mag, Vel_Mag, Area, P_Total;
  su2double *V_inlet, *V_domain;
  su2double UnitNormal[3] = {0.0,0.0,0.0}, UnitFlowDir[3] = {0.0,0.0,0.0};
  
  bool implicit      = (config->GetKind_TimeIntScheme_Flow() == EULER_IMPLICIT);
  bool grid_movement = config->GetGrid_Movement();
  bool viscous       = config->GetViscous();

  string Marker_Tag  = config->GetMarker_All_TagBound(val_marker);

  unsigned short Kind_Inlet = config->GetKind_Inc_Inlet(Marker_Tag);

  su2double *Normal = new su2double[nDim];

  /*--- Both types of inlets may use the prescribed flow direction.
    Ensure that the flow direction is a unit vector. ---*/

  Flow_Dir = config->GetInlet_FlowDir(Marker_Tag);
  Flow_Dir_Mag = 0.0;
  for (iDim = 0; iDim < nDim; iDim++)
    Flow_Dir_Mag += Flow_Dir[iDim]*Flow_Dir[iDim];
  Flow_Dir_Mag = sqrt(Flow_Dir_Mag);

  /*--- Store the unit flow direction vector. ---*/

  for (iDim = 0; iDim < nDim; iDim++)
    UnitFlowDir[iDim] = Flow_Dir[iDim]/Flow_Dir_Mag;

  /*--- Loop over all the vertices on this boundary marker ---*/
  
  for (iVertex = 0; iVertex < geometry->nVertex[val_marker]; iVertex++) {
    
    /*--- Allocate the value at the inlet ---*/
    
    V_inlet = GetCharacPrimVar(val_marker, iVertex);
    
    iPoint = geometry->vertex[val_marker][iVertex]->GetNode();
    
    /*--- Check if the node belongs to the domain (i.e., not a halo node) ---*/
    
    if (geometry->node[iPoint]->GetDomain()) {

      /*--- Index of the closest interior node ---*/

      Point_Normal = geometry->vertex[val_marker][iVertex]->GetNormal_Neighbor();
      
      /*--- Normal vector for this vertex (negate for outward convention) ---*/
      
      geometry->vertex[val_marker][iVertex]->GetNormal(Normal);
      for (iDim = 0; iDim < nDim; iDim++) Normal[iDim] = -Normal[iDim];
      conv_numerics->SetNormal(Normal);
      
      Area = 0.0;
      for (iDim = 0; iDim < nDim; iDim++) Area += Normal[iDim]*Normal[iDim];
      Area = sqrt (Area);
      
      for (iDim = 0; iDim < nDim; iDim++)
        UnitNormal[iDim] = Normal[iDim]/Area;

      /*--- Retrieve solution at this boundary node. ---*/
      
      V_domain = node[iPoint]->GetPrimitive();

      /*--- The velocity is either prescribed or computed from total pressure. ---*/

      switch (Kind_Inlet) {

        /*--- Velocity and temperature (if required) been specified at the inlet. ---*/

        case VELOCITY_INLET:

        /*--- Retrieve the specified velocity and temperature for the inlet. ---*/

        Vel_Mag = config->GetInlet_Ptotal(Marker_Tag)/config->GetVelocity_Ref();

        /*--- Store the velocity in the primitive variable vector. ---*/

        for (iDim = 0; iDim < nDim; iDim++)
          V_inlet[iDim+1] = Vel_Mag*UnitFlowDir[iDim];

        break;

        /*--- Stagnation pressure has been specified at the inlet. ---*/

        case PRESSURE_INLET:

        /*--- Retrieve the specified velocity and temperature for the inlet. ---*/

        P_Total = config->GetInlet_Ptotal(Marker_Tag)/config->GetPressure_Ref();

        /*--- Update the new velocity magnitude using the total pressure. ---*/

        Vel_Mag = sqrt((P_Total-node[iPoint]->GetPressure())/(0.5*node[iPoint]->GetDensity()));

        /*--- If requested, use the local boundary normal (negative),
        instead of the prescribed flow direction in the config. ---*/

        if (config->GetInc_Inlet_UseNormal()) {
          for (iDim = 0; iDim < nDim; iDim++)
            UnitFlowDir[iDim] = -UnitNormal[iDim];
        }

        /*--- Store the velocity in the primitive variable vector. ---*/
        
        for (iDim = 0; iDim < nDim; iDim++)
          V_inlet[iDim+1] = Vel_Mag*UnitFlowDir[iDim];

        break;

      }
      
      /*--- Neumann condition for dynamic pressure ---*/

      V_inlet[0] = node[iPoint]->GetPressure();

      /*--- Dirichlet condition for temperature (if energy is active) ---*/

      V_inlet[nDim+1] = config->GetInlet_Ttotal(Marker_Tag)/config->GetTemperature_Ref();

      /*--- Access density at the node. This is either constant by
        construction, or will be set fixed implicitly by the temperature
        and equation of state. ---*/

      V_inlet[nDim+2] = node[iPoint]->GetDensity();

      /*--- Beta coefficient from the config file ---*/

      V_inlet[nDim+3] = node[iPoint]->GetBetaInc2();

      /*--- Cp is needed for Temperature equation. ---*/

      V_inlet[nDim+7] = node[iPoint]->GetSpecificHeatCp();

      /*--- Set various quantities in the solver class ---*/
      
      conv_numerics->SetPrimitive(V_domain, V_inlet);
      
      if (grid_movement)
        conv_numerics->SetGridVel(geometry->node[iPoint]->GetGridVel(),
                                  geometry->node[iPoint]->GetGridVel());
      
      /*--- Compute the residual using an upwind scheme ---*/
      
      conv_numerics->ComputeResidual(Residual, Jacobian_i, Jacobian_j, config);
      
      /*--- Update residual value ---*/
      
      LinSysRes.AddBlock(iPoint, Residual);
      
      /*--- Jacobian contribution for implicit integration ---*/
      
      if (implicit)
        Jacobian.AddBlock(iPoint, iPoint, Jacobian_i);

      /*--- Viscous contribution, commented out because serious convergence problems ---*/

      if (viscous) {
        
        /*--- Set transport properties at the inlet ---*/
        
        V_inlet[nDim+4] = node[iPoint]->GetLaminarViscosity();
        V_inlet[nDim+5] = node[iPoint]->GetEddyViscosity();
        V_inlet[nDim+6] = node[iPoint]->GetThermalConductivity();

        /*--- Set the normal vector and the coordinates ---*/
        
        visc_numerics->SetNormal(Normal);
        visc_numerics->SetCoord(geometry->node[iPoint]->GetCoord(),
                                geometry->node[Point_Normal]->GetCoord());
        
        /*--- Primitive variables, and gradient ---*/
        
        visc_numerics->SetPrimitive(V_domain, V_inlet);
        visc_numerics->SetPrimVarGradient(node[iPoint]->GetGradient_Primitive(),
                                          node[iPoint]->GetGradient_Primitive());
        
        /*--- Turbulent kinetic energy ---*/
        
        if (config->GetKind_Turb_Model() == SST)
          visc_numerics->SetTurbKineticEnergy(solver_container[TURB_SOL]->node[iPoint]->GetSolution(0),
                                              solver_container[TURB_SOL]->node[iPoint]->GetSolution(0));
        
        /*--- Compute and update residual ---*/
        
        visc_numerics->ComputeResidual(Residual, Jacobian_i, Jacobian_j, config);
        
        LinSysRes.SubtractBlock(iPoint, Residual);
        
        /*--- Jacobian contribution for implicit integration ---*/
        
        if (implicit)
          Jacobian.SubtractBlock(iPoint, iPoint, Jacobian_i);
        
      }

    }
  }
  
  /*--- Free locally allocated memory ---*/
  
  delete [] Normal;
  
}

void CIncEulerSolver::BC_Outlet(CGeometry *geometry, CSolver **solver_container,
                             CNumerics *conv_numerics, CNumerics *visc_numerics, CConfig *config, unsigned short val_marker) {
  unsigned short iDim;
  unsigned long iVertex, iPoint, Point_Normal;
  su2double Area;
  su2double *V_outlet, *V_domain, P_Outlet;
  
  bool implicit      = (config->GetKind_TimeIntScheme_Flow() == EULER_IMPLICIT);
  bool grid_movement = config->GetGrid_Movement();
  bool viscous       = config->GetViscous();
  string Marker_Tag  = config->GetMarker_All_TagBound(val_marker);

  su2double *Normal = new su2double[nDim];
  
  /*--- Loop over all the vertices on this boundary marker ---*/
  
  for (iVertex = 0; iVertex < geometry->nVertex[val_marker]; iVertex++) {
    
    /*--- Allocate the value at the outlet ---*/
    
    V_outlet = GetCharacPrimVar(val_marker, iVertex);
    
    iPoint = geometry->vertex[val_marker][iVertex]->GetNode();
    
    /*--- Check if the node belongs to the domain (i.e., not a halo node) ---*/
    
    if (geometry->node[iPoint]->GetDomain()) {
      
      /*--- Index of the closest interior node ---*/
      
      Point_Normal = geometry->vertex[val_marker][iVertex]->GetNormal_Neighbor();
      
      /*--- Normal vector for this vertex (negate for outward convention) ---*/
      
      geometry->vertex[val_marker][iVertex]->GetNormal(Normal);
      for (iDim = 0; iDim < nDim; iDim++) Normal[iDim] = -Normal[iDim];
      conv_numerics->SetNormal(Normal);
      
      Area = 0.0;
      for (iDim = 0; iDim < nDim; iDim++) Area += Normal[iDim]*Normal[iDim];
      Area = sqrt (Area);
       
      /*--- Current solution at this boundary node ---*/
      
      V_domain = node[iPoint]->GetPrimitive();

      /*--- Retrieve the specified back pressure for this outlet. ---*/

      P_Outlet = config->GetOutlet_Pressure(Marker_Tag)/config->GetPressure_Ref();

      /*--- The pressure is prescribed at the outlet. ---*/
      
      V_outlet[0] = P_Outlet;

      /*--- Neumann condition for the velocity ---*/
      
      for (iDim = 0; iDim < nDim; iDim++) {
        V_outlet[iDim+1] = node[iPoint]->GetPrimitive(iDim+1);
      }

      /*--- Neumann condition for the temperature. ---*/

      V_outlet[nDim+1] = node[iPoint]->GetTemperature();

      /*--- Access density at the interior node. This is either constant by
        construction, or will be set fixed implicitly by the temperature
        and equation of state. ---*/
      
      V_outlet[nDim+2] = node[iPoint]->GetDensity();

      /*--- Beta coefficient from the config file ---*/
      
      V_outlet[nDim+3] = node[iPoint]->GetBetaInc2();

      /*--- Cp is needed for Temperature equation. ---*/

      V_outlet[nDim+7] = node[iPoint]->GetSpecificHeatCp();

      /*--- Set various quantities in the solver class ---*/

      conv_numerics->SetPrimitive(V_domain, V_outlet);
      
      if (grid_movement)
        conv_numerics->SetGridVel(geometry->node[iPoint]->GetGridVel(),
                                  geometry->node[iPoint]->GetGridVel());
      
      /*--- Compute the residual using an upwind scheme ---*/
      
      conv_numerics->ComputeResidual(Residual, Jacobian_i, Jacobian_j, config);
      
      /*--- Update residual value ---*/
      
      LinSysRes.AddBlock(iPoint, Residual);
      
      /*--- Jacobian contribution for implicit integration ---*/
      
      if (implicit) {
        Jacobian.AddBlock(iPoint, iPoint, Jacobian_i);
      }
      
      /*--- Viscous contribution, commented out because serious convergence problems ---*/

      if (viscous) {

        /*--- Set transport properties at the outlet. ---*/

        V_outlet[nDim+4] = node[iPoint]->GetLaminarViscosity();
        V_outlet[nDim+5] = node[iPoint]->GetEddyViscosity();
        V_outlet[nDim+6] = node[iPoint]->GetThermalConductivity();

        /*--- Set the normal vector and the coordinates ---*/
        
        visc_numerics->SetNormal(Normal);
        visc_numerics->SetCoord(geometry->node[iPoint]->GetCoord(),
                                geometry->node[Point_Normal]->GetCoord());
        
        /*--- Primitive variables, and gradient ---*/
        
        visc_numerics->SetPrimitive(V_domain, V_outlet);
        visc_numerics->SetPrimVarGradient(node[iPoint]->GetGradient_Primitive(),
                                          node[iPoint]->GetGradient_Primitive());
        
        /*--- Turbulent kinetic energy ---*/
        
        if (config->GetKind_Turb_Model() == SST)
          visc_numerics->SetTurbKineticEnergy(solver_container[TURB_SOL]->node[iPoint]->GetSolution(0),
                                              solver_container[TURB_SOL]->node[iPoint]->GetSolution(0));
        
        /*--- Compute and update residual ---*/
        
        visc_numerics->ComputeResidual(Residual, Jacobian_i, Jacobian_j, config);
        
        LinSysRes.SubtractBlock(iPoint, Residual);
        
        /*--- Jacobian contribution for implicit integration ---*/
        if (implicit)
          Jacobian.SubtractBlock(iPoint, iPoint, Jacobian_i);
        
      }

    }
  }
  
  /*--- Free locally allocated memory ---*/
  delete [] Normal;
  
}

void CIncEulerSolver::BC_Sym_Plane(CGeometry *geometry, CSolver **solver_container, CNumerics *conv_numerics, CNumerics *visc_numerics,
                                CConfig *config, unsigned short val_marker) {
  
  /*--- Call the Euler wall residual method. ---*/
  
  BC_Euler_Wall(geometry, solver_container, conv_numerics, config, val_marker);
  
}

void CIncEulerSolver::BC_Custom(CGeometry *geometry, CSolver **solver_container, CNumerics *numerics, CConfig *config, unsigned short val_marker) { }

void CIncEulerSolver::SetResidual_DualTime(CGeometry *geometry, CSolver **solver_container, CConfig *config,
                                        unsigned short iRKStep, unsigned short iMesh, unsigned short RunTime_EqSystem) {
  
  /*--- Local variables ---*/
  
  unsigned short iVar, jVar, iMarker, iDim;
  unsigned long iPoint, jPoint, iEdge, iVertex;
  
  su2double *U_time_nM1, *U_time_n, *U_time_nP1;
  su2double Volume_nM1, Volume_nP1, TimeStep;
  su2double *Normal = NULL, *GridVel_i = NULL, *GridVel_j = NULL, Residual_GCL;
  
  bool implicit      = (config->GetKind_TimeIntScheme_Flow() == EULER_IMPLICIT);
  bool grid_movement = config->GetGrid_Movement();
  
  /*--- Store the physical time step ---*/
  
  TimeStep = config->GetDelta_UnstTimeND();
  
  /*--- Compute the dual time-stepping source term for static meshes ---*/
  
  if (!grid_movement) {
    
    /*--- Loop over all nodes (excluding halos) ---*/
    
    for (iPoint = 0; iPoint < nPointDomain; iPoint++) {
      
      /*--- Initialize the Residual / Jacobian container to zero. ---*/
      
      for (iVar = 0; iVar < nVar; iVar++) {
        Residual[iVar] = 0.0;
        if (implicit) {
        for (jVar = 0; jVar < nVar; jVar++)
          Jacobian_i[iVar][jVar] = 0.0;
        }
      }
      
      /*--- Retrieve the solution at time levels n-1, n, and n+1. Note that
       we are currently iterating on U^n+1 and that U^n & U^n-1 are fixed,
       previous solutions that are stored in memory. ---*/
      
      U_time_nM1 = node[iPoint]->GetSolution_time_n1();
      U_time_n   = node[iPoint]->GetSolution_time_n();
      U_time_nP1 = node[iPoint]->GetSolution();
      
      /*--- CV volume at time n+1. As we are on a static mesh, the volume
       of the CV will remained fixed for all time steps. ---*/
      
      Volume_nP1 = geometry->node[iPoint]->GetVolume();
      
      /*--- Compute the dual time-stepping source term based on the chosen
       time discretization scheme (1st- or 2nd-order). Note that for an
       incompressible problem, the pressure equation does not have a
       contribution, as the time derivative should always be zero. ---*/
      
      for (iVar = 1; iVar < nVar; iVar++) {
        if (config->GetUnsteady_Simulation() == DT_STEPPING_1ST)
          Residual[iVar] = (U_time_nP1[iVar] - U_time_n[iVar])*Volume_nP1 / TimeStep;
        if (config->GetUnsteady_Simulation() == DT_STEPPING_2ND)
          Residual[iVar] = ( 3.0*U_time_nP1[iVar] - 4.0*U_time_n[iVar]
                            +1.0*U_time_nM1[iVar])*Volume_nP1 / (2.0*TimeStep);
      }
      
      /*--- Store the residual and compute the Jacobian contribution due
       to the dual time source term. ---*/
      
      LinSysRes.AddBlock(iPoint, Residual);
      if (implicit) {
        for (iVar = 1; iVar < nVar; iVar++) {
          if (config->GetUnsteady_Simulation() == DT_STEPPING_1ST)
            Jacobian_i[iVar][iVar] = Volume_nP1 / TimeStep;
          if (config->GetUnsteady_Simulation() == DT_STEPPING_2ND)
            Jacobian_i[iVar][iVar] = (Volume_nP1*3.0)/(2.0*TimeStep);
        }
        Jacobian.AddBlock(iPoint, iPoint, Jacobian_i);
      }
    }
    
  }
  
  else {
    
    /*--- For unsteady flows on dynamic meshes (rigidly transforming or
     dynamically deforming), the Geometric Conservation Law (GCL) should be
     satisfied in conjunction with the ALE formulation of the governing
     equations. The GCL prevents accuracy issues caused by grid motion, i.e.
     a uniform free-stream should be preserved through a moving grid. First,
     we will loop over the edges and boundaries to compute the GCL component
     of the dual time source term that depends on grid velocities. ---*/
    
    for (iEdge = 0; iEdge < geometry->GetnEdge(); iEdge++) {
      
      /*--- Initialize the Residual / Jacobian container to zero. ---*/
      
      for (iVar = 0; iVar < nVar; iVar++) Residual[iVar] = 0.0;
      
      /*--- Get indices for nodes i & j plus the face normal ---*/
      
      iPoint = geometry->edge[iEdge]->GetNode(0);
      jPoint = geometry->edge[iEdge]->GetNode(1);
      Normal = geometry->edge[iEdge]->GetNormal();
      
      /*--- Grid velocities stored at nodes i & j ---*/
      
      GridVel_i = geometry->node[iPoint]->GetGridVel();
      GridVel_j = geometry->node[jPoint]->GetGridVel();
      
      /*--- Compute the GCL term by averaging the grid velocities at the
       edge mid-point and dotting with the face normal. ---*/
      
      Residual_GCL = 0.0;
      for (iDim = 0; iDim < nDim; iDim++)
        Residual_GCL += 0.5*(GridVel_i[iDim]+GridVel_j[iDim])*Normal[iDim];
      
      /*--- Compute the GCL component of the source term for node i ---*/
      
      U_time_n = node[iPoint]->GetSolution_time_n();
      for (iVar = 1; iVar < nVar; iVar++)
        Residual[iVar] = U_time_n[iVar]*Residual_GCL;
      LinSysRes.AddBlock(iPoint, Residual);
      
      /*--- Compute the GCL component of the source term for node j ---*/
      
      U_time_n = node[jPoint]->GetSolution_time_n();
      for (iVar = 1; iVar < nVar; iVar++)
        Residual[iVar] = U_time_n[iVar]*Residual_GCL;
      LinSysRes.SubtractBlock(jPoint, Residual);
      
    }
    
    /*---  Loop over the boundary edges ---*/
    
    for (iMarker = 0; iMarker < geometry->GetnMarker(); iMarker++) {
      for (iVertex = 0; iVertex < geometry->GetnVertex(iMarker); iVertex++) {
        
        /*--- Initialize the Residual / Jacobian container to zero. ---*/
        
        for (iVar = 0; iVar < nVar; iVar++) Residual[iVar] = 0.0;
        
        /*--- Get the index for node i plus the boundary face normal ---*/
        
        iPoint = geometry->vertex[iMarker][iVertex]->GetNode();
        Normal = geometry->vertex[iMarker][iVertex]->GetNormal();
        
        /*--- Grid velocities stored at boundary node i ---*/
        
        GridVel_i = geometry->node[iPoint]->GetGridVel();
        
        /*--- Compute the GCL term by dotting the grid velocity with the face
         normal. The normal is negated to match the boundary convention. ---*/
        
        Residual_GCL = 0.0;
        for (iDim = 0; iDim < nDim; iDim++)
          Residual_GCL -= 0.5*(GridVel_i[iDim]+GridVel_i[iDim])*Normal[iDim];
        
        /*--- Compute the GCL component of the source term for node i ---*/
        
        U_time_n = node[iPoint]->GetSolution_time_n();
        for (iVar = 0; iVar < nVar; iVar++)
          Residual[iVar] = U_time_n[iVar]*Residual_GCL;
        LinSysRes.AddBlock(iPoint, Residual);
        
      }
    }
    
    /*--- Loop over all nodes (excluding halos) to compute the remainder
     of the dual time-stepping source term. ---*/
    
    for (iPoint = 0; iPoint < nPointDomain; iPoint++) {
      
      /*--- Initialize the Residual / Jacobian container to zero. ---*/
      
      for (iVar = 0; iVar < nVar; iVar++) {
        Residual[iVar] = 0.0;
        if (implicit) {
          for (jVar = 0; jVar < nVar; jVar++)
            Jacobian_i[iVar][jVar] = 0.0;
        }
      }
      
      /*--- Retrieve the solution at time levels n-1, n, and n+1. Note that
       we are currently iterating on U^n+1 and that U^n & U^n-1 are fixed,
       previous solutions that are stored in memory. ---*/
      
      U_time_nM1 = node[iPoint]->GetSolution_time_n1();
      U_time_n   = node[iPoint]->GetSolution_time_n();
      U_time_nP1 = node[iPoint]->GetSolution();
      
      /*--- CV volume at time n-1 and n+1. In the case of dynamically deforming
       grids, the volumes will change. On rigidly transforming grids, the
       volumes will remain constant. ---*/
      
      Volume_nM1 = geometry->node[iPoint]->GetVolume_nM1();
      Volume_nP1 = geometry->node[iPoint]->GetVolume();
      
      /*--- Compute the dual time-stepping source residual. Due to the
       introduction of the GCL term above, the remainder of the source residual
       due to the time discretization has a new form.---*/
      
      for (iVar = 1; iVar < nVar; iVar++) {
        if (config->GetUnsteady_Simulation() == DT_STEPPING_1ST)
          Residual[iVar] = (U_time_nP1[iVar] - U_time_n[iVar])*(Volume_nP1/TimeStep);
        if (config->GetUnsteady_Simulation() == DT_STEPPING_2ND)
          Residual[iVar] = (U_time_nP1[iVar] - U_time_n[iVar])*(3.0*Volume_nP1/(2.0*TimeStep))
          + (U_time_nM1[iVar] - U_time_n[iVar])*(Volume_nM1/(2.0*TimeStep));
      }
      
      /*--- Store the residual and compute the Jacobian contribution due
       to the dual time source term. ---*/
      
      LinSysRes.AddBlock(iPoint, Residual);
      if (implicit) {
        for (iVar = 1; iVar < nVar; iVar++) {
          if (config->GetUnsteady_Simulation() == DT_STEPPING_1ST)
            Jacobian_i[iVar][iVar] = Volume_nP1/TimeStep;
          if (config->GetUnsteady_Simulation() == DT_STEPPING_2ND)
            Jacobian_i[iVar][iVar] = (3.0*Volume_nP1)/(2.0*TimeStep);
        }
        Jacobian.AddBlock(iPoint, iPoint, Jacobian_i);
      }
    }
  }
  
}

void CIncEulerSolver::SetFlow_Displacement(CGeometry **flow_geometry, CVolumetricMovement *flow_grid_movement,
                                        CConfig *flow_config, CConfig *fea_config, CGeometry **fea_geometry, CSolver ***fea_solution) {
    unsigned short iDim;
    unsigned long iVertex;
    su2double *Coord, VarCoord[3] = {0,0,0};

  #ifndef HAVE_MPI
    unsigned long iPoint_Donor, iPoint;
    unsigned short iMarker;
    su2double *CoordDonor, *DisplacementDonor;

    for (iMarker = 0; iMarker < flow_config->GetnMarker_All(); iMarker++) {

      if (flow_config->GetMarker_All_ZoneInterface(iMarker) != 0) {

        for(iVertex = 0; iVertex < flow_geometry[MESH_0]->nVertex[iMarker]; iVertex++) {

          iPoint = flow_geometry[MESH_0]->vertex[iMarker][iVertex]->GetNode();

          iPoint_Donor = flow_geometry[MESH_0]->vertex[iMarker][iVertex]->GetDonorPoint();

          Coord = flow_geometry[MESH_0]->node[iPoint]->GetCoord();

          CoordDonor = fea_geometry[MESH_0]->node[iPoint_Donor]->GetCoord();

          /*--- The displacements come from the predicted solution ---*/
          
          DisplacementDonor = fea_solution[MESH_0][FEA_SOL]->node[iPoint_Donor]->GetSolution_Pred();

          for (iDim = 0; iDim < nDim; iDim++)

            VarCoord[iDim] = (CoordDonor[iDim]+DisplacementDonor[iDim])-Coord[iDim];

          flow_geometry[MESH_0]->vertex[iMarker][iVertex]->SetVarCoord(VarCoord);
        }
      }
    }

  #else
  unsigned long nLocalVertexStruct = 0, nLocalVertexFlow = 0;

  unsigned short nMarkerFSI, nMarkerStruct, nMarkerFlow;    // Number of markers on FSI problem, FEA and Flow side
  unsigned short iMarkerFSI, iMarkerStruct, iMarkerFlow;    // Variables for iteration over markers

  unsigned long MaxLocalVertexStruct = 0, MaxLocalVertexFlow = 0;

  unsigned long nBuffer_StructCoord = 0, nBuffer_FlowNewCoord = 0;
  unsigned long nBuffer_DonorIndices = 0, nBuffer_SetIndex = 0;

  unsigned long Point_Flow, Point_Struct;
  long Point_Flow_Rcv, Processor_Flow_Rcv;
  unsigned long Processor_Flow;

  int Marker_Flow = -1, Marker_Struct = -1;

  int iProcessor, nProcessor = 0;


  su2double *Coord_Struct, *Displacement_Struct;

  /*--- Number of markers on the FSI interface ---*/

  nMarkerFSI     = (flow_config->GetMarker_n_ZoneInterface())/2;
  nMarkerStruct  = fea_geometry[MESH_0]->GetnMarker();
  nMarkerFlow    = flow_geometry[MESH_0]->GetnMarker();

  nProcessor = size;

  /*--- Outer loop over the markers on the FSI interface: compute one by one ---*/
  /*--- The tags are always an integer greater than 1: loop from 1 to nMarkerFSI ---*/

  for (iMarkerFSI = 1; iMarkerFSI <= nMarkerFSI; iMarkerFSI++){

    Marker_Struct = -1;
    Marker_Flow = -1;

    /*--- Initialize pointer buffers inside the loop, so we can delete for each marker. ---*/
    unsigned long Buffer_Send_nVertexStruct[1], *Buffer_Recv_nVertexStruct = NULL;
    unsigned long Buffer_Send_nVertexFlow[1], *Buffer_Recv_nVertexFlow = NULL;

    /*--- The markers on the fluid and structural side are tagged with the same index.
     *--- This is independent of the MPI domain decomposition.
     *--- We need to loop over all markers on structural side and get the number of nodes
     *--- that belong to each FSI marker for each processor ---*/

    /*--- On the structural side ---*/

    for (iMarkerStruct = 0; iMarkerStruct < nMarkerStruct; iMarkerStruct++){
      /*--- If the tag GetMarker_All_ZoneInterface(iMarkerFEA) equals the index we are looping at ---*/
      if ( fea_config->GetMarker_All_ZoneInterface(iMarkerStruct) == iMarkerFSI ){
        /*--- We have identified the local index of the FEA marker ---*/
        /*--- Store the number of local points that belong to markFEA on each processor ---*/
        /*--- This includes the halo nodes ---*/
        nLocalVertexStruct = fea_geometry[MESH_0]->GetnVertex(iMarkerStruct);
        /*--- Store the identifier for the structural marker ---*/
        Marker_Struct = iMarkerStruct;
        /*--- Exit the for loop: we have found the local index for iMarkerFSI on the FEA side ---*/
        break;
      }
      else {
        /*--- If the tag hasn't matched any tag within the FEA markers ---*/
        nLocalVertexStruct = 0;
        Marker_Struct = -1;
      }
    }

    /*--- On the fluid side ---*/

    for (iMarkerFlow = 0; iMarkerFlow < nMarkerFlow; iMarkerFlow++){
      /*--- If the tag GetMarker_All_ZoneInterface(iMarkerFlow) equals the index we are looping at ---*/
      if ( flow_config->GetMarker_All_ZoneInterface(iMarkerFlow) == iMarkerFSI ){
        /*--- We have identified the local index of the Flow marker ---*/
        /*--- Store the number of local points that belong to markFlow on each processor ---*/
        /*--- This includes the halo nodes ---*/
        nLocalVertexFlow = flow_geometry[MESH_0]->GetnVertex(iMarkerFlow);
        /*--- Store the identifier for the fluid marker ---*/
        Marker_Flow = iMarkerFlow;
        /*--- Exit the for loop: we have found the local index for iMarkerFSI on the FEA side ---*/
        break;
      }
      else {
        /*--- If the tag hasn't matched any tag within the Flow markers ---*/
        nLocalVertexFlow = 0;
        Marker_Flow = -1;
      }
    }

    Buffer_Send_nVertexStruct[0] = nLocalVertexStruct;                 // Retrieve total number of vertices on FEA marker
    Buffer_Send_nVertexFlow[0] = nLocalVertexFlow;                 // Retrieve total number of vertices on Flow marker
    if (rank == MASTER_NODE) Buffer_Recv_nVertexStruct = new unsigned long[size];   // Allocate memory to receive how many vertices are on each rank on the structural side
    if (rank == MASTER_NODE) Buffer_Recv_nVertexFlow = new unsigned long[size];  // Allocate memory to receive how many vertices are on each rank on the fluid side

    /*--- We receive MaxLocalVertexFEA as the maximum number of vertices in one single processor on the structural side---*/
    SU2_MPI::Allreduce(&nLocalVertexStruct, &MaxLocalVertexStruct, 1, MPI_UNSIGNED_LONG, MPI_MAX, MPI_COMM_WORLD);
    /*--- We receive MaxLocalVertexFlow as the maximum number of vertices in one single processor on the fluid side ---*/
    SU2_MPI::Allreduce(&nLocalVertexFlow, &MaxLocalVertexFlow, 1, MPI_UNSIGNED_LONG, MPI_MAX, MPI_COMM_WORLD);

    /*--- We gather a vector in MASTER_NODE that determines how many elements are there on each processor on the structural side ---*/
    SU2_MPI::Gather(&Buffer_Send_nVertexStruct, 1, MPI_UNSIGNED_LONG, Buffer_Recv_nVertexStruct, 1, MPI_UNSIGNED_LONG, MASTER_NODE, MPI_COMM_WORLD);
    /*--- We gather a vector in MASTER_NODE that determines how many elements are there on each processor on the fluid side ---*/
    SU2_MPI::Gather(&Buffer_Send_nVertexFlow, 1, MPI_UNSIGNED_LONG, Buffer_Recv_nVertexFlow, 1, MPI_UNSIGNED_LONG, MASTER_NODE, MPI_COMM_WORLD);

    /*--- We will be gathering the structural coordinates into the master node ---*/
    /*--- Then we will distribute them using a scatter operation into the appropriate fluid processor ---*/
    nBuffer_StructCoord = MaxLocalVertexStruct * nDim;
    nBuffer_FlowNewCoord = MaxLocalVertexFlow * nDim;

    /*--- We will be gathering donor index and donor processor (for structure -> donor = flow) ---*/
    /*--- Then we will pass on to the fluid side the index (flow point) to the appropriate processor ---*/
    nBuffer_DonorIndices = 2 * MaxLocalVertexStruct;
    nBuffer_SetIndex = MaxLocalVertexFlow;

    /*--- Send and Recv buffers ---*/

    /*--- Buffers to send and receive the structural coordinates ---*/
    su2double *Buffer_Send_StructCoord = new su2double[nBuffer_StructCoord];
    su2double *Buffer_Recv_StructCoord = NULL;

    /*--- Buffers to send and receive the donor index and processor ---*/
    long *Buffer_Send_DonorIndices = new long[nBuffer_DonorIndices];
    long *Buffer_Recv_DonorIndices = NULL;

    /*--- Buffers to send and receive the new fluid coordinates ---*/
    su2double *Buffer_Send_FlowNewCoord = NULL;
    su2double *Buffer_Recv_FlowNewCoord = new su2double[nBuffer_FlowNewCoord];

    /*--- Buffers to send and receive the fluid index ---*/
    long *Buffer_Send_SetIndex = NULL;
    long *Buffer_Recv_SetIndex = new long[nBuffer_SetIndex];

    /*--- Prepare the receive buffers (1st step) and send buffers (2nd step) on the master node only. ---*/

    if (rank == MASTER_NODE) {
      Buffer_Recv_StructCoord  = new su2double[size*nBuffer_StructCoord];
      Buffer_Recv_DonorIndices = new long[size*nBuffer_DonorIndices];
      Buffer_Send_FlowNewCoord = new su2double[size*nBuffer_FlowNewCoord];
      Buffer_Send_SetIndex     = new long[size*nBuffer_SetIndex];
    }

    /*--- On the structural side ---*/

    /*--- If this processor owns the marker we are looping at on the structural side ---*/

    /*--- First we initialize all of the indices and processors to -1 ---*/
    /*--- This helps on identifying halo nodes and avoids setting wrong values ---*/
    for (iVertex = 0; iVertex < nBuffer_DonorIndices; iVertex++)
      Buffer_Send_DonorIndices[iVertex] = -1;

    if (Marker_Struct >= 0){

      /*--- We have identified the local index of the FEA marker ---*/
      /*--- We loop over all the vertices in that marker and in that particular processor ---*/

      for (iVertex = 0; iVertex < nLocalVertexStruct; iVertex++){

            Point_Struct = fea_geometry[MESH_0]->vertex[Marker_Struct][iVertex]->GetNode();

            Point_Flow = fea_geometry[MESH_0]->vertex[Marker_Struct][iVertex]->GetDonorPoint();

            Processor_Flow = fea_geometry[MESH_0]->vertex[Marker_Struct][iVertex]->GetDonorProcessor();

            Coord_Struct = fea_geometry[MESH_0]->node[Point_Struct]->GetCoord();

            /*--- The displacements come from the predicted solution ---*/
            Displacement_Struct = fea_solution[MESH_0][FEA_SOL]->node[Point_Struct]->GetSolution_Pred();

        for (iDim = 0; iDim < nDim; iDim++){
          Buffer_Send_StructCoord[iVertex*nDim+iDim] = Coord_Struct[iDim] + Displacement_Struct[iDim];
        }
        /*--- If this processor owns the node ---*/
        if (fea_geometry[MESH_0]->node[Point_Struct]->GetDomain()){
          Buffer_Send_DonorIndices[2*iVertex]     = Point_Flow;
          Buffer_Send_DonorIndices[2*iVertex + 1] = Processor_Flow;
        }
        else{
          /*--- We set the values to be -1 to be able to identify them later as halo nodes ---*/
          Buffer_Send_DonorIndices[2*iVertex]     = -1;
          Buffer_Send_DonorIndices[2*iVertex + 1] = -1;
        }

      }
    }

    /*--- Once all the messages have been sent, we gather them all into the MASTER_NODE ---*/
    SU2_MPI::Gather(Buffer_Send_StructCoord, nBuffer_StructCoord, MPI_DOUBLE, Buffer_Recv_StructCoord, nBuffer_StructCoord, MPI_DOUBLE, MASTER_NODE, MPI_COMM_WORLD);
    SU2_MPI::Gather(Buffer_Send_DonorIndices, nBuffer_DonorIndices, MPI_LONG, Buffer_Recv_DonorIndices, nBuffer_DonorIndices, MPI_LONG, MASTER_NODE, MPI_COMM_WORLD);

    /*--- Counter to determine where in the array we have to set the information ---*/
    long *Counter_Processor_Flow = NULL;
    long iProcessor_Struct = 0, iIndex_Struct = 0;
    long iProcessor_Flow = 0, iPoint_Flow = 0, iIndex_Flow = 0;

    /*--- Now we pack the information to send it over to the different processors ---*/

    if (rank == MASTER_NODE){

      /*--- We set the counter to 0 ---*/
      Counter_Processor_Flow = new long[nProcessor];
      for (iProcessor = 0; iProcessor < nProcessor; iProcessor++){
        Counter_Processor_Flow[iProcessor] = 0;
      }

      /*--- First we initialize the index vector to -1 ---*/
      /*--- This helps on identifying halo nodes and avoids setting wrong values ---*/
      for (iVertex = 0; iVertex < nProcessor*nBuffer_SetIndex; iVertex++)
        Buffer_Send_SetIndex[iVertex] = -2;

      /*--- As of now we do the loop over the structural points ---*/
      /*--- The number of points for flow and structure does not necessarily have to match ---*/
      /*--- In fact, it's possible that a processor asks for nFlow nodes and there are only ---*/
      /*--- nStruc < nFlow available; this is due to halo nodes ---*/

      /*--- For every processor from which we have received information ---*/
      /*--- (This is, for every processor on the structural side) ---*/
      for (iProcessor = 0; iProcessor < nProcessor; iProcessor++){

        /*--- This is the initial index on the coordinates buffer for that particular processor on the structural side ---*/
        iProcessor_Struct = iProcessor*nBuffer_StructCoord;
        /*--- This is the initial index on the donor index/processor buffer for that particular processor on the structural side ---*/
        iIndex_Struct = iProcessor*nBuffer_DonorIndices;

        /*--- For every vertex in the information retreived from iProcessor ---*/
        for (iVertex = 0; iVertex < Buffer_Recv_nVertexStruct[iProcessor]; iVertex++) {

          /*--- The processor and index for the flow are: ---*/
          Processor_Flow_Rcv = Buffer_Recv_DonorIndices[iIndex_Struct+iVertex*2+1];
          Point_Flow_Rcv     = Buffer_Recv_DonorIndices[iIndex_Struct+iVertex*2];

          /*--- Load the buffer at the appropriate position ---*/
          /*--- This is determined on the fluid side by:
           *--- Processor_Flow*nBuffer_FlowNewCoord -> Initial position of the processor array (fluid side)
           *--- +
           *--- Counter_Processor_Flow*nDim -> Initial position of the nDim array for the particular point on the fluid side
           *--- +
           *--- iDim -> Position within the nDim array that corresponds to a point
           *---
           *--- While on the structural side is:
           *--- iProcessor*nBuffer_StructCoord -> Initial position on the processor array (structural side)
           *--- +
           *--- iVertex*nDim -> Initial position of the nDim array for the particular point on the structural side
           */

          /*--- We check that we are not setting the value for a halo node ---*/
          if (Point_Flow_Rcv != -1){
            iProcessor_Flow = Processor_Flow_Rcv*nBuffer_FlowNewCoord;
            iIndex_Flow = Processor_Flow_Rcv*nBuffer_SetIndex;
            iPoint_Flow = Counter_Processor_Flow[Processor_Flow_Rcv]*nDim;

            for (iDim = 0; iDim < nDim; iDim++)
              Buffer_Send_FlowNewCoord[iProcessor_Flow + iPoint_Flow + iDim] = Buffer_Recv_StructCoord[iProcessor_Struct + iVertex*nDim + iDim];

            /*--- We set the fluid index at an appropriate position matching the coordinates ---*/
            Buffer_Send_SetIndex[iIndex_Flow + Counter_Processor_Flow[Processor_Flow_Rcv]] = Point_Flow_Rcv;

            Counter_Processor_Flow[Processor_Flow_Rcv]++;
          }

        }

      }

    }

    /*--- Once all the messages have been prepared, we scatter them all from the MASTER_NODE ---*/
    SU2_MPI::Scatter(Buffer_Send_FlowNewCoord, nBuffer_FlowNewCoord, MPI_DOUBLE, Buffer_Recv_FlowNewCoord, nBuffer_FlowNewCoord, MPI_DOUBLE, MASTER_NODE, MPI_COMM_WORLD);
    SU2_MPI::Scatter(Buffer_Send_SetIndex, nBuffer_SetIndex, MPI_LONG, Buffer_Recv_SetIndex, nBuffer_SetIndex, MPI_LONG, MASTER_NODE, MPI_COMM_WORLD);

    long indexPoint_iVertex, Point_Flow_Check;

    /*--- For the flow marker we are studying ---*/
    if (Marker_Flow >= 0){

      /*--- We have identified the local index of the Flow marker ---*/
      /*--- We loop over all the vertices in that marker and in that particular processor ---*/

      for (iVertex = 0; iVertex < nLocalVertexFlow; iVertex++){

        Point_Flow = flow_geometry[MESH_0]->vertex[Marker_Flow][iVertex]->GetNode();

        if (flow_geometry[MESH_0]->node[Point_Flow]->GetDomain()){
          /*--- Find the index of the point Point_Flow in the buffer Buffer_Recv_SetIndex ---*/
          indexPoint_iVertex = std::distance(Buffer_Recv_SetIndex, std::find(Buffer_Recv_SetIndex, Buffer_Recv_SetIndex + MaxLocalVertexFlow, Point_Flow));

          Point_Flow_Check = Buffer_Recv_SetIndex[indexPoint_iVertex];

          if (Point_Flow_Check < 0) {
            SU2_MPI::Error("A nonphysical point is being considered for mesh deformation.", CURRENT_FUNCTION);
          }

          Coord = flow_geometry[MESH_0]->node[Point_Flow]->GetCoord();

          for (iDim = 0; iDim < nDim; iDim++)
            VarCoord[iDim] = (Buffer_Recv_FlowNewCoord[indexPoint_iVertex*nDim+iDim])-Coord[iDim];

          flow_geometry[MESH_0]->vertex[Marker_Flow][iVertex]->SetVarCoord(VarCoord);

        }

      }

    }

    delete [] Buffer_Send_StructCoord;
    delete [] Buffer_Send_DonorIndices;
    delete [] Buffer_Recv_FlowNewCoord;
    delete [] Buffer_Recv_SetIndex;

    if (rank == MASTER_NODE) {
      delete [] Buffer_Recv_nVertexStruct;
      delete [] Buffer_Recv_nVertexFlow;
      delete [] Buffer_Recv_StructCoord;
      delete [] Buffer_Recv_DonorIndices;
      delete [] Buffer_Send_FlowNewCoord;
      delete [] Buffer_Send_SetIndex;
      delete [] Counter_Processor_Flow;
    }


  }

  #endif

    flow_grid_movement->SetVolume_Deformation(flow_geometry[MESH_0], flow_config, true);

}

void CIncEulerSolver::SetFlow_Displacement_Int(CGeometry **flow_geometry, CVolumetricMovement *flow_grid_movement,
                                        CConfig *flow_config, CConfig *fea_config, CGeometry **fea_geometry, CSolver ***fea_solution) {
    unsigned short iMarker, iDim, iDonor, nDonor;
    unsigned long iVertex;
    su2double VarCoord[3];

    unsigned long iPoint_Donor;
    su2double *DisplacementDonor, *DisplacementDonor_Prev, coeff;

    for (iMarker = 0; iMarker < flow_config->GetnMarker_All(); iMarker++) {

      if (flow_config->GetMarker_All_ZoneInterface(iMarker) != 0) {

        for(iVertex = 0; iVertex < flow_geometry[MESH_0]->nVertex[iMarker]; iVertex++) {

          for (iDim = 0; iDim < nDim; iDim++)
            VarCoord[iDim]=0.0;

          nDonor = flow_geometry[MESH_0]->vertex[iMarker][iVertex]->GetnDonorPoints();

          for (iDonor = 0; iDonor < nDonor; iDonor++){
            iPoint_Donor = flow_geometry[MESH_0]->vertex[iMarker][iVertex]->GetInterpDonorPoint(iDonor);
            coeff = flow_geometry[MESH_0]->vertex[iMarker][iVertex]->GetDonorCoeff(iDonor);

            /*--- The displacements come from the predicted solution ---*/
            DisplacementDonor = fea_solution[MESH_0][FEA_SOL]->node[iPoint_Donor]->GetSolution_Pred();

            DisplacementDonor_Prev = fea_solution[MESH_0][FEA_SOL]->node[iPoint_Donor]->GetSolution_Pred_Old();

            for (iDim = 0; iDim < nDim; iDim++)

              VarCoord[iDim] += (DisplacementDonor[iDim] - DisplacementDonor_Prev[iDim])*coeff;
          }

          flow_geometry[MESH_0]->vertex[iMarker][iVertex]->SetVarCoord(VarCoord);
        }
      }
    }
    flow_grid_movement->SetVolume_Deformation(flow_geometry[MESH_0], flow_config, true);

}

void CIncEulerSolver::ComputeResidual_BGS(CGeometry *geometry, CConfig *config){

  unsigned short iVar;
  unsigned long iPoint;
  su2double residual;

  /*--- Set Residuals to zero ---*/

  for (iVar = 0; iVar < nVar; iVar++){
      SetRes_BGS(iVar,0.0);
      SetRes_Max_BGS(iVar,0.0,0);
  }

  /*--- Set the residuals ---*/
  for (iPoint = 0; iPoint < nPointDomain; iPoint++){
      for (iVar = 0; iVar < nVar; iVar++){
          residual = node[iPoint]->GetSolution(iVar) - node[iPoint]->Get_BGSSolution_k(iVar);
          AddRes_BGS(iVar,residual*residual);
          AddRes_Max_BGS(iVar,fabs(residual),geometry->node[iPoint]->GetGlobalIndex(),geometry->node[iPoint]->GetCoord());
      }
  }

  SetResidual_BGS(geometry, config);

}


void CIncEulerSolver::UpdateSolution_BGS(CGeometry *geometry, CConfig *config){

  unsigned long iPoint;

  /*--- To nPoint: The solution must be communicated beforehand ---*/
  for (iPoint = 0; iPoint < nPoint; iPoint++){

    node[iPoint]->Set_BGSSolution_k();

  }

}

void CIncEulerSolver::LoadRestart(CGeometry **geometry, CSolver ***solver, CConfig *config, int val_iter, bool val_update_geo) {
  
  /*--- Restart the solution from file information ---*/
  unsigned short iDim, iVar, iMesh, iMeshFine;
  unsigned long iPoint, index, iChildren, Point_Fine;
  unsigned short turb_model = config->GetKind_Turb_Model();
  su2double Area_Children, Area_Parent, *Coord, *Solution_Fine;
  bool grid_movement  = config->GetGrid_Movement();
  bool static_fsi = ((config->GetUnsteady_Simulation() == STEADY) &&
                     (config->GetFSI_Simulation()));
  bool dual_time = ((config->GetUnsteady_Simulation() == DT_STEPPING_1ST) ||
                    (config->GetUnsteady_Simulation() == DT_STEPPING_2ND));
  bool steady_restart = config->GetSteadyRestart();
  bool time_stepping = config->GetUnsteady_Simulation() == TIME_STEPPING;
  string UnstExt, text_line;
  ifstream restart_file;
  
  unsigned short iZone = config->GetiZone();
  unsigned short nZone = config->GetnZone();

  string restart_filename = config->GetSolution_FlowFileName();

  Coord = new su2double [nDim];
  for (iDim = 0; iDim < nDim; iDim++)
    Coord[iDim] = 0.0;
  
  int counter = 0;
  long iPoint_Local = 0; unsigned long iPoint_Global = 0;
  unsigned long iPoint_Global_Local = 0;
  unsigned short rbuf_NotMatching = 0, sbuf_NotMatching = 0;

  /*--- Skip coordinates ---*/

  unsigned short skipVars = geometry[MESH_0]->GetnDim();

  /*--- Multizone problems require the number of the zone to be appended. ---*/

  if (nZone > 1)
  restart_filename = config->GetMultizone_FileName(restart_filename, iZone);

  /*--- Modify file name for an unsteady restart ---*/
  
  if (dual_time || time_stepping)
    restart_filename = config->GetUnsteady_FileName(restart_filename, val_iter);

  /*--- Read the restart data from either an ASCII or binary SU2 file. ---*/

  if (config->GetRead_Binary_Restart()) {
    Read_SU2_Restart_Binary(geometry[MESH_0], config, restart_filename);
  } else {
    Read_SU2_Restart_ASCII(geometry[MESH_0], config, restart_filename);
  }

  /*--- Load data from the restart into correct containers. ---*/

  counter = 0;
  for (iPoint_Global = 0; iPoint_Global < geometry[MESH_0]->GetGlobal_nPointDomain(); iPoint_Global++ ) {

    /*--- Retrieve local index. If this node from the restart file lives
     on the current processor, we will load and instantiate the vars. ---*/

    iPoint_Local = geometry[MESH_0]->GetGlobal_to_Local_Point(iPoint_Global);

    if (iPoint_Local > -1) {

      /*--- We need to store this point's data, so jump to the correct
       offset in the buffer of data from the restart file and load it. ---*/

      index = counter*Restart_Vars[1] + skipVars;
      for (iVar = 0; iVar < nVar; iVar++) Solution[iVar] = Restart_Data[index+iVar];
      node[iPoint_Local]->SetSolution(Solution);
      iPoint_Global_Local++;

      /*--- For dynamic meshes, read in and store the
       grid coordinates and grid velocities for each node. ---*/

      if (grid_movement && val_update_geo) {

        /*--- First, remove any variables for the turbulence model that
         appear in the restart file before the grid velocities. ---*/

        if (turb_model == SA || turb_model == SA_NEG) {
          index++;
        } else if (turb_model == SST) {
          index+=2;
        }

        /*--- Read in the next 2 or 3 variables which are the grid velocities ---*/
        /*--- If we are restarting the solution from a previously computed static calculation (no grid movement) ---*/
        /*--- the grid velocities are set to 0. This is useful for FSI computations ---*/

        su2double GridVel[3] = {0.0,0.0,0.0};
        if (!steady_restart) {

          /*--- Rewind the index to retrieve the Coords. ---*/
          index = counter*Restart_Vars[1];
          for (iDim = 0; iDim < nDim; iDim++) { Coord[iDim] = Restart_Data[index+iDim]; }

          /*--- Move the index forward to get the grid velocities. ---*/
          index = counter*Restart_Vars[1] + skipVars + nVar;
          for (iDim = 0; iDim < nDim; iDim++) { GridVel[iDim] = Restart_Data[index+iDim]; }
        }

        for (iDim = 0; iDim < nDim; iDim++) {
          geometry[MESH_0]->node[iPoint_Local]->SetCoord(iDim, Coord[iDim]);
          geometry[MESH_0]->node[iPoint_Local]->SetGridVel(iDim, GridVel[iDim]);
        }
      }
      

      /*--- For static FSI problems, grid_movement is 0 but we need to read in and store the
       grid coordinates for each node (but not the grid velocities, as there are none). ---*/

      if (static_fsi && val_update_geo) {
       /*--- Rewind the index to retrieve the Coords. ---*/
        index = counter*Restart_Vars[1];
        for (iDim = 0; iDim < nDim; iDim++) { Coord[iDim] = Restart_Data[index+iDim];}

        for (iDim = 0; iDim < nDim; iDim++) {
          geometry[MESH_0]->node[iPoint_Local]->SetCoord(iDim, Coord[iDim]);
        }
      }

      /*--- Increment the overall counter for how many points have been loaded. ---*/
      counter++;
      
    }
  }

  /*--- Detect a wrong solution file ---*/

  if (iPoint_Global_Local < nPointDomain) { sbuf_NotMatching = 1; }

#ifndef HAVE_MPI
  rbuf_NotMatching = sbuf_NotMatching;
#else
  SU2_MPI::Allreduce(&sbuf_NotMatching, &rbuf_NotMatching, 1, MPI_UNSIGNED_SHORT, MPI_SUM, MPI_COMM_WORLD);
#endif
  if (rbuf_NotMatching != 0) {
    SU2_MPI::Error(string("The solution file ") + restart_filename + string(" doesn't match with the mesh file!\n") +
                   string("It could be empty lines at the end of the file."), CURRENT_FUNCTION);
  }
  
  /*--- Communicate the loaded solution on the fine grid before we transfer
   it down to the coarse levels. We alo call the preprocessing routine
   on the fine level in order to have all necessary quantities updated,
   especially if this is a turbulent simulation (eddy viscosity). ---*/
  
  solver[MESH_0][FLOW_SOL]->Set_MPI_Solution(geometry[MESH_0], config);
  solver[MESH_0][FLOW_SOL]->Preprocessing(geometry[MESH_0], solver[MESH_0], config, MESH_0, NO_RK_ITER, RUNTIME_FLOW_SYS, false);

  /*--- Interpolate the solution down to the coarse multigrid levels ---*/
  
  for (iMesh = 1; iMesh <= config->GetnMGLevels(); iMesh++) {
    for (iPoint = 0; iPoint < geometry[iMesh]->GetnPoint(); iPoint++) {
      Area_Parent = geometry[iMesh]->node[iPoint]->GetVolume();
      for (iVar = 0; iVar < nVar; iVar++) Solution[iVar] = 0.0;
      for (iChildren = 0; iChildren < geometry[iMesh]->node[iPoint]->GetnChildren_CV(); iChildren++) {
        Point_Fine = geometry[iMesh]->node[iPoint]->GetChildren_CV(iChildren);
        Area_Children = geometry[iMesh-1]->node[Point_Fine]->GetVolume();
        Solution_Fine = solver[iMesh-1][FLOW_SOL]->node[Point_Fine]->GetSolution();
        for (iVar = 0; iVar < nVar; iVar++) {
          Solution[iVar] += Solution_Fine[iVar]*Area_Children/Area_Parent;
        }
      }
      solver[iMesh][FLOW_SOL]->node[iPoint]->SetSolution(Solution);
    }
    solver[iMesh][FLOW_SOL]->Set_MPI_Solution(geometry[iMesh], config);
    solver[iMesh][FLOW_SOL]->Preprocessing(geometry[iMesh], solver[iMesh], config, iMesh, NO_RK_ITER, RUNTIME_FLOW_SYS, false);

  }
  
  /*--- Update the geometry for flows on dynamic meshes ---*/
  
  if (grid_movement && val_update_geo) {
    
    /*--- Communicate the new coordinates and grid velocities at the halos ---*/
    
    geometry[MESH_0]->Set_MPI_Coord(config);
    geometry[MESH_0]->Set_MPI_GridVel(config);
    
    /*--- Recompute the edges and  dual mesh control volumes in the
     domain and on the boundaries. ---*/
    
    geometry[MESH_0]->SetCoord_CG();
    geometry[MESH_0]->SetControlVolume(config, UPDATE);
    geometry[MESH_0]->SetBoundControlVolume(config, UPDATE);
    
    /*--- Update the multigrid structure after setting up the finest grid,
     including computing the grid velocities on the coarser levels. ---*/
    
    for (iMesh = 1; iMesh <= config->GetnMGLevels(); iMesh++) {
      iMeshFine = iMesh-1;
      geometry[iMesh]->SetControlVolume(config, geometry[iMeshFine], UPDATE);
      geometry[iMesh]->SetBoundControlVolume(config, geometry[iMeshFine],UPDATE);
      geometry[iMesh]->SetCoord(geometry[iMeshFine]);
      geometry[iMesh]->SetRestricted_GridVelocity(geometry[iMeshFine], config);
    }
  }
  
  /*--- Update the geometry for flows on static FSI problems with moving meshes ---*/
  
  if (static_fsi && val_update_geo) {
    
    /*--- Communicate the new coordinates and grid velocities at the halos ---*/
    
    geometry[MESH_0]->Set_MPI_Coord(config);
    
    /*--- Recompute the edges and  dual mesh control volumes in the
     domain and on the boundaries. ---*/
    
    geometry[MESH_0]->SetCoord_CG();
    geometry[MESH_0]->SetControlVolume(config, UPDATE);
    geometry[MESH_0]->SetBoundControlVolume(config, UPDATE);
    
    /*--- Update the multigrid structure after setting up the finest grid,
     including computing the grid velocities on the coarser levels. ---*/
    
    for (iMesh = 1; iMesh <= config->GetnMGLevels(); iMesh++) {
      iMeshFine = iMesh-1;
      geometry[iMesh]->SetControlVolume(config, geometry[iMeshFine], UPDATE);
      geometry[iMesh]->SetBoundControlVolume(config, geometry[iMeshFine],UPDATE);
      geometry[iMesh]->SetCoord(geometry[iMeshFine]);
    }
  }
  
  delete [] Coord;

  /*--- Delete the class memory that is used to load the restart. ---*/

  if (Restart_Vars != NULL) delete [] Restart_Vars;
  if (Restart_Data != NULL) delete [] Restart_Data;
  Restart_Vars = NULL; Restart_Data = NULL;
  
}

void CIncEulerSolver::SetFreeStream_Solution(CConfig *config){

  unsigned long iPoint;
  unsigned short iDim;

  for (iPoint = 0; iPoint < nPoint; iPoint++){
    node[iPoint]->SetSolution(0, Pressure_Inf);
    for (iDim = 0; iDim < nDim; iDim++){
      node[iPoint]->SetSolution(iDim+1, Velocity_Inf[iDim]);
    }
    node[iPoint]->SetSolution(nDim+1, Temperature_Inf);
  }
}

CIncNSSolver::CIncNSSolver(void) : CIncEulerSolver() {
  
  /*--- Basic array initialization ---*/
  
  CD_Visc = NULL; CL_Visc = NULL; CSF_Visc = NULL; CEff_Visc = NULL;
  CMx_Visc = NULL;   CMy_Visc = NULL;   CMz_Visc = NULL;
  CFx_Visc = NULL;   CFy_Visc = NULL;   CFz_Visc = NULL;
  CoPx_Visc = NULL;   CoPy_Visc = NULL;   CoPz_Visc = NULL;

  ForceViscous = NULL; MomentViscous = NULL; CSkinFriction = NULL;
  
  /*--- Surface based array initialization ---*/
  
  Surface_CL_Visc = NULL; Surface_CD_Visc = NULL; Surface_CSF_Visc = NULL; Surface_CEff_Visc = NULL;
  Surface_CFx_Visc = NULL;   Surface_CFy_Visc = NULL;   Surface_CFz_Visc = NULL;
  Surface_CMx_Visc = NULL;   Surface_CMy_Visc = NULL;   Surface_CMz_Visc = NULL;
  Surface_HF_Visc = NULL; Surface_MaxHF_Visc = NULL;

  /*--- Rotorcraft simulation array initialization ---*/
  
  CMerit_Visc = NULL; CT_Visc = NULL; CQ_Visc = NULL;
  
}

CIncNSSolver::CIncNSSolver(CGeometry *geometry, CConfig *config, unsigned short iMesh) : CIncEulerSolver() {
  
  unsigned long iPoint, iVertex;
  unsigned short iVar, iDim, iMarker, nLineLets;
  ifstream restart_file;
  unsigned short nZone = geometry->GetnZone();
  bool restart   = (config->GetRestart() || config->GetRestart_Flow());
  int Unst_RestartIter;
  unsigned short iZone = config->GetiZone();
  bool dual_time = ((config->GetUnsteady_Simulation() == DT_STEPPING_1ST) ||
                    (config->GetUnsteady_Simulation() == DT_STEPPING_2ND));
  bool time_stepping = config->GetUnsteady_Simulation() == TIME_STEPPING;
  bool adjoint = (config->GetContinuous_Adjoint()) || (config->GetDiscrete_Adjoint());
  string filename_ = config->GetSolution_FlowFileName();
  bool fsi     = config->GetFSI_Simulation();

  unsigned short direct_diff = config->GetDirectDiff();

  /*--- Check for a restart file to evaluate if there is a change in the angle of attack
   before computing all the non-dimesional quantities. ---*/

  if (!(!restart || (iMesh != MESH_0) || nZone > 1)) {

    /*--- Multizone problems require the number of the zone to be appended. ---*/

    if (nZone > 1) filename_ = config->GetMultizone_FileName(filename_, iZone);

    /*--- Modify file name for a dual-time unsteady restart ---*/

    if (dual_time) {
      if (adjoint) Unst_RestartIter = SU2_TYPE::Int(config->GetUnst_AdjointIter())-1;
      else if (config->GetUnsteady_Simulation() == DT_STEPPING_1ST)
        Unst_RestartIter = SU2_TYPE::Int(config->GetUnst_RestartIter())-1;
      else Unst_RestartIter = SU2_TYPE::Int(config->GetUnst_RestartIter())-2;
      filename_ = config->GetUnsteady_FileName(filename_, Unst_RestartIter);
    }

    /*--- Modify file name for a time stepping unsteady restart ---*/

    if (time_stepping) {
      if (adjoint) Unst_RestartIter = SU2_TYPE::Int(config->GetUnst_AdjointIter())-1;
      else Unst_RestartIter = SU2_TYPE::Int(config->GetUnst_RestartIter())-1;
      filename_ = config->GetUnsteady_FileName(filename_, Unst_RestartIter);
    }

    /*--- Read and store the restart metadata. ---*/

    Read_SU2_Restart_Metadata(geometry, config, false, filename_);
    
  }

  /*--- Array initialization ---*/
  
  CD_Visc = NULL; CL_Visc = NULL; CSF_Visc = NULL; CEff_Visc = NULL;
  CMx_Visc = NULL;   CMy_Visc = NULL;   CMz_Visc = NULL;
  CFx_Visc = NULL;   CFy_Visc = NULL;   CFz_Visc = NULL;
  CoPx_Visc = NULL;   CoPy_Visc = NULL;   CoPz_Visc = NULL;

  Surface_CL_Visc = NULL; Surface_CD_Visc = NULL; Surface_CSF_Visc = NULL; Surface_CEff_Visc = NULL;
  Surface_CFx_Visc = NULL;   Surface_CFy_Visc = NULL;   Surface_CFz_Visc = NULL;
  Surface_CMx_Visc = NULL;   Surface_CMy_Visc = NULL;   Surface_CMz_Visc = NULL;
  Surface_HF_Visc = NULL; Surface_MaxHF_Visc = NULL;

  CMerit_Visc = NULL;      CT_Visc = NULL;      CQ_Visc = NULL;
  MaxHF_Visc = NULL; ForceViscous = NULL; MomentViscous = NULL;
  CSkinFriction = NULL;    Cauchy_Serie = NULL; HF_Visc = NULL;
  
  /*--- Set the gamma value ---*/
  
  Gamma = config->GetGamma();
  Gamma_Minus_One = Gamma - 1.0;
  
  /*--- Define geometry constants in the solver structure
   * Incompressible flow, primitive variables (P, vx, vy, vz, T, rho, beta, lamMu, EddyMu, Kt_eff, Cp, Cv) --- */

  nDim = geometry->GetnDim();
  
  nVar = nDim+2; nPrimVar = nDim+9; nPrimVarGrad = nDim+4;
  
  /*--- Initialize nVarGrad for deallocation ---*/
  
  nVarGrad = nPrimVarGrad;
  
  nMarker      = config->GetnMarker_All();
  nPoint       = geometry->GetnPoint();
  nPointDomain = geometry->GetnPointDomain();
 
  /*--- Store the number of vertices on each marker for deallocation later ---*/

  nVertex = new unsigned long[nMarker];
  for (iMarker = 0; iMarker < nMarker; iMarker++)
    nVertex[iMarker] = geometry->nVertex[iMarker];
 
  /*--- Fluid model intialization. ---*/

  FluidModel = NULL;

  /*--- Perform the non-dimensionalization for the flow equations using the
   specified reference values. ---*/
  
  SetNondimensionalization(geometry, config, iMesh);
  
  /*--- Allocate the node variables ---*/
  node = new CVariable*[nPoint];
  
  /*--- Define some auxiliar vector related with the residual ---*/
  
  Residual      = new su2double[nVar]; for (iVar = 0; iVar < nVar; iVar++) Residual[iVar]      = 0.0;
  Residual_RMS  = new su2double[nVar]; for (iVar = 0; iVar < nVar; iVar++) Residual_RMS[iVar]  = 0.0;
  Residual_Max  = new su2double[nVar]; for (iVar = 0; iVar < nVar; iVar++) Residual_Max[iVar]  = 0.0;
  Res_Conv      = new su2double[nVar]; for (iVar = 0; iVar < nVar; iVar++) Res_Conv[iVar]      = 0.0;
  Res_Visc      = new su2double[nVar]; for (iVar = 0; iVar < nVar; iVar++) Res_Visc[iVar]      = 0.0;
  Res_Sour      = new su2double[nVar]; for (iVar = 0; iVar < nVar; iVar++) Res_Sour[iVar]      = 0.0;
  
  /*--- Define some structures for locating max residuals ---*/
  
  Point_Max     = new unsigned long[nVar];  for (iVar = 0; iVar < nVar; iVar++) Point_Max[iVar]     = 0;
  Point_Max_Coord = new su2double*[nVar];
  for (iVar = 0; iVar < nVar; iVar++) {
    Point_Max_Coord[iVar] = new su2double[nDim];
    for (iDim = 0; iDim < nDim; iDim++) Point_Max_Coord[iVar][iDim] = 0.0;
  }
  
  /*--- Define some auxiliary vectors related to the solution ---*/
  
  Solution   = new su2double[nVar]; for (iVar = 0; iVar < nVar; iVar++) Solution[iVar]   = 0.0;
  Solution_i = new su2double[nVar]; for (iVar = 0; iVar < nVar; iVar++) Solution_i[iVar] = 0.0;
  Solution_j = new su2double[nVar]; for (iVar = 0; iVar < nVar; iVar++) Solution_j[iVar] = 0.0;
  
  /*--- Define some auxiliary vectors related to the geometry ---*/
  
  Vector   = new su2double[nDim]; for (iDim = 0; iDim < nDim; iDim++) Vector[iDim]   = 0.0;
  Vector_i = new su2double[nDim]; for (iDim = 0; iDim < nDim; iDim++) Vector_i[iDim] = 0.0;
  Vector_j = new su2double[nDim]; for (iDim = 0; iDim < nDim; iDim++) Vector_j[iDim] = 0.0;
  
  /*--- Define some auxiliary vectors related to the primitive solution ---*/
  
  Primitive   = new su2double[nPrimVar]; for (iVar = 0; iVar < nPrimVar; iVar++) Primitive[iVar]   = 0.0;
  Primitive_i = new su2double[nPrimVar]; for (iVar = 0; iVar < nPrimVar; iVar++) Primitive_i[iVar] = 0.0;
  Primitive_j = new su2double[nPrimVar]; for (iVar = 0; iVar < nPrimVar; iVar++) Primitive_j[iVar] = 0.0;
  
  /*--- Define some auxiliar vector related with the undivided lapalacian computation ---*/
  
  if (config->GetKind_ConvNumScheme_Flow() == SPACE_CENTERED) {
    iPoint_UndLapl = new su2double [nPoint];
    jPoint_UndLapl = new su2double [nPoint];
  }

  Preconditioner = new su2double* [nVar];
  for (iVar = 0; iVar < nVar; iVar ++)
    Preconditioner[iVar] = new su2double[nVar];

  /*--- Initialize the solution and right hand side vectors for storing
   the residuals and updating the solution (always needed even for
   explicit schemes). ---*/
  
  LinSysSol.Initialize(nPoint, nPointDomain, nVar, 0.0);
  LinSysRes.Initialize(nPoint, nPointDomain, nVar, 0.0);
  
  /*--- Jacobians and vector structures for implicit computations ---*/
  
  if (config->GetKind_TimeIntScheme_Flow() == EULER_IMPLICIT) {
    
    Jacobian_i = new su2double* [nVar];
    Jacobian_j = new su2double* [nVar];
    for (iVar = 0; iVar < nVar; iVar++) {
      Jacobian_i[iVar] = new su2double [nVar];
      Jacobian_j[iVar] = new su2double [nVar];
    }
    
    if (rank == MASTER_NODE) cout << "Initialize Jacobian structure (Navier-Stokes). MG level: " << iMesh <<"." << endl;
    Jacobian.Initialize(nPoint, nPointDomain, nVar, nVar, true, geometry, config);
    
    if ((config->GetKind_Linear_Solver_Prec() == LINELET) ||
        (config->GetKind_Linear_Solver() == SMOOTHER_LINELET)) {
      nLineLets = Jacobian.BuildLineletPreconditioner(geometry, config);
      if (rank == MASTER_NODE) cout << "Compute linelet structure. " << nLineLets << " elements in each line (average)." << endl;
    }
    
  }
  
  else {
    if (rank == MASTER_NODE)
      cout << "Explicit scheme. No Jacobian structure (Navier-Stokes). MG level: " << iMesh <<"." << endl;
  }
  
  /*--- Define some auxiliary vectors for computing flow variable
   gradients by least squares, S matrix := inv(R)*traspose(inv(R)),
   c vector := transpose(WA)*(Wb) ---*/
  
  if (config->GetKind_Gradient_Method() == WEIGHTED_LEAST_SQUARES) {
    
    Smatrix = new su2double* [nDim];
    for (iDim = 0; iDim < nDim; iDim++)
      Smatrix[iDim] = new su2double [nDim];
    
    Cvector = new su2double* [nPrimVarGrad];
    for (iVar = 0; iVar < nPrimVarGrad; iVar++)
      Cvector[iVar] = new su2double [nDim];
  }
  
  /*--- Store the value of the characteristic primitive variables at the boundaries ---*/
  
  CharacPrimVar = new su2double** [nMarker];
  for (iMarker = 0; iMarker < nMarker; iMarker++) {
    CharacPrimVar[iMarker] = new su2double* [geometry->nVertex[iMarker]];
    for (iVertex = 0; iVertex < geometry->nVertex[iMarker]; iVertex++) {
      CharacPrimVar[iMarker][iVertex] = new su2double [nPrimVar];
      for (iVar = 0; iVar < nPrimVar; iVar++) {
        CharacPrimVar[iMarker][iVertex][iVar] = 0.0;
      }
    }
  }

  /*--- Store the values of the temperature and the heat flux density at the boundaries,
   used for coupling with a solid donor cell ---*/
  unsigned short nHeatConjugateVar = 4;

  HeatConjugateVar = new su2double** [nMarker];
  for (iMarker = 0; iMarker < nMarker; iMarker++) {
    HeatConjugateVar[iMarker] = new su2double* [geometry->nVertex[iMarker]];
    for (iVertex = 0; iVertex < geometry->nVertex[iMarker]; iVertex++) {

      HeatConjugateVar[iMarker][iVertex] = new su2double [nHeatConjugateVar];
      for (iVar = 1; iVar < nHeatConjugateVar ; iVar++) {
        HeatConjugateVar[iMarker][iVertex][iVar] = 0.0;
      }
      HeatConjugateVar[iMarker][iVertex][0] = config->GetTemperature_FreeStreamND();
    }
  }
  
  /*--- Inviscid force definition and coefficient in all the markers ---*/
  
  CPressure = new su2double* [nMarker];
  CPressureTarget = new su2double* [nMarker];
  for (iMarker = 0; iMarker < nMarker; iMarker++) {
    CPressure[iMarker] = new su2double [geometry->nVertex[iMarker]];
    CPressureTarget[iMarker] = new su2double [geometry->nVertex[iMarker]];
    for (iVertex = 0; iVertex < geometry->nVertex[iMarker]; iVertex++) {
      CPressure[iMarker][iVertex] = 0.0;
      CPressureTarget[iMarker][iVertex] = 0.0;
    }
  }
  
  /*--- Heat flux in all the markers ---*/
  
  HeatFlux = new su2double* [nMarker];
  HeatFluxTarget = new su2double* [nMarker];
  for (iMarker = 0; iMarker < nMarker; iMarker++) {
    HeatFlux[iMarker] = new su2double [geometry->nVertex[iMarker]];
    HeatFluxTarget[iMarker] = new su2double [geometry->nVertex[iMarker]];
    for (iVertex = 0; iVertex < geometry->nVertex[iMarker]; iVertex++) {
      HeatFlux[iMarker][iVertex] = 0.0;
      HeatFluxTarget[iMarker][iVertex] = 0.0;
    }
  }
  
  /*--- Y plus in all the markers ---*/
  
  YPlus = new su2double* [nMarker];
  for (iMarker = 0; iMarker < nMarker; iMarker++) {
    YPlus[iMarker] = new su2double [geometry->nVertex[iMarker]];
    for (iVertex = 0; iVertex < geometry->nVertex[iMarker]; iVertex++) {
      YPlus[iMarker][iVertex] = 0.0;
    }
  }
  
  /*--- Skin friction in all the markers ---*/
  
  CSkinFriction = new su2double** [nMarker];
  for (iMarker = 0; iMarker < nMarker; iMarker++) {
    CSkinFriction[iMarker] = new su2double*[nDim];
    for (iDim = 0; iDim < nDim; iDim++) {
      CSkinFriction[iMarker][iDim] = new su2double[geometry->nVertex[iMarker]];
      for (iVertex = 0; iVertex < geometry->nVertex[iMarker]; iVertex++) {
        CSkinFriction[iMarker][iDim][iVertex] = 0.0;
      }
    }
  }
  
  /*--- Non dimensional coefficients ---*/
  
  ForceInviscid  = new su2double[3];
  MomentInviscid = new su2double[3];
  CD_Inv      = new su2double[nMarker];
  CL_Inv      = new su2double[nMarker];
  CSF_Inv = new su2double[nMarker];
  CMx_Inv        = new su2double[nMarker];
  CMy_Inv        = new su2double[nMarker];
  CMz_Inv        = new su2double[nMarker];
  CEff_Inv       = new su2double[nMarker];
  CFx_Inv        = new su2double[nMarker];
  CFy_Inv        = new su2double[nMarker];
  CFz_Inv        = new su2double[nMarker];
  CoPx_Inv        = new su2double[nMarker];
  CoPy_Inv        = new su2double[nMarker];
  CoPz_Inv        = new su2double[nMarker];

  ForceMomentum  = new su2double[3];
  MomentMomentum = new su2double[3];
  CD_Mnt      = new su2double[nMarker];
  CL_Mnt      = new su2double[nMarker];
  CSF_Mnt = new su2double[nMarker];
  CMx_Mnt        = new su2double[nMarker];
  CMy_Mnt        = new su2double[nMarker];
  CMz_Mnt        = new su2double[nMarker];
  CEff_Mnt       = new su2double[nMarker];
  CFx_Mnt        = new su2double[nMarker];
  CFy_Mnt        = new su2double[nMarker];
  CFz_Mnt        = new su2double[nMarker];
  CoPx_Mnt        = new su2double[nMarker];
  CoPy_Mnt        = new su2double[nMarker];
  CoPz_Mnt        = new su2double[nMarker];

  ForceViscous     = new su2double[3];
  MomentViscous    = new su2double[3];
  CD_Visc       = new su2double[nMarker];
  CL_Visc       = new su2double[nMarker];
  CSF_Visc  = new su2double[nMarker];
  CMx_Visc         = new su2double[nMarker];
  CMy_Visc         = new su2double[nMarker];
  CMz_Visc         = new su2double[nMarker];
  CEff_Visc        = new su2double[nMarker];
  CFx_Visc         = new su2double[nMarker];
  CFy_Visc         = new su2double[nMarker];
  CFz_Visc         = new su2double[nMarker];
  CoPx_Visc         = new su2double[nMarker];
  CoPy_Visc         = new su2double[nMarker];
  CoPz_Visc         = new su2double[nMarker];

  Surface_CL_Inv      = new su2double[config->GetnMarker_Monitoring()];
  Surface_CD_Inv      = new su2double[config->GetnMarker_Monitoring()];
  Surface_CSF_Inv = new su2double[config->GetnMarker_Monitoring()];
  Surface_CEff_Inv       = new su2double[config->GetnMarker_Monitoring()];
  Surface_CFx_Inv        = new su2double[config->GetnMarker_Monitoring()];
  Surface_CFy_Inv        = new su2double[config->GetnMarker_Monitoring()];
  Surface_CFz_Inv        = new su2double[config->GetnMarker_Monitoring()];
  Surface_CMx_Inv        = new su2double[config->GetnMarker_Monitoring()];
  Surface_CMy_Inv        = new su2double[config->GetnMarker_Monitoring()];
  Surface_CMz_Inv        = new su2double[config->GetnMarker_Monitoring()];

  Surface_CL_Mnt      = new su2double[config->GetnMarker_Monitoring()];
  Surface_CD_Mnt      = new su2double[config->GetnMarker_Monitoring()];
  Surface_CSF_Mnt = new su2double[config->GetnMarker_Monitoring()];
  Surface_CEff_Mnt       = new su2double[config->GetnMarker_Monitoring()];
  Surface_CFx_Mnt        = new su2double[config->GetnMarker_Monitoring()];
  Surface_CFy_Mnt        = new su2double[config->GetnMarker_Monitoring()];
  Surface_CFz_Mnt        = new su2double[config->GetnMarker_Monitoring()];
  Surface_CMx_Mnt        = new su2double[config->GetnMarker_Monitoring()];
  Surface_CMy_Mnt        = new su2double[config->GetnMarker_Monitoring()];
  Surface_CMz_Mnt        = new su2double[config->GetnMarker_Monitoring()];

  Surface_CL          = new su2double[config->GetnMarker_Monitoring()];
  Surface_CD          = new su2double[config->GetnMarker_Monitoring()];
  Surface_CSF     = new su2double[config->GetnMarker_Monitoring()];
  Surface_CEff           = new su2double[config->GetnMarker_Monitoring()];
  Surface_CFx            = new su2double[config->GetnMarker_Monitoring()];
  Surface_CFy            = new su2double[config->GetnMarker_Monitoring()];
  Surface_CFz            = new su2double[config->GetnMarker_Monitoring()];
  Surface_CMx            = new su2double[config->GetnMarker_Monitoring()];
  Surface_CMy            = new su2double[config->GetnMarker_Monitoring()];
  Surface_CMz            = new su2double[config->GetnMarker_Monitoring()];

  Surface_CL_Visc      = new su2double[config->GetnMarker_Monitoring()];
  Surface_CD_Visc      = new su2double[config->GetnMarker_Monitoring()];
  Surface_CSF_Visc = new su2double[config->GetnMarker_Monitoring()];
  Surface_CEff_Visc       = new su2double[config->GetnMarker_Monitoring()];
  Surface_CFx_Visc        = new su2double[config->GetnMarker_Monitoring()];
  Surface_CFy_Visc        = new su2double[config->GetnMarker_Monitoring()];
  Surface_CFz_Visc        = new su2double[config->GetnMarker_Monitoring()];
  Surface_CMx_Visc        = new su2double[config->GetnMarker_Monitoring()];
  Surface_CMy_Visc        = new su2double[config->GetnMarker_Monitoring()];
  Surface_CMz_Visc        = new su2double[config->GetnMarker_Monitoring()];
  Surface_HF_Visc         = new su2double[config->GetnMarker_Monitoring()];
  Surface_MaxHF_Visc      = new su2double[config->GetnMarker_Monitoring()];
  
  /*--- Rotorcraft coefficients ---*/

  CT_Inv           = new su2double[nMarker];
  CQ_Inv           = new su2double[nMarker];
  CMerit_Inv       = new su2double[nMarker];

  CT_Mnt           = new su2double[nMarker];
  CQ_Mnt           = new su2double[nMarker];
  CMerit_Mnt       = new su2double[nMarker];

  CMerit_Visc      = new su2double[nMarker];
  CT_Visc          = new su2double[nMarker];
  CQ_Visc          = new su2double[nMarker];
  
  /*--- Heat based coefficients ---*/

  HF_Visc    = new su2double[nMarker];
  MaxHF_Visc = new su2double[nMarker];

  /*--- Init total coefficients ---*/

  Total_CD       = 0.0;  Total_CL           = 0.0;  Total_CSF            = 0.0;
  Total_CMx      = 0.0;  Total_CMy          = 0.0;  Total_CMz            = 0.0;
  Total_CoPx     = 0.0;  Total_CoPy         = 0.0;  Total_CoPz           = 0.0;
  Total_CEff     = 0.0;
  Total_CFx      = 0.0;  Total_CFy          = 0.0;  Total_CFz            = 0.0;
  Total_CT       = 0.0;  Total_CQ           = 0.0;  Total_CMerit         = 0.0;
  Total_MaxHeat  = 0.0;  Total_Heat         = 0.0;  Total_ComboObj       = 0.0;
  Total_CpDiff   = 0.0;  Total_HeatFluxDiff = 0.0;  Total_Custom_ObjFunc = 0.0;
  AoA_Prev       = 0.0;
  Total_CL_Prev  = 0.0;  Total_CD_Prev      = 0.0;
  Total_CMx_Prev = 0.0;  Total_CMy_Prev     = 0.0;  Total_CMz_Prev       = 0.0;

  /*--- Coefficients for fixed lift mode. ---*/
  
  AoA_Prev = 0.0;
  Total_CL_Prev = 0.0; Total_CD_Prev = 0.0;
  Total_CMx_Prev = 0.0; Total_CMy_Prev = 0.0; Total_CMz_Prev = 0.0;

  /*--- Read farfield conditions from config ---*/
  
  Density_Inf     = config->GetDensity_FreeStreamND();
  Pressure_Inf    = config->GetPressure_FreeStreamND();
  Temperature_Inf = config->GetTemperature_FreeStreamND();
  Velocity_Inf    = config->GetVelocity_FreeStreamND();
  Viscosity_Inf   = config->GetViscosity_FreeStreamND();
  Tke_Inf         = config->GetTke_FreeStreamND();
  
  /*--- Initialize the secondary values for direct derivative approxiations ---*/
  
  switch(direct_diff){
    case NO_DERIVATIVE:
      break;
    case D_DENSITY:
      SU2_TYPE::SetDerivative(Density_Inf, 1.0);
      break;
    case D_PRESSURE:
      SU2_TYPE::SetDerivative(Pressure_Inf, 1.0);
      break;
    case D_TEMPERATURE:
      SU2_TYPE::SetDerivative(Temperature_Inf, 1.0);
      break;
    case D_VISCOSITY:
      SU2_TYPE::SetDerivative(Viscosity_Inf, 1.0);
      break;
    case D_MACH: case D_AOA:
    case D_SIDESLIP: case D_REYNOLDS:
    case D_TURB2LAM: case D_DESIGN:
      /*--- Already done in postprocessing of config ---*/
      break;
    default:
      break;
  }

  /*--- Initialize the cauchy critera array for fixed CL mode ---*/

  if (config->GetFixed_CL_Mode())
    Cauchy_Serie = new su2double [config->GetCauchy_Elems()+1];

  /*--- Initialize the solution to the far-field state everywhere. ---*/

  for (iPoint = 0; iPoint < nPoint; iPoint++)
    node[iPoint] = new CIncNSVariable(Pressure_Inf, Velocity_Inf, Temperature_Inf, nDim, nVar, config);

  /*--- Initialize the BGS residuals in FSI problems. ---*/
  if (fsi){
    Residual_BGS      = new su2double[nVar];         for (iVar = 0; iVar < nVar; iVar++) Residual_RMS[iVar]  = 0.0;
    Residual_Max_BGS  = new su2double[nVar];         for (iVar = 0; iVar < nVar; iVar++) Residual_Max_BGS[iVar]  = 0.0;

    /*--- Define some structures for locating max residuals ---*/

    Point_Max_BGS       = new unsigned long[nVar];  for (iVar = 0; iVar < nVar; iVar++) Point_Max_BGS[iVar]  = 0;
    Point_Max_Coord_BGS = new su2double*[nVar];
    for (iVar = 0; iVar < nVar; iVar++) {
      Point_Max_Coord_BGS[iVar] = new su2double[nDim];
      for (iDim = 0; iDim < nDim; iDim++) Point_Max_Coord_BGS[iVar][iDim] = 0.0;
    }
  }

  /*--- Define solver parameters needed for execution of destructor ---*/

  if (config->GetKind_ConvNumScheme_Flow() == SPACE_CENTERED) space_centered = true;
  else space_centered = false;

  if (config->GetKind_TimeIntScheme_Flow() == EULER_IMPLICIT) euler_implicit = true;
  else euler_implicit = false;

  if (config->GetKind_Gradient_Method() == WEIGHTED_LEAST_SQUARES) least_squares = true;
  else least_squares = false;

  /*--- Perform the MPI communication of the solution ---*/

  Set_MPI_Solution(geometry, config);

}

CIncNSSolver::~CIncNSSolver(void) {
  unsigned short iMarker, iDim;

  if (CD_Visc != NULL)       delete [] CD_Visc;
  if (CL_Visc != NULL)       delete [] CL_Visc;
  if (CSF_Visc != NULL)  delete [] CSF_Visc;
  if (CMx_Visc != NULL)         delete [] CMx_Visc;
  if (CMy_Visc != NULL)         delete [] CMy_Visc;
  if (CMz_Visc != NULL)         delete [] CMz_Visc;
  if (CoPx_Visc != NULL)        delete [] CoPx_Visc;
  if (CoPy_Visc != NULL)        delete [] CoPy_Visc;
  if (CoPz_Visc != NULL)        delete [] CoPz_Visc;
  if (CFx_Visc != NULL)         delete [] CFx_Visc;
  if (CFy_Visc != NULL)         delete [] CFy_Visc;
  if (CFz_Visc != NULL)         delete [] CFz_Visc;
  if (CEff_Visc != NULL)        delete [] CEff_Visc;
  if (CMerit_Visc != NULL)      delete [] CMerit_Visc;
  if (CT_Visc != NULL)          delete [] CT_Visc;
  if (CQ_Visc != NULL)          delete [] CQ_Visc;
  if (HF_Visc != NULL)        delete [] HF_Visc;
  if (MaxHF_Visc != NULL) delete [] MaxHF_Visc;
  if (ForceViscous != NULL)     delete [] ForceViscous;
  if (MomentViscous != NULL)    delete [] MomentViscous;

  if (Surface_CL_Visc != NULL)      delete [] Surface_CL_Visc;
  if (Surface_CD_Visc != NULL)      delete [] Surface_CD_Visc;
  if (Surface_CSF_Visc != NULL) delete [] Surface_CSF_Visc;
  if (Surface_CEff_Visc != NULL)       delete [] Surface_CEff_Visc;
  if (Surface_CFx_Visc != NULL)        delete [] Surface_CFx_Visc;
  if (Surface_CFy_Visc != NULL)        delete [] Surface_CFy_Visc;
  if (Surface_CFz_Visc != NULL)        delete [] Surface_CFz_Visc;
  if (Surface_CMx_Visc != NULL)        delete [] Surface_CMx_Visc;
  if (Surface_CMy_Visc != NULL)        delete [] Surface_CMy_Visc;
  if (Surface_CMz_Visc != NULL)        delete [] Surface_CMz_Visc;
  if (Surface_HF_Visc != NULL)      delete [] Surface_HF_Visc;
  if (Surface_MaxHF_Visc != NULL)   delete [] Surface_MaxHF_Visc;

  if (Cauchy_Serie != NULL) delete [] Cauchy_Serie;
  
  if (CSkinFriction != NULL) {
    for (iMarker = 0; iMarker < nMarker; iMarker++) {
      for (iDim = 0; iDim < nDim; iDim++) {
        delete [] CSkinFriction[iMarker][iDim];
      }
      delete [] CSkinFriction[iMarker];
    }
    delete [] CSkinFriction;
  }
  
}

void CIncNSSolver::Preprocessing(CGeometry *geometry, CSolver **solver_container, CConfig *config, unsigned short iMesh, unsigned short iRKStep, unsigned short RunTime_EqSystem, bool Output) {
  
  unsigned long iPoint, ErrorCounter = 0;
  su2double StrainMag = 0.0, Omega = 0.0, *Vorticity;
  
  unsigned long ExtIter     = config->GetExtIter();
  bool cont_adjoint         = config->GetContinuous_Adjoint();
  bool disc_adjoint         = config->GetDiscrete_Adjoint();
  bool implicit             = (config->GetKind_TimeIntScheme_Flow() == EULER_IMPLICIT);
  bool center               = ((config->GetKind_ConvNumScheme_Flow() == SPACE_CENTERED) || (cont_adjoint && config->GetKind_ConvNumScheme_AdjFlow() == SPACE_CENTERED));
  bool center_jst           = center && config->GetKind_Centered_Flow() == JST;
  bool limiter_flow         = ((config->GetKind_SlopeLimit_Flow() != NO_LIMITER) && (ExtIter <= config->GetLimiterIter()) && !(disc_adjoint && config->GetFrozen_Limiter_Disc()));
  bool limiter_turb         = ((config->GetKind_SlopeLimit_Turb() != NO_LIMITER) && (ExtIter <= config->GetLimiterIter()) && !(disc_adjoint && config->GetFrozen_Limiter_Disc()));
  bool limiter_adjflow      = (cont_adjoint && (config->GetKind_SlopeLimit_AdjFlow() != NO_LIMITER) && (ExtIter <= config->GetLimiterIter()));
  bool fixed_cl             = config->GetFixed_CL_Mode();
  bool van_albada       = config->GetKind_SlopeLimit_Flow() == VAN_ALBADA_EDGE;

  /*--- Update the angle of attack at the far-field for fixed CL calculations. ---*/
  
  if (fixed_cl) { SetFarfield_AoA(geometry, solver_container, config, iMesh, Output); }
  
  /*--- Set the primitive variables ---*/
  
  ErrorCounter = SetPrimitive_Variables(solver_container, config, Output);
  
  /*--- Artificial dissipation ---*/
  
  if (center && !Output) {
    SetMax_Eigenvalue(geometry, config);
    if ((center_jst) && (iMesh == MESH_0)) {
      SetCentered_Dissipation_Sensor(geometry, config);
      SetUndivided_Laplacian(geometry, config);
    }
  }
  
  /*--- Compute gradient of the primitive variables ---*/
  
  if (config->GetKind_Gradient_Method() == GREEN_GAUSS) {
    SetPrimitive_Gradient_GG(geometry, config);
  }
  if (config->GetKind_Gradient_Method() == WEIGHTED_LEAST_SQUARES) {
    SetPrimitive_Gradient_LS(geometry, config);
  }

  /*--- Compute the limiter in case we need it in the turbulence model
   or to limit the viscous terms (check this logic with JST and 2nd order turbulence model) ---*/

  if ((iMesh == MESH_0) && (limiter_flow || limiter_turb || limiter_adjflow)
      && !Output && !van_albada) { SetPrimitive_Limiter(geometry, config); }
  
  /*--- Update the beta value based on the maximum velocity / viscosity. ---*/

  SetBeta_Parameter(geometry, solver_container, config, iMesh);

  /*--- Evaluate the vorticity and strain rate magnitude ---*/
  
  StrainMag_Max = 0.0; Omega_Max = 0.0;
  for (iPoint = 0; iPoint < nPoint; iPoint++) {
    
    solver_container[FLOW_SOL]->node[iPoint]->SetVorticity();
    solver_container[FLOW_SOL]->node[iPoint]->SetStrainMag();
    
    StrainMag = solver_container[FLOW_SOL]->node[iPoint]->GetStrainMag();
    Vorticity = solver_container[FLOW_SOL]->node[iPoint]->GetVorticity();
    Omega = sqrt(Vorticity[0]*Vorticity[0]+ Vorticity[1]*Vorticity[1]+ Vorticity[2]*Vorticity[2]);
    
    StrainMag_Max = max(StrainMag_Max, StrainMag);
    Omega_Max = max(Omega_Max, Omega);
    
  }
  
  /*--- Initialize the Jacobian matrices ---*/
  
  if (implicit && !disc_adjoint) Jacobian.SetValZero();

  /*--- Error message ---*/
  
  if (config->GetConsole_Output_Verb() == VERB_HIGH) {
    
#ifdef HAVE_MPI
    unsigned long MyErrorCounter = ErrorCounter; ErrorCounter = 0;
    su2double MyOmega_Max = Omega_Max; Omega_Max = 0.0;
    su2double MyStrainMag_Max = StrainMag_Max; StrainMag_Max = 0.0;
    
    SU2_MPI::Allreduce(&MyErrorCounter, &ErrorCounter, 1, MPI_UNSIGNED_LONG, MPI_SUM, MPI_COMM_WORLD);
    SU2_MPI::Allreduce(&MyStrainMag_Max, &StrainMag_Max, 1, MPI_DOUBLE, MPI_MAX, MPI_COMM_WORLD);
    SU2_MPI::Allreduce(&MyOmega_Max, &Omega_Max, 1, MPI_DOUBLE, MPI_MAX, MPI_COMM_WORLD);
#endif

    if (iMesh == MESH_0) {
      config->SetNonphysical_Points(ErrorCounter);
      solver_container[FLOW_SOL]->SetStrainMag_Max(StrainMag_Max);
      solver_container[FLOW_SOL]->SetOmega_Max(Omega_Max);
    }
    
  }
  
}

unsigned long CIncNSSolver::SetPrimitive_Variables(CSolver **solver_container, CConfig *config, bool Output) {
  
  unsigned long iPoint, ErrorCounter = 0;
  su2double eddy_visc = 0.0, turb_ke = 0.0, DES_LengthScale = 0.0;
  unsigned short turb_model = config->GetKind_Turb_Model();
  bool physical = true;
  
  bool tkeNeeded = (turb_model == SST);
  
  for (iPoint = 0; iPoint < nPoint; iPoint++) {
    
    /*--- Retrieve the value of the kinetic energy (if needed) ---*/
    
    if (turb_model != NONE) {
      eddy_visc = solver_container[TURB_SOL]->node[iPoint]->GetmuT();
      if (tkeNeeded) turb_ke = solver_container[TURB_SOL]->node[iPoint]->GetSolution(0);
      
      if (config->GetKind_HybridRANSLES() != NO_HYBRIDRANSLES){
        DES_LengthScale = solver_container[TURB_SOL]->node[iPoint]->GetDES_LengthScale();
      }
    }
    
    /*--- Initialize the non-physical points vector ---*/
    
    node[iPoint]->SetNon_Physical(false);
    
    /*--- Incompressible flow, primitive variables --- */

    physical = node[iPoint]->SetPrimVar(eddy_visc, turb_ke, FluidModel);
    
    /*--- Record any non-physical points. ---*/

    if (!physical) { node[iPoint]->SetNon_Physical(true); ErrorCounter++; }

    /*--- Set the DES length scale ---*/
    
    node[iPoint]->SetDES_LengthScale(DES_LengthScale);    
    
    /*--- Initialize the convective, source and viscous residual vector ---*/
    
    if (!Output) LinSysRes.SetBlock_Zero(iPoint);
    
  }

  return ErrorCounter;

}

void CIncNSSolver::SetTime_Step(CGeometry *geometry, CSolver **solver_container, CConfig *config, unsigned short iMesh, unsigned long Iteration) {
  
  su2double Mean_BetaInc2, *Normal, Area, Vol, Mean_SoundSpeed = 0.0, Mean_ProjVel = 0.0, Lambda, Local_Delta_Time, Local_Delta_Time_Visc,
  Global_Delta_Time = 1E6, Mean_LaminarVisc = 0.0, Mean_EddyVisc = 0.0, Mean_Density = 0.0, Mean_Thermal_Conductivity = 0.0, Mean_Cv = 0.0, Lambda_1, Lambda_2, K_v = 0.25, Global_Delta_UnstTimeND;
  unsigned long iEdge, iVertex, iPoint = 0, jPoint = 0;
  unsigned short iDim, iMarker;
  su2double ProjVel, ProjVel_i, ProjVel_j;
  
  bool implicit = (config->GetKind_TimeIntScheme_Flow() == EULER_IMPLICIT);
  bool grid_movement = config->GetGrid_Movement();
  bool dual_time = ((config->GetUnsteady_Simulation() == DT_STEPPING_1ST) ||
                    (config->GetUnsteady_Simulation() == DT_STEPPING_2ND));
  bool energy = config->GetEnergy_Equation();

  Min_Delta_Time = 1.E6; Max_Delta_Time = 0.0;
  
  /*--- Set maximum inviscid eigenvalue to zero, and compute sound speed and viscosity ---*/
  
  for (iPoint = 0; iPoint < nPointDomain; iPoint++) {
    node[iPoint]->SetMax_Lambda_Inv(0.0);
    node[iPoint]->SetMax_Lambda_Visc(0.0);
  }
  
  /*--- Loop interior edges ---*/
  
  for (iEdge = 0; iEdge < geometry->GetnEdge(); iEdge++) {
    
    /*--- Point identification, Normal vector and area ---*/
    
    iPoint = geometry->edge[iEdge]->GetNode(0);
    jPoint = geometry->edge[iEdge]->GetNode(1);
    
    Normal = geometry->edge[iEdge]->GetNormal();
    Area = 0; for (iDim = 0; iDim < nDim; iDim++) Area += Normal[iDim]*Normal[iDim]; Area = sqrt(Area);
    
    /*--- Mean Values ---*/
    
    Mean_ProjVel    = 0.5 * (node[iPoint]->GetProjVel(Normal) + node[jPoint]->GetProjVel(Normal));
    Mean_BetaInc2   = 0.5 * (node[iPoint]->GetBetaInc2()      + node[jPoint]->GetBetaInc2());
    Mean_Density    = 0.5 * (node[iPoint]->GetDensity()       + node[jPoint]->GetDensity());
    Mean_SoundSpeed = sqrt(Mean_BetaInc2*Area*Area);
    
    /*--- Adjustment for grid movement ---*/
    
    if (grid_movement) {
      su2double *GridVel_i = geometry->node[iPoint]->GetGridVel();
      su2double *GridVel_j = geometry->node[jPoint]->GetGridVel();
      ProjVel_i = 0.0; ProjVel_j =0.0;
      for (iDim = 0; iDim < nDim; iDim++) {
        ProjVel_i += GridVel_i[iDim]*Normal[iDim];
        ProjVel_j += GridVel_j[iDim]*Normal[iDim];
      }
      Mean_ProjVel -= 0.5 * (ProjVel_i + ProjVel_j);
    }
    
    /*--- Inviscid contribution ---*/
    
    Lambda = fabs(Mean_ProjVel) + Mean_SoundSpeed;
    if (geometry->node[iPoint]->GetDomain()) node[iPoint]->AddMax_Lambda_Inv(Lambda);
    if (geometry->node[jPoint]->GetDomain()) node[jPoint]->AddMax_Lambda_Inv(Lambda);
    
    /*--- Viscous contribution ---*/
    
    Mean_LaminarVisc          = 0.5*(node[iPoint]->GetLaminarViscosity()    + node[jPoint]->GetLaminarViscosity());
    Mean_EddyVisc             = 0.5*(node[iPoint]->GetEddyViscosity()       + node[jPoint]->GetEddyViscosity());
    Mean_Density              = 0.5*(node[iPoint]->GetDensity()             + node[jPoint]->GetDensity());
    Mean_Thermal_Conductivity = 0.5*(node[iPoint]->GetThermalConductivity() + node[jPoint]->GetThermalConductivity());
    Mean_Cv                   = 0.5*(node[iPoint]->GetSpecificHeatCv()      + node[jPoint]->GetSpecificHeatCv());

    Lambda_1 = (4.0/3.0)*(Mean_LaminarVisc + Mean_EddyVisc);
    Lambda_2 = 0.0;
    if (energy) Lambda_2 = (1.0/Mean_Cv)*Mean_Thermal_Conductivity;
    Lambda = (Lambda_1 + Lambda_2)*Area*Area/Mean_Density;
    
    if (geometry->node[iPoint]->GetDomain()) node[iPoint]->AddMax_Lambda_Visc(Lambda);
    if (geometry->node[jPoint]->GetDomain()) node[jPoint]->AddMax_Lambda_Visc(Lambda);
    
  }
  
  /*--- Loop boundary edges ---*/
  
  for (iMarker = 0; iMarker < geometry->GetnMarker(); iMarker++) {
    for (iVertex = 0; iVertex < geometry->GetnVertex(iMarker); iVertex++) {
      
      /*--- Point identification, Normal vector and area ---*/
      
      iPoint = geometry->vertex[iMarker][iVertex]->GetNode();
      Normal = geometry->vertex[iMarker][iVertex]->GetNormal();
      Area = 0.0; for (iDim = 0; iDim < nDim; iDim++) Area += Normal[iDim]*Normal[iDim]; Area = sqrt(Area);
      
      /*--- Mean Values ---*/
      
      Mean_ProjVel    = node[iPoint]->GetProjVel(Normal);
      Mean_BetaInc2   = node[iPoint]->GetBetaInc2();
      Mean_Density    = node[iPoint]->GetDensity();
      Mean_SoundSpeed = sqrt(Mean_BetaInc2*Area*Area);

      /*--- Adjustment for grid movement ---*/
      
      if (grid_movement) {
        su2double *GridVel = geometry->node[iPoint]->GetGridVel();
        ProjVel = 0.0;
        for (iDim = 0; iDim < nDim; iDim++)
          ProjVel += GridVel[iDim]*Normal[iDim];
        Mean_ProjVel -= ProjVel;
      }
      
      /*--- Inviscid contribution ---*/
      
      Lambda = fabs(Mean_ProjVel) + Mean_SoundSpeed;
      if (geometry->node[iPoint]->GetDomain()) {
        node[iPoint]->AddMax_Lambda_Inv(Lambda);
      }
      
      /*--- Viscous contribution ---*/

      Mean_LaminarVisc          = node[iPoint]->GetLaminarViscosity();
      Mean_EddyVisc             = node[iPoint]->GetEddyViscosity();
      Mean_Density              = node[iPoint]->GetDensity();
      Mean_Thermal_Conductivity = node[iPoint]->GetThermalConductivity();
      Mean_Cv                   = node[iPoint]->GetSpecificHeatCv();

      Lambda_1 = (4.0/3.0)*(Mean_LaminarVisc + Mean_EddyVisc);
      Lambda_2 = 0.0;
      if (energy) Lambda_2 = (1.0/Mean_Cv)*Mean_Thermal_Conductivity;
      Lambda = (Lambda_1 + Lambda_2)*Area*Area/Mean_Density;
      
      if (geometry->node[iPoint]->GetDomain()) node[iPoint]->AddMax_Lambda_Visc(Lambda);
      
    }
  }
  
  /*--- Each element uses their own speed, steady state simulation ---*/
  
  for (iPoint = 0; iPoint < nPointDomain; iPoint++) {
    
    Vol = geometry->node[iPoint]->GetVolume();
    
    if (Vol != 0.0) {
      Local_Delta_Time = config->GetCFL(iMesh)*Vol / node[iPoint]->GetMax_Lambda_Inv();
      Local_Delta_Time_Visc = config->GetCFL(iMesh)*K_v*Vol*Vol/ node[iPoint]->GetMax_Lambda_Visc();
      Local_Delta_Time = min(Local_Delta_Time, Local_Delta_Time_Visc);
      Global_Delta_Time = min(Global_Delta_Time, Local_Delta_Time);
      Min_Delta_Time = min(Min_Delta_Time, Local_Delta_Time);
      Max_Delta_Time = max(Max_Delta_Time, Local_Delta_Time);
      if (Local_Delta_Time > config->GetMax_DeltaTime())
        Local_Delta_Time = config->GetMax_DeltaTime();
      node[iPoint]->SetDelta_Time(Local_Delta_Time);
    }
    else {
      node[iPoint]->SetDelta_Time(0.0);
    }
    
  }
  
  /*--- Compute the max and the min dt (in parallel) ---*/
  if (config->GetConsole_Output_Verb() == VERB_HIGH) {
#ifdef HAVE_MPI
    su2double rbuf_time, sbuf_time;
    sbuf_time = Min_Delta_Time;
    SU2_MPI::Reduce(&sbuf_time, &rbuf_time, 1, MPI_DOUBLE, MPI_MIN, MASTER_NODE, MPI_COMM_WORLD);
    SU2_MPI::Bcast(&rbuf_time, 1, MPI_DOUBLE, MASTER_NODE, MPI_COMM_WORLD);
    Min_Delta_Time = rbuf_time;
    
    sbuf_time = Max_Delta_Time;
    SU2_MPI::Reduce(&sbuf_time, &rbuf_time, 1, MPI_DOUBLE, MPI_MAX, MASTER_NODE, MPI_COMM_WORLD);
    SU2_MPI::Bcast(&rbuf_time, 1, MPI_DOUBLE, MASTER_NODE, MPI_COMM_WORLD);
    Max_Delta_Time = rbuf_time;
#endif
  }
  
  /*--- For exact time solution use the minimum delta time of the whole mesh ---*/
  if (config->GetUnsteady_Simulation() == TIME_STEPPING) {
#ifdef HAVE_MPI
    su2double rbuf_time, sbuf_time;
    sbuf_time = Global_Delta_Time;
    SU2_MPI::Reduce(&sbuf_time, &rbuf_time, 1, MPI_DOUBLE, MPI_MIN, MASTER_NODE, MPI_COMM_WORLD);
    SU2_MPI::Bcast(&rbuf_time, 1, MPI_DOUBLE, MASTER_NODE, MPI_COMM_WORLD);
    Global_Delta_Time = rbuf_time;
#endif
    for (iPoint = 0; iPoint < nPointDomain; iPoint++)
      node[iPoint]->SetDelta_Time(Global_Delta_Time);
  }
  
  /*--- Recompute the unsteady time step for the dual time strategy
   if the unsteady CFL is diferent from 0 ---*/
  if ((dual_time) && (Iteration == 0) && (config->GetUnst_CFL() != 0.0) && (iMesh == MESH_0)) {
    Global_Delta_UnstTimeND = config->GetUnst_CFL()*Global_Delta_Time/config->GetCFL(iMesh);
    
#ifdef HAVE_MPI
    su2double rbuf_time, sbuf_time;
    sbuf_time = Global_Delta_UnstTimeND;
    SU2_MPI::Reduce(&sbuf_time, &rbuf_time, 1, MPI_DOUBLE, MPI_MIN, MASTER_NODE, MPI_COMM_WORLD);
    SU2_MPI::Bcast(&rbuf_time, 1, MPI_DOUBLE, MASTER_NODE, MPI_COMM_WORLD);
    Global_Delta_UnstTimeND = rbuf_time;
#endif
    config->SetDelta_UnstTimeND(Global_Delta_UnstTimeND);
  }
  
  /*--- The pseudo local time (explicit integration) cannot be greater than the physical time ---*/
  if (dual_time)
    for (iPoint = 0; iPoint < nPointDomain; iPoint++) {
      if (!implicit) {
        Local_Delta_Time = min((2.0/3.0)*config->GetDelta_UnstTimeND(), node[iPoint]->GetDelta_Time());
        node[iPoint]->SetDelta_Time(Local_Delta_Time);
      }
    }
  
}

void CIncNSSolver::Viscous_Residual(CGeometry *geometry, CSolver **solver_container, CNumerics *numerics,
                                 CConfig *config, unsigned short iMesh, unsigned short iRKStep) {
  
  unsigned long iPoint, jPoint, iEdge;
  
  bool implicit = (config->GetKind_TimeIntScheme_Flow() == EULER_IMPLICIT);
  
  for (iEdge = 0; iEdge < geometry->GetnEdge(); iEdge++) {
    
    /*--- Points, coordinates and normal vector in edge ---*/
    
    iPoint = geometry->edge[iEdge]->GetNode(0);
    jPoint = geometry->edge[iEdge]->GetNode(1);
    numerics->SetCoord(geometry->node[iPoint]->GetCoord(),
                       geometry->node[jPoint]->GetCoord());
    numerics->SetNormal(geometry->edge[iEdge]->GetNormal());
    
    /*--- Primitive and secondary variables ---*/
    
    numerics->SetPrimitive(node[iPoint]->GetPrimitive(),
                           node[jPoint]->GetPrimitive());
    numerics->SetSecondary(node[iPoint]->GetSecondary(),
                           node[jPoint]->GetSecondary());
    
    /*--- Gradient and limiters ---*/
    
    numerics->SetPrimVarGradient(node[iPoint]->GetGradient_Primitive(),
                                 node[jPoint]->GetGradient_Primitive());
    
    /*--- Turbulent kinetic energy ---*/
    
    if (config->GetKind_Turb_Model() == SST)
      numerics->SetTurbKineticEnergy(solver_container[TURB_SOL]->node[iPoint]->GetSolution(0),
                                     solver_container[TURB_SOL]->node[jPoint]->GetSolution(0));
    
    /*--- Compute and update residual ---*/
    
    numerics->ComputeResidual(Res_Visc, Jacobian_i, Jacobian_j, config);

    LinSysRes.SubtractBlock(iPoint, Res_Visc);
    LinSysRes.AddBlock(jPoint, Res_Visc);
    
    /*--- Implicit part ---*/
    
    if (implicit) {
      Jacobian.SubtractBlock(iPoint, iPoint, Jacobian_i);
      Jacobian.SubtractBlock(iPoint, jPoint, Jacobian_j);
      Jacobian.AddBlock(jPoint, iPoint, Jacobian_i);
      Jacobian.AddBlock(jPoint, jPoint, Jacobian_j);
    }
    
  }
  
}

void CIncNSSolver::Friction_Forces(CGeometry *geometry, CConfig *config) {

  unsigned long iVertex, iPoint, iPointNormal;
  unsigned short Boundary, Monitoring, iMarker, iMarker_Monitoring, iDim, jDim;
  su2double Viscosity = 0.0, div_vel, *Normal, MomentDist[3] = {0.0, 0.0, 0.0}, WallDist[3] = {0.0, 0.0, 0.0},
  *Coord, *Coord_Normal, Area, WallShearStress, TauNormal, factor, RefVel2 = 0.0,
  RefDensity = 0.0, Density = 0.0, WallDistMod, FrictionVel, UnitNormal[3] = {0.0, 0.0, 0.0}, TauElem[3] = {0.0, 0.0, 0.0}, TauTangent[3] = {0.0, 0.0, 0.0},
  Tau[3][3] = {{0.0, 0.0, 0.0},{0.0, 0.0, 0.0},{0.0, 0.0, 0.0}}, Force[3] = {0.0, 0.0, 0.0},
  Grad_Vel[3][3] = {{0.0, 0.0, 0.0},{0.0, 0.0, 0.0},{0.0, 0.0, 0.0}},
  delta[3][3] = {{1.0, 0.0, 0.0},{0.0,1.0,0.0},{0.0,0.0,1.0}},
  Grad_Temp[3] = {0.0, 0.0, 0.0}, GradTemperature, thermal_conductivity, MaxNorm = 8.0;
  su2double MomentX_Force[3] = {0.0,0.0,0.0}, MomentY_Force[3] = {0.0,0.0,0.0}, MomentZ_Force[3] = {0.0,0.0,0.0};
  su2double AxiFactor;

#ifdef HAVE_MPI
  su2double MyAllBound_CD_Visc, MyAllBound_CL_Visc, MyAllBound_CSF_Visc, MyAllBound_CMx_Visc, MyAllBound_CMy_Visc, MyAllBound_CMz_Visc, MyAllBound_CoPx_Visc, MyAllBound_CoPy_Visc, MyAllBound_CoPz_Visc, MyAllBound_CFx_Visc, MyAllBound_CFy_Visc, MyAllBound_CFz_Visc, MyAllBound_CT_Visc, MyAllBound_CQ_Visc, MyAllBound_HF_Visc, MyAllBound_MaxHF_Visc, *MySurface_CL_Visc = NULL, *MySurface_CD_Visc = NULL, *MySurface_CSF_Visc = NULL, *MySurface_CEff_Visc = NULL, *MySurface_CFx_Visc = NULL, *MySurface_CFy_Visc = NULL, *MySurface_CFz_Visc = NULL, *MySurface_CMx_Visc = NULL, *MySurface_CMy_Visc = NULL, *MySurface_CMz_Visc = NULL, *MySurface_HF_Visc = NULL, *MySurface_MaxHF_Visc = NULL;
#endif

  string Marker_Tag, Monitoring_Tag;

  su2double Alpha     = config->GetAoA()*PI_NUMBER/180.0;
  su2double Beta      = config->GetAoS()*PI_NUMBER/180.0;
  su2double RefArea   = config->GetRefArea();
  su2double RefLength = config->GetRefLength();
  su2double *Origin = NULL;

  if (config->GetnMarker_Monitoring() != 0) { Origin = config->GetRefOriginMoment(0); }

  bool axisymmetric = config->GetAxisymmetric();
  bool energy       = config->GetEnergy_Equation();

  /*--- Evaluate reference values for non-dimensionalization.
   For dimensional or non-dim based on initial values, use
   the far-field state (inf). For a custom non-dim based
   on user-provided reference values, use the ref values
   to compute the forces. ---*/

  if ((config->GetRef_Inc_NonDim() == DIMENSIONAL) || 
      (config->GetRef_Inc_NonDim() == INITIAL_VALUES)) {
    RefDensity  = Density_Inf;
    RefVel2 = 0.0;
    for (iDim = 0; iDim < nDim; iDim++)
      RefVel2  += Velocity_Inf[iDim]*Velocity_Inf[iDim];
  }
  else if (config->GetRef_Inc_NonDim() == REFERENCE_VALUES) {
    RefDensity = config->GetInc_Density_Ref();
    RefVel2    = config->GetInc_Velocity_Ref()*config->GetInc_Velocity_Ref();
  }

  /*--- Compute factor for force coefficients. ---*/

  factor = 1.0 / (0.5*RefDensity*RefArea*RefVel2);

  /*--- Variables initialization ---*/

  AllBound_CD_Visc = 0.0;    AllBound_CL_Visc = 0.0;       AllBound_CSF_Visc = 0.0;
  AllBound_CMx_Visc = 0.0;      AllBound_CMy_Visc = 0.0;         AllBound_CMz_Visc = 0.0;
  AllBound_CFx_Visc = 0.0;      AllBound_CFy_Visc = 0.0;         AllBound_CFz_Visc = 0.0;
  AllBound_CoPx_Visc = 0.0;      AllBound_CoPy_Visc = 0.0;         AllBound_CoPz_Visc = 0.0;
  AllBound_CT_Visc = 0.0;       AllBound_CQ_Visc = 0.0;          AllBound_CMerit_Visc = 0.0;
  AllBound_HF_Visc = 0.0; AllBound_MaxHF_Visc = 0.0; AllBound_CEff_Visc = 0.0;

  for (iMarker_Monitoring = 0; iMarker_Monitoring < config->GetnMarker_Monitoring(); iMarker_Monitoring++) {
    Surface_CL_Visc[iMarker_Monitoring]      = 0.0; Surface_CD_Visc[iMarker_Monitoring]      = 0.0;
    Surface_CSF_Visc[iMarker_Monitoring] = 0.0; Surface_CEff_Visc[iMarker_Monitoring]       = 0.0;
    Surface_CFx_Visc[iMarker_Monitoring]        = 0.0; Surface_CFy_Visc[iMarker_Monitoring]        = 0.0;
    Surface_CFz_Visc[iMarker_Monitoring]        = 0.0; Surface_CMx_Visc[iMarker_Monitoring]        = 0.0;
    Surface_CMy_Visc[iMarker_Monitoring]        = 0.0; Surface_CMz_Visc[iMarker_Monitoring]        = 0.0;
    Surface_HF_Visc[iMarker_Monitoring]              = 0.0; Surface_MaxHF_Visc[iMarker_Monitoring]           = 0.0;
  }

  /*--- Loop over the Navier-Stokes markers ---*/

  for (iMarker = 0; iMarker < nMarker; iMarker++) {

    Boundary = config->GetMarker_All_KindBC(iMarker);
    Monitoring = config->GetMarker_All_Monitoring(iMarker);

    /*--- Obtain the origin for the moment computation for a particular marker ---*/

    if (Monitoring == YES) {
      for (iMarker_Monitoring = 0; iMarker_Monitoring < config->GetnMarker_Monitoring(); iMarker_Monitoring++) {
        Monitoring_Tag = config->GetMarker_Monitoring_TagBound(iMarker_Monitoring);
        Marker_Tag = config->GetMarker_All_TagBound(iMarker);
        if (Marker_Tag == Monitoring_Tag)
          Origin = config->GetRefOriginMoment(iMarker_Monitoring);
      }
    }

    if ((Boundary == HEAT_FLUX) || (Boundary == ISOTHERMAL)) {

      /*--- Forces initialization at each Marker ---*/

      CD_Visc[iMarker] = 0.0; CL_Visc[iMarker] = 0.0;       CSF_Visc[iMarker] = 0.0;
      CMx_Visc[iMarker] = 0.0;   CMy_Visc[iMarker] = 0.0;         CMz_Visc[iMarker] = 0.0;
      CFx_Visc[iMarker] = 0.0;   CFy_Visc[iMarker] = 0.0;         CFz_Visc[iMarker] = 0.0;
      CoPx_Visc[iMarker] = 0.0;  CoPy_Visc[iMarker] = 0.0;       CoPz_Visc[iMarker] = 0.0;
      CT_Visc[iMarker] = 0.0;    CQ_Visc[iMarker] = 0.0;          CMerit_Visc[iMarker] = 0.0;
      HF_Visc[iMarker] = 0.0;  MaxHF_Visc[iMarker] = 0.0; CEff_Visc[iMarker] = 0.0;

      for (iDim = 0; iDim < nDim; iDim++) ForceViscous[iDim] = 0.0;
      MomentViscous[0] = 0.0; MomentViscous[1] = 0.0; MomentViscous[2] = 0.0;
      MomentX_Force[0] = 0.0; MomentX_Force[1] = 0.0; MomentX_Force[2] = 0.0;
      MomentY_Force[0] = 0.0; MomentY_Force[1] = 0.0; MomentY_Force[2] = 0.0;
      MomentZ_Force[0] = 0.0; MomentZ_Force[1] = 0.0; MomentZ_Force[2] = 0.0;

      /*--- Loop over the vertices to compute the forces ---*/

      for (iVertex = 0; iVertex < geometry->nVertex[iMarker]; iVertex++) {

        iPoint = geometry->vertex[iMarker][iVertex]->GetNode();
        iPointNormal = geometry->vertex[iMarker][iVertex]->GetNormal_Neighbor();

        Coord = geometry->node[iPoint]->GetCoord();
        Coord_Normal = geometry->node[iPointNormal]->GetCoord();

        Normal = geometry->vertex[iMarker][iVertex]->GetNormal();

        for (iDim = 0; iDim < nDim; iDim++) {
          for (jDim = 0 ; jDim < nDim; jDim++) {
            Grad_Vel[iDim][jDim] = node[iPoint]->GetGradient_Primitive(iDim+1, jDim);
          }
          Grad_Temp[iDim] = node[iPoint]->GetGradient_Primitive(nDim+1, iDim);
        }

        Viscosity = node[iPoint]->GetLaminarViscosity();
        Density = node[iPoint]->GetDensity();

        Area = 0.0; for (iDim = 0; iDim < nDim; iDim++) Area += Normal[iDim]*Normal[iDim]; Area = sqrt(Area);
        for (iDim = 0; iDim < nDim; iDim++) {
          UnitNormal[iDim] = Normal[iDim]/Area;
        }

        /*--- Evaluate Tau ---*/

        div_vel = 0.0; for (iDim = 0; iDim < nDim; iDim++) div_vel += Grad_Vel[iDim][iDim];

        for (iDim = 0; iDim < nDim; iDim++) {
          for (jDim = 0 ; jDim < nDim; jDim++) {
            Tau[iDim][jDim] = Viscosity*(Grad_Vel[jDim][iDim] + Grad_Vel[iDim][jDim]) - TWO3*Viscosity*div_vel*delta[iDim][jDim];
          }
        }

        /*--- Project Tau in each surface element ---*/

        for (iDim = 0; iDim < nDim; iDim++) {
          TauElem[iDim] = 0.0;
          for (jDim = 0; jDim < nDim; jDim++) {
            TauElem[iDim] += Tau[iDim][jDim]*UnitNormal[jDim];
          }
        }

        /*--- Compute wall shear stress (using the stress tensor). Compute wall skin friction coefficient, and heat flux on the wall ---*/

        TauNormal = 0.0;
        for (iDim = 0; iDim < nDim; iDim++)
          TauNormal += TauElem[iDim] * UnitNormal[iDim];

        WallShearStress = 0.0;
        for (iDim = 0; iDim < nDim; iDim++) {
          TauTangent[iDim] = TauElem[iDim] - TauNormal * UnitNormal[iDim];
          CSkinFriction[iMarker][iDim][iVertex] = TauTangent[iDim] / (0.5*RefDensity*RefVel2);
          WallShearStress += TauTangent[iDim] * TauTangent[iDim];
        }
        WallShearStress = sqrt(WallShearStress);

        for (iDim = 0; iDim < nDim; iDim++) WallDist[iDim] = (Coord[iDim] - Coord_Normal[iDim]);
        WallDistMod = 0.0; for (iDim = 0; iDim < nDim; iDim++) WallDistMod += WallDist[iDim]*WallDist[iDim]; WallDistMod = sqrt(WallDistMod);

        /*--- Compute y+ and non-dimensional velocity ---*/

        FrictionVel = sqrt(fabs(WallShearStress)/Density);
        YPlus[iMarker][iVertex] = WallDistMod*FrictionVel/(Viscosity/Density);

        /*--- Compute total and maximum heat flux on the wall ---*/

        GradTemperature = 0.0;
        if (energy) {
        for (iDim = 0; iDim < nDim; iDim++)
          GradTemperature -= Grad_Temp[iDim]*UnitNormal[iDim];
        }
        
        thermal_conductivity       = node[iPoint]->GetThermalConductivity();
        HeatFlux[iMarker][iVertex] = -thermal_conductivity*GradTemperature;
        HF_Visc[iMarker]          += HeatFlux[iMarker][iVertex]*Area;
        MaxHF_Visc[iMarker]       += pow(HeatFlux[iMarker][iVertex], MaxNorm);

        /*--- Note that y+, and heat are computed at the
         halo cells (for visualization purposes), but not the forces ---*/

        if ((geometry->node[iPoint]->GetDomain()) && (Monitoring == YES)) {

          /*--- Axisymmetric simulations ---*/

          if (axisymmetric) AxiFactor = 2.0*PI_NUMBER*geometry->node[iPoint]->GetCoord(1);
          else AxiFactor = 1.0;

          /*--- Force computation ---*/

          for (iDim = 0; iDim < nDim; iDim++) {
            Force[iDim] = TauElem[iDim] * Area * factor * AxiFactor;
            ForceViscous[iDim] += Force[iDim];
            MomentDist[iDim] = Coord[iDim] - Origin[iDim];
          }

          /*--- Moment with respect to the reference axis ---*/

          if (iDim == 3) {
            MomentViscous[0] += (Force[2]*MomentDist[1] - Force[1]*MomentDist[2])/RefLength;
            MomentX_Force[1] += (-Force[1]*Coord[2]);
            MomentX_Force[2] += (Force[2]*Coord[1]);

            MomentViscous[1] += (Force[0]*MomentDist[2] - Force[2]*MomentDist[0])/RefLength;
            MomentY_Force[2] += (-Force[2]*Coord[0]);
            MomentY_Force[0] += (Force[0]*Coord[2]);
          }
          MomentViscous[2] += (Force[1]*MomentDist[0] - Force[0]*MomentDist[1])/RefLength;
          MomentZ_Force[0] += (-Force[0]*Coord[1]);
          MomentZ_Force[1] += (Force[1]*Coord[0]);
          
        }

      }

      /*--- Project forces and store the non-dimensional coefficients ---*/

      if (Monitoring == YES) {
        if (nDim == 2) {
          CD_Visc[iMarker]       =  ForceViscous[0]*cos(Alpha) + ForceViscous[1]*sin(Alpha);
          CL_Visc[iMarker]       = -ForceViscous[0]*sin(Alpha) + ForceViscous[1]*cos(Alpha);
          CEff_Visc[iMarker]        = CL_Visc[iMarker] / (CD_Visc[iMarker]+EPS);
          CMz_Visc[iMarker]         = MomentViscous[2];
          CFx_Visc[iMarker]         = ForceViscous[0];
          CFy_Visc[iMarker]         = ForceViscous[1];
          CoPx_Visc[iMarker]        = MomentZ_Force[1];
          CoPy_Visc[iMarker]        = -MomentZ_Force[0];
          CT_Visc[iMarker]          = -CFx_Visc[iMarker];
          CQ_Visc[iMarker]          = -CMz_Visc[iMarker];
          CMerit_Visc[iMarker]      = CT_Visc[iMarker] / (CQ_Visc[iMarker]+EPS);
          MaxHF_Visc[iMarker] = pow(MaxHF_Visc[iMarker], 1.0/MaxNorm);
        }
        if (nDim == 3) {
          CD_Visc[iMarker]       =  ForceViscous[0]*cos(Alpha)*cos(Beta) + ForceViscous[1]*sin(Beta) + ForceViscous[2]*sin(Alpha)*cos(Beta);
          CL_Visc[iMarker]       = -ForceViscous[0]*sin(Alpha) + ForceViscous[2]*cos(Alpha);
          CSF_Visc[iMarker]  = -ForceViscous[0]*sin(Beta)*cos(Alpha) + ForceViscous[1]*cos(Beta) - ForceViscous[2]*sin(Beta)*sin(Alpha);
          CEff_Visc[iMarker]        = CL_Visc[iMarker]/(CD_Visc[iMarker] + EPS);
          CMx_Visc[iMarker]         = MomentViscous[0];
          CMy_Visc[iMarker]         = MomentViscous[1];
          CMz_Visc[iMarker]         = MomentViscous[2];
          CFx_Visc[iMarker]         = ForceViscous[0];
          CFy_Visc[iMarker]         = ForceViscous[1];
          CFz_Visc[iMarker]         = ForceViscous[2];
          CoPx_Visc[iMarker]        =  -MomentY_Force[0];
          CoPz_Visc[iMarker]        = MomentY_Force[2];
          CT_Visc[iMarker]          = -CFz_Visc[iMarker];
          CQ_Visc[iMarker]          = -CMz_Visc[iMarker];
          CMerit_Visc[iMarker]      = CT_Visc[iMarker] / (CQ_Visc[iMarker] + EPS);
          MaxHF_Visc[iMarker] = pow(MaxHF_Visc[iMarker], 1.0/MaxNorm);
        }

        AllBound_CD_Visc       += CD_Visc[iMarker];
        AllBound_CL_Visc       += CL_Visc[iMarker];
        AllBound_CSF_Visc  += CSF_Visc[iMarker];
        AllBound_CMx_Visc         += CMx_Visc[iMarker];
        AllBound_CMy_Visc         += CMy_Visc[iMarker];
        AllBound_CMz_Visc         += CMz_Visc[iMarker];
        AllBound_CFx_Visc         += CFx_Visc[iMarker];
        AllBound_CFy_Visc         += CFy_Visc[iMarker];
        AllBound_CFz_Visc         += CFz_Visc[iMarker];
        AllBound_CoPx_Visc        += CoPx_Visc[iMarker];
        AllBound_CoPy_Visc        += CoPy_Visc[iMarker];
        AllBound_CoPz_Visc        += CoPz_Visc[iMarker];
        AllBound_CT_Visc          += CT_Visc[iMarker];
        AllBound_CQ_Visc          += CQ_Visc[iMarker];
        AllBound_HF_Visc    += HF_Visc[iMarker];
        AllBound_MaxHF_Visc += pow(MaxHF_Visc[iMarker], MaxNorm);

        /*--- Compute the coefficients per surface ---*/

        for (iMarker_Monitoring = 0; iMarker_Monitoring < config->GetnMarker_Monitoring(); iMarker_Monitoring++) {
          Monitoring_Tag = config->GetMarker_Monitoring_TagBound(iMarker_Monitoring);
          Marker_Tag = config->GetMarker_All_TagBound(iMarker);
          if (Marker_Tag == Monitoring_Tag) {
            Surface_CL_Visc[iMarker_Monitoring]      += CL_Visc[iMarker];
            Surface_CD_Visc[iMarker_Monitoring]      += CD_Visc[iMarker];
            Surface_CSF_Visc[iMarker_Monitoring] += CSF_Visc[iMarker];
            Surface_CEff_Visc[iMarker_Monitoring]       += CEff_Visc[iMarker];
            Surface_CFx_Visc[iMarker_Monitoring]        += CFx_Visc[iMarker];
            Surface_CFy_Visc[iMarker_Monitoring]        += CFy_Visc[iMarker];
            Surface_CFz_Visc[iMarker_Monitoring]        += CFz_Visc[iMarker];
            Surface_CMx_Visc[iMarker_Monitoring]        += CMx_Visc[iMarker];
            Surface_CMy_Visc[iMarker_Monitoring]        += CMy_Visc[iMarker];
            Surface_CMz_Visc[iMarker_Monitoring]        += CMz_Visc[iMarker];
            Surface_HF_Visc[iMarker_Monitoring]         += HF_Visc[iMarker];
            Surface_MaxHF_Visc[iMarker_Monitoring]      += pow(MaxHF_Visc[iMarker],MaxNorm);
          }
        }

      }

    }
  }

  /*--- Update some global coeffients ---*/

  AllBound_CEff_Visc = AllBound_CL_Visc / (AllBound_CD_Visc + EPS);
  AllBound_CMerit_Visc = AllBound_CT_Visc / (AllBound_CQ_Visc + EPS);
  AllBound_MaxHF_Visc = pow(AllBound_MaxHF_Visc, 1.0/MaxNorm);


#ifdef HAVE_MPI

  /*--- Add AllBound information using all the nodes ---*/

  MyAllBound_CD_Visc        = AllBound_CD_Visc;                      AllBound_CD_Visc = 0.0;
  MyAllBound_CL_Visc        = AllBound_CL_Visc;                      AllBound_CL_Visc = 0.0;
  MyAllBound_CSF_Visc   = AllBound_CSF_Visc;                 AllBound_CSF_Visc = 0.0;
  AllBound_CEff_Visc = 0.0;
  MyAllBound_CMx_Visc          = AllBound_CMx_Visc;                        AllBound_CMx_Visc = 0.0;
  MyAllBound_CMy_Visc          = AllBound_CMy_Visc;                        AllBound_CMy_Visc = 0.0;
  MyAllBound_CMz_Visc          = AllBound_CMz_Visc;                        AllBound_CMz_Visc = 0.0;
  MyAllBound_CFx_Visc          = AllBound_CFx_Visc;                        AllBound_CFx_Visc = 0.0;
  MyAllBound_CFy_Visc          = AllBound_CFy_Visc;                        AllBound_CFy_Visc = 0.0;
  MyAllBound_CFz_Visc          = AllBound_CFz_Visc;                        AllBound_CFz_Visc = 0.0;
  MyAllBound_CoPx_Visc          = AllBound_CoPx_Visc;                        AllBound_CoPx_Visc = 0.0;
  MyAllBound_CoPy_Visc          = AllBound_CoPy_Visc;                        AllBound_CoPy_Visc = 0.0;
  MyAllBound_CoPz_Visc          = AllBound_CoPz_Visc;                        AllBound_CoPz_Visc = 0.0;
  MyAllBound_CT_Visc           = AllBound_CT_Visc;                         AllBound_CT_Visc = 0.0;
  MyAllBound_CQ_Visc           = AllBound_CQ_Visc;                         AllBound_CQ_Visc = 0.0;
  AllBound_CMerit_Visc = 0.0;
  MyAllBound_HF_Visc     = AllBound_HF_Visc;                   AllBound_HF_Visc = 0.0;
  MyAllBound_MaxHF_Visc  = pow(AllBound_MaxHF_Visc, MaxNorm);  AllBound_MaxHF_Visc = 0.0;

  SU2_MPI::Allreduce(&MyAllBound_CD_Visc, &AllBound_CD_Visc, 1, MPI_DOUBLE, MPI_SUM, MPI_COMM_WORLD);
  SU2_MPI::Allreduce(&MyAllBound_CL_Visc, &AllBound_CL_Visc, 1, MPI_DOUBLE, MPI_SUM, MPI_COMM_WORLD);
  SU2_MPI::Allreduce(&MyAllBound_CSF_Visc, &AllBound_CSF_Visc, 1, MPI_DOUBLE, MPI_SUM, MPI_COMM_WORLD);
  AllBound_CEff_Visc = AllBound_CL_Visc / (AllBound_CD_Visc + EPS);
  SU2_MPI::Allreduce(&MyAllBound_CMx_Visc, &AllBound_CMx_Visc, 1, MPI_DOUBLE, MPI_SUM, MPI_COMM_WORLD);
  SU2_MPI::Allreduce(&MyAllBound_CMy_Visc, &AllBound_CMy_Visc, 1, MPI_DOUBLE, MPI_SUM, MPI_COMM_WORLD);
  SU2_MPI::Allreduce(&MyAllBound_CMz_Visc, &AllBound_CMz_Visc, 1, MPI_DOUBLE, MPI_SUM, MPI_COMM_WORLD);
  SU2_MPI::Allreduce(&MyAllBound_CFx_Visc, &AllBound_CFx_Visc, 1, MPI_DOUBLE, MPI_SUM, MPI_COMM_WORLD);
  SU2_MPI::Allreduce(&MyAllBound_CFy_Visc, &AllBound_CFy_Visc, 1, MPI_DOUBLE, MPI_SUM, MPI_COMM_WORLD);
  SU2_MPI::Allreduce(&MyAllBound_CFz_Visc, &AllBound_CFz_Visc, 1, MPI_DOUBLE, MPI_SUM, MPI_COMM_WORLD);
  SU2_MPI::Allreduce(&MyAllBound_CoPx_Visc, &AllBound_CoPx_Visc, 1, MPI_DOUBLE, MPI_SUM, MPI_COMM_WORLD);
  SU2_MPI::Allreduce(&MyAllBound_CoPy_Visc, &AllBound_CoPy_Visc, 1, MPI_DOUBLE, MPI_SUM, MPI_COMM_WORLD);
  SU2_MPI::Allreduce(&MyAllBound_CoPz_Visc, &AllBound_CoPz_Visc, 1, MPI_DOUBLE, MPI_SUM, MPI_COMM_WORLD);
  SU2_MPI::Allreduce(&MyAllBound_CT_Visc, &AllBound_CT_Visc, 1, MPI_DOUBLE, MPI_SUM, MPI_COMM_WORLD);
  SU2_MPI::Allreduce(&MyAllBound_CQ_Visc, &AllBound_CQ_Visc, 1, MPI_DOUBLE, MPI_SUM, MPI_COMM_WORLD);
  AllBound_CMerit_Visc = AllBound_CT_Visc / (AllBound_CQ_Visc + EPS);
  SU2_MPI::Allreduce(&MyAllBound_HF_Visc, &AllBound_HF_Visc, 1, MPI_DOUBLE, MPI_SUM, MPI_COMM_WORLD);
  SU2_MPI::Allreduce(&MyAllBound_MaxHF_Visc, &AllBound_MaxHF_Visc, 1, MPI_DOUBLE, MPI_SUM, MPI_COMM_WORLD);
  AllBound_MaxHF_Visc = pow(AllBound_MaxHF_Visc, 1.0/MaxNorm);

  /*--- Add the forces on the surfaces using all the nodes ---*/

  MySurface_CL_Visc      = new su2double[config->GetnMarker_Monitoring()];
  MySurface_CD_Visc      = new su2double[config->GetnMarker_Monitoring()];
  MySurface_CSF_Visc = new su2double[config->GetnMarker_Monitoring()];
  MySurface_CEff_Visc       = new su2double[config->GetnMarker_Monitoring()];
  MySurface_CFx_Visc        = new su2double[config->GetnMarker_Monitoring()];
  MySurface_CFy_Visc        = new su2double[config->GetnMarker_Monitoring()];
  MySurface_CFz_Visc        = new su2double[config->GetnMarker_Monitoring()];
  MySurface_CMx_Visc        = new su2double[config->GetnMarker_Monitoring()];
  MySurface_CMy_Visc        = new su2double[config->GetnMarker_Monitoring()];
  MySurface_CMz_Visc        = new su2double[config->GetnMarker_Monitoring()];
  MySurface_HF_Visc         = new su2double[config->GetnMarker_Monitoring()];
  MySurface_MaxHF_Visc      = new su2double[config->GetnMarker_Monitoring()];

  for (iMarker_Monitoring = 0; iMarker_Monitoring < config->GetnMarker_Monitoring(); iMarker_Monitoring++) {

    MySurface_CL_Visc[iMarker_Monitoring]      = Surface_CL_Visc[iMarker_Monitoring];
    MySurface_CD_Visc[iMarker_Monitoring]      = Surface_CD_Visc[iMarker_Monitoring];
    MySurface_CSF_Visc[iMarker_Monitoring] = Surface_CSF_Visc[iMarker_Monitoring];
    MySurface_CEff_Visc[iMarker_Monitoring]       = Surface_CEff_Visc[iMarker_Monitoring];
    MySurface_CFx_Visc[iMarker_Monitoring]        = Surface_CFx_Visc[iMarker_Monitoring];
    MySurface_CFy_Visc[iMarker_Monitoring]        = Surface_CFy_Visc[iMarker_Monitoring];
    MySurface_CFz_Visc[iMarker_Monitoring]        = Surface_CFz_Visc[iMarker_Monitoring];
    MySurface_CMx_Visc[iMarker_Monitoring]        = Surface_CMx_Visc[iMarker_Monitoring];
    MySurface_CMy_Visc[iMarker_Monitoring]        = Surface_CMy_Visc[iMarker_Monitoring];
    MySurface_CMz_Visc[iMarker_Monitoring]        = Surface_CMz_Visc[iMarker_Monitoring];
    MySurface_HF_Visc[iMarker_Monitoring]         = Surface_HF_Visc[iMarker_Monitoring];
    MySurface_MaxHF_Visc[iMarker_Monitoring]      = Surface_MaxHF_Visc[iMarker_Monitoring];

    Surface_CL_Visc[iMarker_Monitoring]      = 0.0;
    Surface_CD_Visc[iMarker_Monitoring]      = 0.0;
    Surface_CSF_Visc[iMarker_Monitoring] = 0.0;
    Surface_CEff_Visc[iMarker_Monitoring]       = 0.0;
    Surface_CFx_Visc[iMarker_Monitoring]        = 0.0;
    Surface_CFy_Visc[iMarker_Monitoring]        = 0.0;
    Surface_CFz_Visc[iMarker_Monitoring]        = 0.0;
    Surface_CMx_Visc[iMarker_Monitoring]        = 0.0;
    Surface_CMy_Visc[iMarker_Monitoring]        = 0.0;
    Surface_CMz_Visc[iMarker_Monitoring]        = 0.0;
    Surface_HF_Visc[iMarker_Monitoring]         = 0.0;
    Surface_MaxHF_Visc[iMarker_Monitoring]      = 0.0;
  }

  SU2_MPI::Allreduce(MySurface_CL_Visc, Surface_CL_Visc, config->GetnMarker_Monitoring(), MPI_DOUBLE, MPI_SUM, MPI_COMM_WORLD);
  SU2_MPI::Allreduce(MySurface_CD_Visc, Surface_CD_Visc, config->GetnMarker_Monitoring(), MPI_DOUBLE, MPI_SUM, MPI_COMM_WORLD);
  SU2_MPI::Allreduce(MySurface_CSF_Visc, Surface_CSF_Visc, config->GetnMarker_Monitoring(), MPI_DOUBLE, MPI_SUM, MPI_COMM_WORLD);
  for (iMarker_Monitoring = 0; iMarker_Monitoring < config->GetnMarker_Monitoring(); iMarker_Monitoring++)
    Surface_CEff_Visc[iMarker_Monitoring] = Surface_CL_Visc[iMarker_Monitoring] / (Surface_CD_Visc[iMarker_Monitoring] + EPS);
  SU2_MPI::Allreduce(MySurface_CFx_Visc, Surface_CFx_Visc, config->GetnMarker_Monitoring(), MPI_DOUBLE, MPI_SUM, MPI_COMM_WORLD);
  SU2_MPI::Allreduce(MySurface_CFy_Visc, Surface_CFy_Visc, config->GetnMarker_Monitoring(), MPI_DOUBLE, MPI_SUM, MPI_COMM_WORLD);
  SU2_MPI::Allreduce(MySurface_CFz_Visc, Surface_CFz_Visc, config->GetnMarker_Monitoring(), MPI_DOUBLE, MPI_SUM, MPI_COMM_WORLD);
  SU2_MPI::Allreduce(MySurface_CMx_Visc, Surface_CMx_Visc, config->GetnMarker_Monitoring(), MPI_DOUBLE, MPI_SUM, MPI_COMM_WORLD);
  SU2_MPI::Allreduce(MySurface_CMy_Visc, Surface_CMy_Visc, config->GetnMarker_Monitoring(), MPI_DOUBLE, MPI_SUM, MPI_COMM_WORLD);
  SU2_MPI::Allreduce(MySurface_CMz_Visc, Surface_CMz_Visc, config->GetnMarker_Monitoring(), MPI_DOUBLE, MPI_SUM, MPI_COMM_WORLD);
  SU2_MPI::Allreduce(MySurface_HF_Visc, Surface_HF_Visc, config->GetnMarker_Monitoring(), MPI_DOUBLE, MPI_SUM, MPI_COMM_WORLD);
  SU2_MPI::Allreduce(MySurface_MaxHF_Visc, Surface_MaxHF_Visc, config->GetnMarker_Monitoring(), MPI_DOUBLE, MPI_SUM, MPI_COMM_WORLD);

  delete [] MySurface_CL_Visc; delete [] MySurface_CD_Visc; delete [] MySurface_CSF_Visc;
  delete [] MySurface_CEff_Visc;  delete [] MySurface_CFx_Visc;   delete [] MySurface_CFy_Visc;
  delete [] MySurface_CFz_Visc;   delete [] MySurface_CMx_Visc;   delete [] MySurface_CMy_Visc;
  delete [] MySurface_CMz_Visc; delete [] MySurface_HF_Visc; delete [] MySurface_MaxHF_Visc;

#endif

  /*--- Update the total coefficients (note that all the nodes have the same value)---*/

  Total_CD          += AllBound_CD_Visc;
  Total_CL          += AllBound_CL_Visc;
  Total_CSF         += AllBound_CSF_Visc;
  Total_CEff        = Total_CL / (Total_CD + EPS);
  Total_CMx         += AllBound_CMx_Visc;
  Total_CMy         += AllBound_CMy_Visc;
  Total_CMz         += AllBound_CMz_Visc;
  Total_CFx         += AllBound_CFx_Visc;
  Total_CFy         += AllBound_CFy_Visc;
  Total_CFz         += AllBound_CFz_Visc;
  Total_CoPx        += AllBound_CoPx_Visc;
  Total_CoPy        += AllBound_CoPy_Visc;
  Total_CoPz        += AllBound_CoPz_Visc;
  Total_CT          += AllBound_CT_Visc;
  Total_CQ          += AllBound_CQ_Visc;
  Total_CMerit      = AllBound_CT_Visc / (AllBound_CQ_Visc + EPS);
  Total_Heat        = AllBound_HF_Visc;
  Total_MaxHeat     = AllBound_MaxHF_Visc;

  /*--- Update the total coefficients per surface (note that all the nodes have the same value)---*/

  for (iMarker_Monitoring = 0; iMarker_Monitoring < config->GetnMarker_Monitoring(); iMarker_Monitoring++) {
    Surface_CL[iMarker_Monitoring]      += Surface_CL_Visc[iMarker_Monitoring];
    Surface_CD[iMarker_Monitoring]      += Surface_CD_Visc[iMarker_Monitoring];
    Surface_CSF[iMarker_Monitoring] += Surface_CSF_Visc[iMarker_Monitoring];
    Surface_CEff[iMarker_Monitoring]       = Surface_CL[iMarker_Monitoring] / (Surface_CD[iMarker_Monitoring] + EPS);
    Surface_CFx[iMarker_Monitoring]        += Surface_CFx_Visc[iMarker_Monitoring];
    Surface_CFy[iMarker_Monitoring]        += Surface_CFy_Visc[iMarker_Monitoring];
    Surface_CFz[iMarker_Monitoring]        += Surface_CFz_Visc[iMarker_Monitoring];
    Surface_CMx[iMarker_Monitoring]        += Surface_CMx_Visc[iMarker_Monitoring];
    Surface_CMy[iMarker_Monitoring]        += Surface_CMy_Visc[iMarker_Monitoring];
    Surface_CMz[iMarker_Monitoring]        += Surface_CMz_Visc[iMarker_Monitoring];
    Surface_HF_Visc[iMarker_Monitoring]    += Surface_CMy_Visc[iMarker_Monitoring];
    Surface_MaxHF_Visc[iMarker_Monitoring] += Surface_CMz_Visc[iMarker_Monitoring];
  }

}

void CIncNSSolver::BC_HeatFlux_Wall(CGeometry *geometry, CSolver **solver_container, CNumerics *conv_numerics, CNumerics *visc_numerics, CConfig *config, unsigned short val_marker) {
  
  unsigned short iDim, iVar, jVar, Wall_Function;
  unsigned long iVertex, iPoint, total_index;
  
  su2double *GridVel, *Normal, Area, Wall_HeatFlux;

  bool implicit      = (config->GetKind_TimeIntScheme_Flow() == EULER_IMPLICIT);
  bool grid_movement = config->GetGrid_Movement();
  bool energy        = config->GetEnergy_Equation();

  /*--- Identify the boundary by string name ---*/
  
  string Marker_Tag = config->GetMarker_All_TagBound(val_marker);
  
  /*--- Get the specified wall heat flux from config ---*/
  
  Wall_HeatFlux = config->GetWall_HeatFlux(Marker_Tag)/config->GetHeat_Flux_Ref();

<<<<<<< HEAD
//  /*--- Get wall function treatment from config. ---*/
//
//  Wall_Function = config->GetWallFunction_Treatment(Marker_Tag);
//  if (Wall_Function != NO_WALL_FUNCTION) {
//    SU2_MPI::Error("Wall function treament not implemented yet", CURRENT_FUNCTION);
//  }
=======
  /*--- Get wall function treatment from config. ---*/

  Wall_Function = config->GetWallFunction_Treatment(Marker_Tag);
  if (Wall_Function != NO_WALL_FUNCTION) {
    SU2_MPI::Error("Wall function treatment not implemented yet.", CURRENT_FUNCTION);
  }
>>>>>>> dc6c1920

  /*--- Loop over all of the vertices on this boundary marker ---*/
  
  for (iVertex = 0; iVertex < geometry->nVertex[val_marker]; iVertex++) {
    iPoint = geometry->vertex[val_marker][iVertex]->GetNode();
    
    /*--- Check if the node belongs to the domain (i.e, not a halo node) ---*/
    
    if (geometry->node[iPoint]->GetDomain()) {
      
      /*--- Compute dual-grid area and boundary normal ---*/
      
      Normal = geometry->vertex[val_marker][iVertex]->GetNormal();
      
      Area = 0.0;
      for (iDim = 0; iDim < nDim; iDim++)
        Area += Normal[iDim]*Normal[iDim];
      Area = sqrt (Area);

      /*--- Initialize the convective & viscous residuals to zero ---*/
      
      for (iVar = 0; iVar < nVar; iVar++) {
        Res_Conv[iVar] = 0.0;
        Res_Visc[iVar] = 0.0;
        if (implicit) {
          for (jVar = 0; jVar < nVar; jVar++)
            Jacobian_i[iVar][jVar] = 0.0;
        }
      }

      /*--- Store the corrected velocity at the wall which will
       be zero (v = 0), unless there are moving walls (v = u_wall)---*/
      
      if (grid_movement) {
        GridVel = geometry->node[iPoint]->GetGridVel();
        for (iDim = 0; iDim < nDim; iDim++) Vector[iDim] = GridVel[iDim];
      } else {
        for (iDim = 0; iDim < nDim; iDim++) Vector[iDim] = 0.0;
      }
      
      /*--- Impose the value of the velocity as a strong boundary
       condition (Dirichlet). Fix the velocity and remove any
       contribution to the residual at this node. ---*/
      
      node[iPoint]->SetVelocity_Old(Vector);
      
      for (iDim = 0; iDim < nDim; iDim++)
        LinSysRes.SetBlock_Zero(iPoint, iDim+1);
      node[iPoint]->SetVel_ResTruncError_Zero();
      
      if (energy) {

        /*--- Apply a weak boundary condition for the energy equation.
        Compute the residual due to the prescribed heat flux. ---*/

        Res_Visc[nDim+1] = Wall_HeatFlux*Area;

        /*--- Viscous contribution to the residual at the wall ---*/

        LinSysRes.SubtractBlock(iPoint, Res_Visc);

      }

      /*--- Enforce the no-slip boundary condition in a strong way by
       modifying the velocity-rows of the Jacobian (1 on the diagonal). ---*/
      
      if (implicit) {
        for (iVar = 1; iVar <= nDim; iVar++) {
          total_index = iPoint*nVar+iVar;
          Jacobian.DeleteValsRowi(total_index);
        }
      }
      
    }
  }
}

void CIncNSSolver::BC_Isothermal_Wall(CGeometry *geometry, CSolver **solver_container, CNumerics *conv_numerics, CNumerics *visc_numerics, CConfig *config, unsigned short val_marker) {
  
  unsigned short iDim, iVar, jVar, Wall_Function;
  unsigned long iVertex, iPoint, Point_Normal, total_index;
  
  su2double *GridVel;
  su2double *Normal, *Coord_i, *Coord_j, Area, dist_ij;
  su2double Twall, dTdn;
  su2double thermal_conductivity;

  bool implicit      = (config->GetKind_TimeIntScheme_Flow() == EULER_IMPLICIT);
  bool grid_movement = config->GetGrid_Movement();
  bool energy        = config->GetEnergy_Equation();

  /*--- Identify the boundary by string name ---*/
  
  string Marker_Tag = config->GetMarker_All_TagBound(val_marker);
  
  /*--- Retrieve the specified wall temperature ---*/
  
  Twall = config->GetIsothermal_Temperature(Marker_Tag)/config->GetTemperature_Ref();

  /*--- Get wall function treatment from config. ---*/

  Wall_Function = config->GetWallFunction_Treatment(Marker_Tag);
  if (Wall_Function != NO_WALL_FUNCTION) {
    SU2_MPI::Error("Wall function treatment not implemented yet.", CURRENT_FUNCTION);
  }

  /*--- Loop over all of the vertices on this boundary marker ---*/
  
  for (iVertex = 0; iVertex < geometry->nVertex[val_marker]; iVertex++) {

    iPoint = geometry->vertex[val_marker][iVertex]->GetNode();
    
    /*--- Check if the node belongs to the domain (i.e, not a halo node) ---*/
    
    if (geometry->node[iPoint]->GetDomain()) {
      
      /*--- Initialize the convective & viscous residuals to zero ---*/
      
      for (iVar = 0; iVar < nVar; iVar++) {
        Res_Conv[iVar] = 0.0;
        Res_Visc[iVar] = 0.0;
        if (implicit) {
          for (jVar = 0; jVar < nVar; jVar++)
            Jacobian_i[iVar][jVar] = 0.0;
        }
      }

      /*--- Store the corrected velocity at the wall which will
       be zero (v = 0), unless there are moving walls (v = u_wall)---*/
      
      if (grid_movement) {
        GridVel = geometry->node[iPoint]->GetGridVel();
        for (iDim = 0; iDim < nDim; iDim++) Vector[iDim] = GridVel[iDim];
      } else {
        for (iDim = 0; iDim < nDim; iDim++) Vector[iDim] = 0.0;
      }
      
      /*--- Impose the value of the velocity as a strong boundary
       condition (Dirichlet). Fix the velocity and remove any
       contribution to the residual at this node. ---*/
      
      node[iPoint]->SetVelocity_Old(Vector);
      
      for (iDim = 0; iDim < nDim; iDim++)
        LinSysRes.SetBlock_Zero(iPoint, iDim+1);
      node[iPoint]->SetVel_ResTruncError_Zero();
      
      if (energy) {

        /*--- Compute dual grid area and boundary normal ---*/
        
        Normal = geometry->vertex[val_marker][iVertex]->GetNormal();
        
        Area = 0.0; 
        for (iDim = 0; iDim < nDim; iDim++) 
          Area += Normal[iDim]*Normal[iDim]; 
        Area = sqrt (Area);
        
        /*--- Compute closest normal neighbor ---*/
        
        Point_Normal = geometry->vertex[val_marker][iVertex]->GetNormal_Neighbor();
        
        /*--- Get coordinates of i & nearest normal and compute distance ---*/
        
        Coord_i = geometry->node[iPoint]->GetCoord();
        Coord_j = geometry->node[Point_Normal]->GetCoord();
        dist_ij = 0;
        for (iDim = 0; iDim < nDim; iDim++)
          dist_ij += (Coord_j[iDim]-Coord_i[iDim])*(Coord_j[iDim]-Coord_i[iDim]);
        dist_ij = sqrt(dist_ij);

        /*--- Compute the normal gradient in temperature using Twall ---*/
        
        dTdn = -(node[Point_Normal]->GetTemperature() - Twall)/dist_ij;
        
        /*--- Get thermal conductivity ---*/

        thermal_conductivity = node[iPoint]->GetThermalConductivity();

        /*--- Apply a weak boundary condition for the energy equation.
        Compute the residual due to the prescribed heat flux. ---*/

        Res_Visc[nDim+1] = thermal_conductivity*dTdn*Area;

        /*--- Jacobian contribution for temperature equation. ---*/
    
        if (implicit) {
          su2double Edge_Vector[3];
          su2double dist_ij_2 = 0, proj_vector_ij = 0;
          for (iDim = 0; iDim < nDim; iDim++) {
            Edge_Vector[iDim] = Coord_j[iDim]-Coord_i[iDim];
            dist_ij_2 += Edge_Vector[iDim]*Edge_Vector[iDim];
            proj_vector_ij += Edge_Vector[iDim]*Normal[iDim];
          }
          if (dist_ij_2 == 0.0) proj_vector_ij = 0.0;
          else proj_vector_ij = proj_vector_ij/dist_ij_2;

          Jacobian_i[nDim+1][nDim+1] = -thermal_conductivity*proj_vector_ij;

          Jacobian.SubtractBlock(iPoint, iPoint, Jacobian_i);
        }

        /*--- Viscous contribution to the residual at the wall ---*/
        
        LinSysRes.SubtractBlock(iPoint, Res_Visc);

      }

      /*--- Enforce the no-slip boundary condition in a strong way by
       modifying the velocity-rows of the Jacobian (1 on the diagonal). ---*/
      
      if (implicit) {
        for (iVar = 1; iVar <= nDim; iVar++) {
          total_index = iPoint*nVar+iVar;
          Jacobian.DeleteValsRowi(total_index);
        }
      }
      
    }
  }
}


void CIncNSSolver::BC_ConjugateHeat_Interface(CGeometry *geometry, CSolver **solver_container, CNumerics *conv_numerics, CConfig *config, unsigned short val_marker) {

  unsigned short iVar, jVar, iDim, Wall_Function;
  unsigned long iVertex, iPoint, Point_Normal, total_index;

  su2double *GridVel;
  su2double *Normal, *Coord_i, *Coord_j, Area, dist_ij;
  su2double Tconjugate, dTdn;
  su2double thermal_conductivity;
  su2double Temperature_Ref = config->GetTemperature_Ref();

  bool implicit      = (config->GetKind_TimeIntScheme_Flow() == EULER_IMPLICIT);
  bool grid_movement = config->GetGrid_Movement();
  bool energy        = config->GetEnergy_Equation();

  /*--- Identify the boundary ---*/

  string Marker_Tag = config->GetMarker_All_TagBound(val_marker);

  /*--- Retrieve the specified wall function treatment.---*/

  Wall_Function = config->GetWallFunction_Treatment(Marker_Tag);
  if(Wall_Function != NO_WALL_FUNCTION) {
      SU2_MPI::Error("Wall function treament not implemented yet", CURRENT_FUNCTION);
  }

  /*--- Loop over boundary points ---*/

  for (iVertex = 0; iVertex < geometry->nVertex[val_marker]; iVertex++) {

    iPoint = geometry->vertex[val_marker][iVertex]->GetNode();

    if (geometry->node[iPoint]->GetDomain()) {

      /*--- Initialize the convective & viscous residuals to zero ---*/

      for (iVar = 0; iVar < nVar; iVar++) {
        Res_Conv[iVar] = 0.0;
        Res_Visc[iVar] = 0.0;
        if (implicit) {
          for (jVar = 0; jVar < nVar; jVar++)
            Jacobian_i[iVar][jVar] = 0.0;
        }
      }

      /*--- Store the corrected velocity at the wall which will
       be zero (v = 0), unless there are moving walls (v = u_wall)---*/

      if (grid_movement) {
        GridVel = geometry->node[iPoint]->GetGridVel();
        for (iDim = 0; iDim < nDim; iDim++) Vector[iDim] = GridVel[iDim];
      } else {
        for (iDim = 0; iDim < nDim; iDim++) Vector[iDim] = 0.0;
      }

      /*--- Impose the value of the velocity as a strong boundary
       condition (Dirichlet). Fix the velocity and remove any
       contribution to the residual at this node. ---*/

      node[iPoint]->SetVelocity_Old(Vector);

      for (iDim = 0; iDim < nDim; iDim++)
        LinSysRes.SetBlock_Zero(iPoint, iDim+1);
      node[iPoint]->SetVel_ResTruncError_Zero();

      if (energy) {

        Tconjugate = GetConjugateHeatVariable(val_marker, iVertex, 0)/Temperature_Ref;

//        node[iPoint]->SetSolution_Old(nDim+1, Tconjugate);
//        node[iPoint]->SetEnergy_ResTruncError_Zero();

        Normal = geometry->vertex[val_marker][iVertex]->GetNormal();

        Area = 0.0;
        for (iDim = 0; iDim < nDim; iDim++)
          Area += Normal[iDim]*Normal[iDim];
        Area = sqrt (Area);

        /*--- Compute closest normal neighbor ---*/

        Point_Normal = geometry->vertex[val_marker][iVertex]->GetNormal_Neighbor();

        /*--- Get coordinates of i & nearest normal and compute distance ---*/

        Coord_i = geometry->node[iPoint]->GetCoord();
        Coord_j = geometry->node[Point_Normal]->GetCoord();
        dist_ij = 0;
        for (iDim = 0; iDim < nDim; iDim++)
          dist_ij += (Coord_j[iDim]-Coord_i[iDim])*(Coord_j[iDim]-Coord_i[iDim]);
        dist_ij = sqrt(dist_ij);

        /*--- Compute the normal gradient in temperature using Twall ---*/

        dTdn = -(node[Point_Normal]->GetTemperature() - Tconjugate)/dist_ij;

        /*--- Get thermal conductivity ---*/

        thermal_conductivity = node[iPoint]->GetThermalConductivity();

        /*--- Apply a weak boundary condition for the energy equation.
        Compute the residual due to the prescribed heat flux. ---*/

        Res_Visc[nDim+1] = thermal_conductivity*dTdn*Area;

        /*--- Jacobian contribution for temperature equation. ---*/

        if (implicit) {
          su2double Edge_Vector[3];
          su2double dist_ij_2 = 0, proj_vector_ij = 0;
          for (iDim = 0; iDim < nDim; iDim++) {
            Edge_Vector[iDim] = Coord_j[iDim]-Coord_i[iDim];
            dist_ij_2 += Edge_Vector[iDim]*Edge_Vector[iDim];
            proj_vector_ij += Edge_Vector[iDim]*Normal[iDim];
          }
          if (dist_ij_2 == 0.0) proj_vector_ij = 0.0;
          else proj_vector_ij = proj_vector_ij/dist_ij_2;

          Jacobian_i[nDim+1][nDim+1] = -thermal_conductivity*proj_vector_ij;

          Jacobian.SubtractBlock(iPoint, iPoint, Jacobian_i);
        }

        /*--- Viscous contribution to the residual at the wall ---*/

        LinSysRes.SubtractBlock(iPoint, Res_Visc);

      }

      /*--- Enforce the no-slip boundary condition in a strong way by
       modifying the velocity-rows of the Jacobian (1 on the diagonal). ---*/

      if (implicit) {
        for (iVar = 1; iVar <= nDim; iVar++) {
          total_index = iPoint*nVar+iVar;
          Jacobian.DeleteValsRowi(total_index);
        }
//        if(energy) {
//          total_index = iPoint*nVar+nDim+1;
//          Jacobian.DeleteValsRowi(total_index);
//        }
      }

    }
  }
}<|MERGE_RESOLUTION|>--- conflicted
+++ resolved
@@ -8058,21 +8058,12 @@
   
   Wall_HeatFlux = config->GetWall_HeatFlux(Marker_Tag)/config->GetHeat_Flux_Ref();
 
-<<<<<<< HEAD
 //  /*--- Get wall function treatment from config. ---*/
 //
 //  Wall_Function = config->GetWallFunction_Treatment(Marker_Tag);
 //  if (Wall_Function != NO_WALL_FUNCTION) {
 //    SU2_MPI::Error("Wall function treament not implemented yet", CURRENT_FUNCTION);
 //  }
-=======
-  /*--- Get wall function treatment from config. ---*/
-
-  Wall_Function = config->GetWallFunction_Treatment(Marker_Tag);
-  if (Wall_Function != NO_WALL_FUNCTION) {
-    SU2_MPI::Error("Wall function treatment not implemented yet.", CURRENT_FUNCTION);
-  }
->>>>>>> dc6c1920
 
   /*--- Loop over all of the vertices on this boundary marker ---*/
   

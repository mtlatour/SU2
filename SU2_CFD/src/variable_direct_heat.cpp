/*!
 * \file variable_direct_heat.cpp
 * \brief Definition of the solution fields.
 * \author F. Palacios, T. Economon
 * \version 5.0.0 "Raven"
 *
 * SU2 Lead Developers: Dr. Francisco Palacios (Francisco.D.Palacios@boeing.com).
 *                      Dr. Thomas D. Economon (economon@stanford.edu).
 *
 * SU2 Developers: Prof. Juan J. Alonso's group at Stanford University.
 *                 Prof. Piero Colonna's group at Delft University of Technology.
 *                 Prof. Nicolas R. Gauger's group at Kaiserslautern University of Technology.
 *                 Prof. Alberto Guardone's group at Polytechnic University of Milan.
 *                 Prof. Rafael Palacios' group at Imperial College London.
 *                 Prof. Edwin van der Weide's group at the University of Twente.
 *                 Prof. Vincent Terrapon's group at the University of Liege.
 *
 * Copyright (C) 2012-2017 SU2, the open-source CFD code.
 *
 * SU2 is free software; you can redistribute it and/or
 * modify it under the terms of the GNU Lesser General Public
 * License as published by the Free Software Foundation; either
 * version 2.1 of the License, or (at your option) any later version.
 *
 * SU2 is distributed in the hope that it will be useful,
 * but WITHOUT ANY WARRANTY; without even the implied warranty of
 * MERCHANTABILITY or FITNESS FOR A PARTICULAR PURPOSE. See the GNU
 * Lesser General Public License for more details.
 *
 * You should have received a copy of the GNU Lesser General Public
 * License along with SU2. If not, see <http://www.gnu.org/licenses/>.
 */

#include "../include/variable_structure.hpp"

<<<<<<< HEAD
CHeatVariable::CHeatVariable(void) : CVariable() { }
=======
CHeatVariable::CHeatVariable(void) : CVariable() {
  
  /*--- Array initialization ---*/
  Solution_Direct = NULL;
  
}
>>>>>>> fb48dfd1

CHeatVariable::CHeatVariable(su2double val_Heat, unsigned short val_nDim, unsigned short val_nvar, CConfig *config)
: CVariable(val_nDim, val_nvar, config) {
<<<<<<< HEAD

  bool dual_time = ((config->GetUnsteady_Simulation() == DT_STEPPING_1ST) ||
                    (config->GetUnsteady_Simulation() == DT_STEPPING_2ND));

  /*--- Initialization of heat variable ---*/
  Solution[0] = val_Heat;		Solution_Old[0] = val_Heat;

  if (dual_time) {
    Solution_time_n[0]  = val_Heat;
    Solution_time_n1[0] = val_Heat;
  }
=======
  unsigned short iVar;
  
  /*--- Array initialization ---*/
  Solution_Direct = NULL;
  
  /*--- Allocate residual structures ---*/
  Residual_Sum = new su2double [nVar]; Residual_Old = new su2double [nVar];
  
  /*--- Allocate direct solution container for adjoint problem ---*/
  Solution_Direct = new su2double[nVar];
  
  /*--- Allocate aux gradient vector ---*/
  Grad_AuxVar = new su2double [nDim];
  
  /*--- Initialization of variables ---*/
  for (iVar = 0; iVar < nVar; iVar++) {
    Solution[iVar] = val_heat[iVar];
    Solution_Old[iVar] = val_heat[iVar];
    Solution_Direct[iVar] = 0.0;
  }
  
>>>>>>> fb48dfd1
}

CHeatVariable::~CHeatVariable(void) {  }<|MERGE_RESOLUTION|>--- conflicted
+++ resolved
@@ -33,20 +33,15 @@
 
 #include "../include/variable_structure.hpp"
 
-<<<<<<< HEAD
-CHeatVariable::CHeatVariable(void) : CVariable() { }
-=======
 CHeatVariable::CHeatVariable(void) : CVariable() {
   
   /*--- Array initialization ---*/
   Solution_Direct = NULL;
   
 }
->>>>>>> fb48dfd1
 
 CHeatVariable::CHeatVariable(su2double val_Heat, unsigned short val_nDim, unsigned short val_nvar, CConfig *config)
 : CVariable(val_nDim, val_nvar, config) {
-<<<<<<< HEAD
 
   bool dual_time = ((config->GetUnsteady_Simulation() == DT_STEPPING_1ST) ||
                     (config->GetUnsteady_Simulation() == DT_STEPPING_2ND));
@@ -58,29 +53,6 @@
     Solution_time_n[0]  = val_Heat;
     Solution_time_n1[0] = val_Heat;
   }
-=======
-  unsigned short iVar;
-  
-  /*--- Array initialization ---*/
-  Solution_Direct = NULL;
-  
-  /*--- Allocate residual structures ---*/
-  Residual_Sum = new su2double [nVar]; Residual_Old = new su2double [nVar];
-  
-  /*--- Allocate direct solution container for adjoint problem ---*/
-  Solution_Direct = new su2double[nVar];
-  
-  /*--- Allocate aux gradient vector ---*/
-  Grad_AuxVar = new su2double [nDim];
-  
-  /*--- Initialization of variables ---*/
-  for (iVar = 0; iVar < nVar; iVar++) {
-    Solution[iVar] = val_heat[iVar];
-    Solution_Old[iVar] = val_heat[iVar];
-    Solution_Direct[iVar] = 0.0;
-  }
-  
->>>>>>> fb48dfd1
 }
 
 CHeatVariable::~CHeatVariable(void) {  }
/*!
 * \file solver_structure.cpp
 * \brief Main subrotuines for solving direct, adjoint and linearized problems.
 * \author F. Palacios, T. Economon
 * \version 5.0.0 "Raven"
 *
 * SU2 Lead Developers: Dr. Francisco Palacios (Francisco.D.Palacios@boeing.com).
 *                      Dr. Thomas D. Economon (economon@stanford.edu).
 *
 * SU2 Developers: Prof. Juan J. Alonso's group at Stanford University.
 *                 Prof. Piero Colonna's group at Delft University of Technology.
 *                 Prof. Nicolas R. Gauger's group at Kaiserslautern University of Technology.
 *                 Prof. Alberto Guardone's group at Polytechnic University of Milan.
 *                 Prof. Rafael Palacios' group at Imperial College London.
 *                 Prof. Edwin van der Weide's group at the University of Twente.
 *                 Prof. Vincent Terrapon's group at the University of Liege.
 *
 * Copyright (C) 2012-2017 SU2, the open-source CFD code.
 *
 * SU2 is free software; you can redistribute it and/or
 * modify it under the terms of the GNU Lesser General Public
 * License as published by the Free Software Foundation; either
 * version 2.1 of the License, or (at your option) any later version.
 *
 * SU2 is distributed in the hope that it will be useful,
 * but WITHOUT ANY WARRANTY; without even the implied warranty of
 * MERCHANTABILITY or FITNESS FOR A PARTICULAR PURPOSE. See the GNU
 * Lesser General Public License for more details.
 *
 * You should have received a copy of the GNU Lesser General Public
 * License along with SU2. If not, see <http://www.gnu.org/licenses/>.
 */

#include "../include/solver_structure.hpp"

CSolver::CSolver(void) {
  
  /*--- Array initialization ---*/
  
  OutputHeadingNames = NULL;
  Residual_RMS       = NULL;
  Residual_Max       = NULL;
  Residual           = NULL;
  Residual_i         = NULL;
  Residual_j         = NULL;
  Point_Max          = NULL;
  Point_Max_Coord    = NULL;
  Solution           = NULL;
  Solution_i         = NULL;
  Solution_j         = NULL;
  Vector             = NULL;
  Vector_i           = NULL;
  Vector_j           = NULL;
  Res_Conv           = NULL;
  Res_Visc           = NULL;
  Res_Sour           = NULL;
  Res_Conv_i         = NULL;
  Res_Visc_i         = NULL;
  Res_Conv_j         = NULL;
  Res_Visc_j         = NULL;
  Jacobian_i         = NULL;
  Jacobian_j         = NULL;
  Jacobian_ii        = NULL;
  Jacobian_ij        = NULL;
  Jacobian_ji        = NULL;
  Jacobian_jj        = NULL;
  Smatrix            = NULL;
  Cvector            = NULL;
  Restart_Vars       = NULL;
  Restart_Data       = NULL;
  node               = NULL;
  nOutputVariables   = 0;
  
}

CSolver::~CSolver(void) {

  unsigned short iVar, iDim;
  unsigned long iPoint;
  
  /*--- Public variables, may be accessible outside ---*/

  if ( OutputHeadingNames != NULL) {
    delete [] OutputHeadingNames;
  }

  if (node != NULL) {
    for (iPoint = 0; iPoint < nPoint; iPoint++) {
      delete node[iPoint];
    }
    delete [] node;
  }

  /*--- Private ---*/

  if (Residual_RMS != NULL) delete [] Residual_RMS;
  if (Residual_Max != NULL) delete [] Residual_Max;
  if (Residual != NULL) delete [] Residual;
  if (Residual_i != NULL) delete [] Residual_i;
  if (Residual_j != NULL) delete [] Residual_j;
  if (Point_Max != NULL) delete [] Point_Max;

  if (Point_Max_Coord != NULL) {
    for (iVar = 0; iVar < nVar; iVar++) {
      delete [] Point_Max_Coord[iVar];
    }
    delete [] Point_Max_Coord;
  }

  if (Solution != NULL) delete [] Solution;
  if (Solution_i != NULL) delete [] Solution_i;
  if (Solution_j != NULL) delete [] Solution_j;
  if (Vector != NULL) delete [] Vector;
  if (Vector_i != NULL) delete [] Vector_i;
  if (Vector_j != NULL) delete [] Vector_j;
  if (Res_Conv != NULL) delete [] Res_Conv;
  if (Res_Visc != NULL) delete [] Res_Visc;
  if (Res_Sour != NULL) delete [] Res_Sour;
  if (Res_Conv_i != NULL) delete [] Res_Conv_i;
  if (Res_Visc_i != NULL) delete [] Res_Visc_i;
  if (Res_Visc_j != NULL) delete [] Res_Visc_j;


  if (Jacobian_i != NULL) {
    for (iVar = 0; iVar < nVar; iVar++)
      delete [] Jacobian_i[iVar];
    delete [] Jacobian_i;
  }

  if (Jacobian_j != NULL) {
    for (iVar = 0; iVar < nVar; iVar++)
      delete [] Jacobian_j[iVar];
    delete [] Jacobian_j;
  }

  if (Jacobian_ii != NULL) {
    for (iVar = 0; iVar < nVar; iVar++)
      delete [] Jacobian_ii[iVar];
    delete [] Jacobian_ii;
  }

  if (Jacobian_ij != NULL) {
    for (iVar = 0; iVar < nVar; iVar++)
      delete [] Jacobian_ij[iVar];
    delete [] Jacobian_ij;
  }

  if (Jacobian_ji != NULL) {
    for (iVar = 0; iVar < nVar; iVar++)
      delete [] Jacobian_ji[iVar];
    delete [] Jacobian_ji;
  }

  if (Jacobian_jj != NULL) {
    for (iVar = 0; iVar < nVar; iVar++)
      delete [] Jacobian_jj[iVar];
    delete [] Jacobian_jj;
  }

  if (Smatrix != NULL) {
    for (iDim = 0; iDim < nDim; iDim++)
      delete [] Smatrix[iDim];
    delete [] Smatrix;
  }

  if (Cvector != NULL) {
    for (iVar = 0; iVar < nVarGrad; iVar++)
      delete [] Cvector[iVar];
    delete [] Cvector;
  }

  if (Restart_Vars != NULL) delete [] Restart_Vars;
  if (Restart_Data != NULL) delete [] Restart_Data;

}

void CSolver::SetResidual_RMS(CGeometry *geometry, CConfig *config) {
  unsigned short iVar;
  
#ifndef HAVE_MPI
  
  for (iVar = 0; iVar < nVar; iVar++) {
    
    if (GetRes_RMS(iVar) != GetRes_RMS(iVar)) {
      cout << "\n !!! Error: SU2 has diverged. Now exiting... !!! \n" << endl;
      exit(EXIT_FAILURE);
    }

    SetRes_RMS(iVar, max(EPS*EPS, sqrt(GetRes_RMS(iVar)/geometry->GetnPoint())));
    
  }
  
#else
  
  int nProcessor, iProcessor, rank;
  MPI_Comm_size(MPI_COMM_WORLD, &nProcessor);
  MPI_Comm_rank(MPI_COMM_WORLD, &rank);
  
  su2double *sbuf_residual, *rbuf_residual, *sbuf_coord, *rbuf_coord, *Coord;
  unsigned long *sbuf_point, *rbuf_point, Local_nPointDomain, Global_nPointDomain;
  unsigned short iDim;
  
  /*--- Set the L2 Norm residual in all the processors ---*/
  
  sbuf_residual  = new su2double[nVar]; for (iVar = 0; iVar < nVar; iVar++) sbuf_residual[iVar] = 0.0;
  rbuf_residual  = new su2double[nVar]; for (iVar = 0; iVar < nVar; iVar++) rbuf_residual[iVar] = 0.0;
  
  for (iVar = 0; iVar < nVar; iVar++) sbuf_residual[iVar] = GetRes_RMS(iVar);
  Local_nPointDomain = geometry->GetnPointDomain();
  
  
  SU2_MPI::Allreduce(sbuf_residual, rbuf_residual, nVar, MPI_DOUBLE, MPI_SUM, MPI_COMM_WORLD);
  SU2_MPI::Allreduce(&Local_nPointDomain, &Global_nPointDomain, 1, MPI_UNSIGNED_LONG, MPI_SUM, MPI_COMM_WORLD);
  
  
  for (iVar = 0; iVar < nVar; iVar++) {
    
    if (rbuf_residual[iVar] != rbuf_residual[iVar]) {
      
      if (rank == MASTER_NODE)
        cout << "\n !!! Error: SU2 has diverged. Now exiting... !!! \n" << endl;
      
      MPI_Barrier(MPI_COMM_WORLD);
      MPI_Abort(MPI_COMM_WORLD,1);
      MPI_Finalize();
      
    }
    
    SetRes_RMS(iVar, max(EPS*EPS, sqrt(rbuf_residual[iVar]/Global_nPointDomain)));
    
  }
  
  delete [] sbuf_residual;
  delete [] rbuf_residual;
  
  /*--- Set the Maximum residual in all the processors ---*/
  sbuf_residual = new su2double [nVar]; for (iVar = 0; iVar < nVar; iVar++) sbuf_residual[iVar] = 0.0;
  sbuf_point = new unsigned long [nVar]; for (iVar = 0; iVar < nVar; iVar++) sbuf_point[iVar] = 0;
  sbuf_coord = new su2double[nVar*nDim]; for (iVar = 0; iVar < nVar*nDim; iVar++) sbuf_coord[iVar] = 0.0;
  
  rbuf_residual = new su2double [nProcessor*nVar]; for (iVar = 0; iVar < nProcessor*nVar; iVar++) rbuf_residual[iVar] = 0.0;
  rbuf_point = new unsigned long [nProcessor*nVar]; for (iVar = 0; iVar < nProcessor*nVar; iVar++) rbuf_point[iVar] = 0;
  rbuf_coord = new su2double[nProcessor*nVar*nDim]; for (iVar = 0; iVar < nProcessor*nVar*nDim; iVar++) rbuf_coord[iVar] = 0.0;

  for (iVar = 0; iVar < nVar; iVar++) {
    sbuf_residual[iVar] = GetRes_Max(iVar);
    sbuf_point[iVar] = GetPoint_Max(iVar);
    Coord = GetPoint_Max_Coord(iVar);
    for (iDim = 0; iDim < nDim; iDim++)
      sbuf_coord[iVar*nDim+iDim] = Coord[iDim];
  }
  
  SU2_MPI::Allgather(sbuf_residual, nVar, MPI_DOUBLE, rbuf_residual, nVar, MPI_DOUBLE, MPI_COMM_WORLD);
  SU2_MPI::Allgather(sbuf_point, nVar, MPI_UNSIGNED_LONG, rbuf_point, nVar, MPI_UNSIGNED_LONG, MPI_COMM_WORLD);
  SU2_MPI::Allgather(sbuf_coord, nVar*nDim, MPI_DOUBLE, rbuf_coord, nVar*nDim, MPI_DOUBLE, MPI_COMM_WORLD);

  for (iVar = 0; iVar < nVar; iVar++) {
    for (iProcessor = 0; iProcessor < nProcessor; iProcessor++) {
      AddRes_Max(iVar, rbuf_residual[iProcessor*nVar+iVar], rbuf_point[iProcessor*nVar+iVar], &rbuf_coord[iProcessor*nVar*nDim+iVar*nDim]);
    }
  }
  
  delete [] sbuf_residual;
  delete [] rbuf_residual;
  
  delete [] sbuf_point;
  delete [] rbuf_point;
  
  delete [] sbuf_coord;
  delete [] rbuf_coord;
  
#endif
  
}

void CSolver::SetGrid_Movement_Residual (CGeometry *geometry, CConfig *config) {
  
  unsigned short iDim, nDim = geometry->GetnDim(), iVar, nVar = GetnVar(), iMarker;
  unsigned long iVertex, iEdge;
  su2double ProjGridVel, *Normal;
  
  /*--- Loop interior edges ---*/
   
  for (iEdge = 0; iEdge < geometry->GetnEdge(); iEdge++) {
    
    const unsigned long iPoint = geometry->edge[iEdge]->GetNode(0);
    const unsigned long jPoint = geometry->edge[iEdge]->GetNode(1);
    
    /*--- Solution at each edge point ---*/
    
    su2double *Solution_i = node[iPoint]->GetSolution();
    su2double *Solution_j = node[jPoint]->GetSolution();
    
    for (iVar = 0; iVar < nVar; iVar++)
      Solution[iVar] = 0.5* (Solution_i[iVar] + Solution_j[iVar]);
    
    /*--- Grid Velocity at each edge point ---*/
    
    su2double *GridVel_i = geometry->node[iPoint]->GetGridVel();
    su2double *GridVel_j = geometry->node[jPoint]->GetGridVel();
    for (iDim = 0; iDim < nDim; iDim++)
      Vector[iDim] = 0.5* (GridVel_i[iDim] + GridVel_j[iDim]);
    
    Normal = geometry->edge[iEdge]->GetNormal();
    
    ProjGridVel = 0.0;
    for (iDim = 0; iDim < nDim; iDim++)
      ProjGridVel += Vector[iDim]*Normal[iDim];
    
    for (iVar = 0; iVar < nVar; iVar++)
      Residual[iVar] = ProjGridVel*Solution[iVar];
    
    LinSysRes.SubtractBlock(iPoint, Residual);
    LinSysRes.AddBlock(jPoint, Residual);
    
  }
  
  /*--- Loop boundary edges ---*/
  
  for (iMarker = 0; iMarker < geometry->GetnMarker(); iMarker++) {
    if (config->GetMarker_All_KindBC(iMarker) != INTERNAL_BOUNDARY)
    for (iVertex = 0; iVertex < geometry->GetnVertex(iMarker); iVertex++) {
      const unsigned long Point = geometry->vertex[iMarker][iVertex]->GetNode();
      
      /*--- Solution at each edge point ---*/
      
      su2double *Solution = node[Point]->GetSolution();
      
      /*--- Grid Velocity at each edge point ---*/
      
      su2double *GridVel = geometry->node[Point]->GetGridVel();
      
      /*--- Summed normal components ---*/
      
      Normal = geometry->vertex[iMarker][iVertex]->GetNormal();
      
      ProjGridVel = 0.0;
      for (iDim = 0; iDim < nDim; iDim++)
        ProjGridVel -= GridVel[iDim]*Normal[iDim];
      
      for (iVar = 0; iVar < nVar; iVar++)
        Residual[iVar] = ProjGridVel*Solution[iVar];
      
      LinSysRes.AddBlock(Point, Residual);
    }
  }
  
}

void CSolver::SetAuxVar_Gradient_GG(CGeometry *geometry, CConfig *config) {
  
  unsigned long Point = 0, iPoint = 0, jPoint = 0, iEdge, iVertex;
  unsigned short nDim = geometry->GetnDim(), iDim, iMarker;
  
  su2double AuxVar_Vertex, AuxVar_i, AuxVar_j, AuxVar_Average;
  su2double *Gradient, DualArea, Partial_Res, Grad_Val, *Normal;
  
  for (iPoint = 0; iPoint < geometry->GetnPoint(); iPoint++)
    node[iPoint]->SetAuxVarGradientZero();    // Set Gradient to Zero
  
  /*--- Loop interior edges ---*/
  
  for (iEdge = 0; iEdge < geometry->GetnEdge(); iEdge++) {
    iPoint = geometry->edge[iEdge]->GetNode(0);
    jPoint = geometry->edge[iEdge]->GetNode(1);
    
    AuxVar_i = node[iPoint]->GetAuxVar();
    AuxVar_j = node[jPoint]->GetAuxVar();
    
    Normal = geometry->edge[iEdge]->GetNormal();
    AuxVar_Average =  0.5 * ( AuxVar_i + AuxVar_j);
    for (iDim = 0; iDim < nDim; iDim++) {
      Partial_Res = AuxVar_Average*Normal[iDim];
      node[iPoint]->AddAuxVarGradient(iDim, Partial_Res);
      node[jPoint]->SubtractAuxVarGradient(iDim, Partial_Res);
    }
  }
  
  /*--- Loop boundary edges ---*/
  
  for (iMarker = 0; iMarker < geometry->GetnMarker(); iMarker++)
    if (config->GetMarker_All_KindBC(iMarker) != INTERNAL_BOUNDARY)
    for (iVertex = 0; iVertex < geometry->GetnVertex(iMarker); iVertex++) {
      Point = geometry->vertex[iMarker][iVertex]->GetNode();
      AuxVar_Vertex = node[Point]->GetAuxVar();
      Normal = geometry->vertex[iMarker][iVertex]->GetNormal();
      for (iDim = 0; iDim < nDim; iDim++) {
        Partial_Res = AuxVar_Vertex*Normal[iDim];
        node[Point]->SubtractAuxVarGradient(iDim, Partial_Res);
      }
    }
  
  for (iPoint=0; iPoint<geometry->GetnPoint(); iPoint++)
    for (iDim = 0; iDim < nDim; iDim++) {
      Gradient = node[iPoint]->GetAuxVarGradient();
      DualArea = geometry->node[iPoint]->GetVolume();
      Grad_Val = Gradient[iDim]/(DualArea+EPS);
      node[iPoint]->SetAuxVarGradient(iDim, Grad_Val);
    }
   
}

void CSolver::SetAuxVar_Gradient_LS(CGeometry *geometry, CConfig *config) {
  
  unsigned short iDim, jDim, iNeigh;
  unsigned short nDim = geometry->GetnDim();
  unsigned long iPoint, jPoint;
  su2double *Coord_i, *Coord_j, AuxVar_i, AuxVar_j, weight, r11, r12, r13, r22, r23, r23_a,
  r23_b, r33, z11, z12, z13, z22, z23, z33, detR2, product;
  bool singular = false;
  
  su2double *Cvector = new su2double [nDim];
  
  /*--- Loop over points of the grid ---*/
  
  for (iPoint = 0; iPoint < geometry->GetnPoint(); iPoint++) {
    
    Coord_i = geometry->node[iPoint]->GetCoord();
    AuxVar_i = node[iPoint]->GetAuxVar();
    
    /*--- Inizialization of variables ---*/
    for (iDim = 0; iDim < nDim; iDim++)
      Cvector[iDim] = 0.0;
    
    r11 = 0.0; r12 = 0.0; r13 = 0.0; r22 = 0.0;
    r23 = 0.0; r23_a = 0.0; r23_b = 0.0; r33 = 0.0;
    
    for (iNeigh = 0; iNeigh < geometry->node[iPoint]->GetnPoint(); iNeigh++) {
      jPoint = geometry->node[iPoint]->GetPoint(iNeigh);
      Coord_j = geometry->node[jPoint]->GetCoord();
      AuxVar_j = node[jPoint]->GetAuxVar();
      
      weight = 0.0;
      for (iDim = 0; iDim < nDim; iDim++)
        weight += (Coord_j[iDim]-Coord_i[iDim])*(Coord_j[iDim]-Coord_i[iDim]);
      
      /*--- Sumations for entries of upper triangular matrix R ---*/
      
      if (fabs(weight) > EPS) {
        r11 += (Coord_j[0]-Coord_i[0])*(Coord_j[0]-Coord_i[0])/weight;
        r12 += (Coord_j[0]-Coord_i[0])*(Coord_j[1]-Coord_i[1])/weight;
        r22 += (Coord_j[1]-Coord_i[1])*(Coord_j[1]-Coord_i[1])/weight;
        if (nDim == 3) {
          r13 += (Coord_j[0]-Coord_i[0])*(Coord_j[2]-Coord_i[2])/weight;
          r23_a += (Coord_j[1]-Coord_i[1])*(Coord_j[2]-Coord_i[2])/weight;
          r23_b += (Coord_j[0]-Coord_i[0])*(Coord_j[2]-Coord_i[2])/weight;
          r33 += (Coord_j[2]-Coord_i[2])*(Coord_j[2]-Coord_i[2])/weight;
        }
        
        /*--- Entries of c:= transpose(A)*b ---*/
        
        for (iDim = 0; iDim < nDim; iDim++)
          Cvector[iDim] += (Coord_j[iDim]-Coord_i[iDim])*(AuxVar_j-AuxVar_i)/(weight);
      }
      
    }
    
    /*--- Entries of upper triangular matrix R ---*/
    
    if (fabs(r11) < EPS) r11 = EPS;
    r11 = sqrt(r11);
    r12 = r12/r11;
    r22 = sqrt(r22-r12*r12);
    if (fabs(r22) < EPS) r22 = EPS;
    if (nDim == 3) {
      r13 = r13/r11;
      r23 = r23_a/(r22) - r23_b*r12/(r11*r22);
      r33 = sqrt(r33-r23*r23-r13*r13);
    }
    
    /*--- Compute determinant ---*/
    
    if (nDim == 2) detR2 = (r11*r22)*(r11*r22);
    else detR2 = (r11*r22*r33)*(r11*r22*r33);
    
    /*--- Detect singular matrices ---*/
    
    if (fabs(detR2) < EPS) singular = true;
    
    /*--- S matrix := inv(R)*traspose(inv(R)) ---*/
    
    if (singular) {
      for (iDim = 0; iDim < nDim; iDim++)
        for (jDim = 0; jDim < nDim; jDim++)
          Smatrix[iDim][jDim] = 0.0;
    }
    else {
      if (nDim == 2) {
        Smatrix[0][0] = (r12*r12+r22*r22)/detR2;
        Smatrix[0][1] = -r11*r12/detR2;
        Smatrix[1][0] = Smatrix[0][1];
        Smatrix[1][1] = r11*r11/detR2;
      }
      else {
        z11 = r22*r33; z12 = -r12*r33; z13 = r12*r23-r13*r22;
        z22 = r11*r33; z23 = -r11*r23; z33 = r11*r22;
        Smatrix[0][0] = (z11*z11+z12*z12+z13*z13)/detR2;
        Smatrix[0][1] = (z12*z22+z13*z23)/detR2;
        Smatrix[0][2] = (z13*z33)/detR2;
        Smatrix[1][0] = Smatrix[0][1];
        Smatrix[1][1] = (z22*z22+z23*z23)/detR2;
        Smatrix[1][2] = (z23*z33)/detR2;
        Smatrix[2][0] = Smatrix[0][2];
        Smatrix[2][1] = Smatrix[1][2];
        Smatrix[2][2] = (z33*z33)/detR2;
      }
    }
    
    /*--- Computation of the gradient: S*c ---*/
    
    for (iDim = 0; iDim < nDim; iDim++) {
      product = 0.0;
      for (jDim = 0; jDim < nDim; jDim++)
        product += Smatrix[iDim][jDim]*Cvector[jDim];
      if (geometry->node[iPoint]->GetDomain())
        node[iPoint]->SetAuxVarGradient(iDim, product);
    }
  }
  
  delete [] Cvector;
  
}

void CSolver::SetSolution_Gradient_GG(CGeometry *geometry, CConfig *config) {
  unsigned long Point = 0, iPoint = 0, jPoint = 0, iEdge, iVertex;
  unsigned short iVar, iDim, iMarker;
  su2double *Solution_Vertex, *Solution_i, *Solution_j, Solution_Average, **Gradient, DualArea,
  Partial_Res, Grad_Val, *Normal;
  
  /*--- Set Gradient to Zero ---*/
  for (iPoint = 0; iPoint < geometry->GetnPointDomain(); iPoint++)
    node[iPoint]->SetGradientZero();
  
  /*--- Loop interior edges ---*/
  for (iEdge = 0; iEdge < geometry->GetnEdge(); iEdge++) {
    iPoint = geometry->edge[iEdge]->GetNode(0);
    jPoint = geometry->edge[iEdge]->GetNode(1);
    
    Solution_i = node[iPoint]->GetSolution();
    Solution_j = node[jPoint]->GetSolution();
    Normal = geometry->edge[iEdge]->GetNormal();
    for (iVar = 0; iVar< nVar; iVar++) {
      Solution_Average =  0.5 * (Solution_i[iVar] + Solution_j[iVar]);
      for (iDim = 0; iDim < nDim; iDim++) {
        Partial_Res = Solution_Average*Normal[iDim];
        if (geometry->node[iPoint]->GetDomain())
          node[iPoint]->AddGradient(iVar, iDim, Partial_Res);
        if (geometry->node[jPoint]->GetDomain())
          node[jPoint]->SubtractGradient(iVar, iDim, Partial_Res);
      }
    }
  }
  
  /*--- Loop boundary edges ---*/
  for (iMarker = 0; iMarker < geometry->GetnMarker(); iMarker++) {
    if (config->GetMarker_All_KindBC(iMarker) != INTERNAL_BOUNDARY)
    for (iVertex = 0; iVertex < geometry->GetnVertex(iMarker); iVertex++) {
      Point = geometry->vertex[iMarker][iVertex]->GetNode();
      Solution_Vertex = node[Point]->GetSolution();
      Normal = geometry->vertex[iMarker][iVertex]->GetNormal();
      for (iVar = 0; iVar < nVar; iVar++)
        for (iDim = 0; iDim < nDim; iDim++) {
          Partial_Res = Solution_Vertex[iVar]*Normal[iDim];
          if (geometry->node[Point]->GetDomain())
            node[Point]->SubtractGradient(iVar, iDim, Partial_Res);
        }
    }
  }
  
  /*--- Compute gradient ---*/
  for (iPoint = 0; iPoint < geometry->GetnPointDomain(); iPoint++)
    for (iVar = 0; iVar < nVar; iVar++)
      for (iDim = 0; iDim < nDim; iDim++) {
        Gradient = node[iPoint]->GetGradient();
        DualArea = geometry->node[iPoint]->GetVolume();
        Grad_Val = Gradient[iVar][iDim] / (DualArea+EPS);
        node[iPoint]->SetGradient(iVar, iDim, Grad_Val);
      }
  
  /*--- Gradient MPI ---*/
  Set_MPI_Solution_Gradient(geometry, config);
  
}

void CSolver::SetSolution_Gradient_LS(CGeometry *geometry, CConfig *config) {
  
  unsigned short iDim, jDim, iVar, iNeigh;
  unsigned long iPoint, jPoint;
  su2double *Coord_i, *Coord_j, *Solution_i, *Solution_j,
  r11, r12, r13, r22, r23, r23_a, r23_b, r33, weight, detR2, z11, z12, z13,
  z22, z23, z33, product;
  bool singular = false;
  
  su2double **Cvector = new su2double* [nVar];
  for (iVar = 0; iVar < nVar; iVar++)
    Cvector[iVar] = new su2double [nDim];
  
  /*--- Loop over points of the grid ---*/
  
  for (iPoint = 0; iPoint < geometry->GetnPointDomain(); iPoint++) {
    
    /*--- Set the value of the singular ---*/
    singular = false;
    
    /*--- Get coordinates ---*/
    
    Coord_i = geometry->node[iPoint]->GetCoord();
    
    /*--- Get consevative solution ---*/
    
    Solution_i = node[iPoint]->GetSolution();
    
    /*--- Inizialization of variables ---*/
    
    for (iVar = 0; iVar < nVar; iVar++)
      for (iDim = 0; iDim < nDim; iDim++)
        Cvector[iVar][iDim] = 0.0;
    
    r11 = 0.0; r12 = 0.0; r13 = 0.0; r22 = 0.0;
    r23 = 0.0; r23_a = 0.0; r23_b = 0.0; r33 = 0.0;
    
    for (iNeigh = 0; iNeigh < geometry->node[iPoint]->GetnPoint(); iNeigh++) {
      jPoint = geometry->node[iPoint]->GetPoint(iNeigh);
      Coord_j = geometry->node[jPoint]->GetCoord();
      
      Solution_j = node[jPoint]->GetSolution();
      
      weight = 0.0;
      for (iDim = 0; iDim < nDim; iDim++)
        weight += (Coord_j[iDim]-Coord_i[iDim])*(Coord_j[iDim]-Coord_i[iDim]);
      
      /*--- Sumations for entries of upper triangular matrix R ---*/
      
      if (weight != 0.0) {
        
        r11 += (Coord_j[0]-Coord_i[0])*(Coord_j[0]-Coord_i[0])/weight;
        r12 += (Coord_j[0]-Coord_i[0])*(Coord_j[1]-Coord_i[1])/weight;
        r22 += (Coord_j[1]-Coord_i[1])*(Coord_j[1]-Coord_i[1])/weight;
        if (nDim == 3) {
          r13   += (Coord_j[0]-Coord_i[0])*(Coord_j[2]-Coord_i[2])/weight;
          r23_a += (Coord_j[1]-Coord_i[1])*(Coord_j[2]-Coord_i[2])/weight;
          r23_b += (Coord_j[0]-Coord_i[0])*(Coord_j[2]-Coord_i[2])/weight;
          r33   += (Coord_j[2]-Coord_i[2])*(Coord_j[2]-Coord_i[2])/weight;
        }
        
        /*--- Entries of c:= transpose(A)*b ---*/
        
        for (iVar = 0; iVar < nVar; iVar++)
          for (iDim = 0; iDim < nDim; iDim++)
            Cvector[iVar][iDim] += (Coord_j[iDim]-Coord_i[iDim])*(Solution_j[iVar]-Solution_i[iVar])/weight;
      }
      
    }
    
    /*--- Entries of upper triangular matrix R ---*/
    
    if (r11 >= 0.0) r11 = sqrt(r11); else r11 = 0.0;
    if (r11 != 0.0) r12 = r12/r11; else r12 = 0.0;
    if (r22-r12*r12 >= 0.0) r22 = sqrt(r22-r12*r12); else r22 = 0.0;
    
    if (nDim == 3) {
      if (r11 != 0.0) r13 = r13/r11; else r13 = 0.0;
      if ((r22 != 0.0) && (r11*r22 != 0.0)) r23 = r23_a/r22 - r23_b*r12/(r11*r22); else r23 = 0.0;
      if (r33-r23*r23-r13*r13 >= 0.0) r33 = sqrt(r33-r23*r23-r13*r13); else r33 = 0.0;
    }
    
    /*--- Compute determinant ---*/
    
    if (nDim == 2) detR2 = (r11*r22)*(r11*r22);
    else detR2 = (r11*r22*r33)*(r11*r22*r33);
    
    /*--- Detect singular matrices ---*/
    
    if (abs(detR2) <= EPS) { detR2 = 1.0; singular = true; }
    
    /*--- S matrix := inv(R)*traspose(inv(R)) ---*/
    
    if (singular) {
      for (iDim = 0; iDim < nDim; iDim++)
        for (jDim = 0; jDim < nDim; jDim++)
          Smatrix[iDim][jDim] = 0.0;
    }
    else {
      if (nDim == 2) {
        Smatrix[0][0] = (r12*r12+r22*r22)/detR2;
        Smatrix[0][1] = -r11*r12/detR2;
        Smatrix[1][0] = Smatrix[0][1];
        Smatrix[1][1] = r11*r11/detR2;
      }
      else {
        z11 = r22*r33; z12 = -r12*r33; z13 = r12*r23-r13*r22;
        z22 = r11*r33; z23 = -r11*r23; z33 = r11*r22;
        Smatrix[0][0] = (z11*z11+z12*z12+z13*z13)/detR2;
        Smatrix[0][1] = (z12*z22+z13*z23)/detR2;
        Smatrix[0][2] = (z13*z33)/detR2;
        Smatrix[1][0] = Smatrix[0][1];
        Smatrix[1][1] = (z22*z22+z23*z23)/detR2;
        Smatrix[1][2] = (z23*z33)/detR2;
        Smatrix[2][0] = Smatrix[0][2];
        Smatrix[2][1] = Smatrix[1][2];
        Smatrix[2][2] = (z33*z33)/detR2;
      }
    }
    
    /*--- Computation of the gradient: S*c ---*/
    
    for (iVar = 0; iVar < nVar; iVar++) {
      for (iDim = 0; iDim < nDim; iDim++) {
        product = 0.0;
        for (jDim = 0; jDim < nDim; jDim++)
          product += Smatrix[iDim][jDim]*Cvector[iVar][jDim];
        node[iPoint]->SetGradient(iVar, iDim, product);
      }
    }
    
  }
  
  /*--- Deallocate memory ---*/
  
  for (iVar = 0; iVar < nVar; iVar++)
    delete [] Cvector[iVar];
  delete [] Cvector;
  
  /*--- Gradient MPI ---*/
  
  Set_MPI_Solution_Gradient(geometry, config);
  
}

void CSolver::SetGridVel_Gradient(CGeometry *geometry, CConfig *config) {
  unsigned short iDim, jDim, iVar, iNeigh;
  unsigned long iPoint, jPoint;
  su2double *Coord_i, *Coord_j, *Solution_i, *Solution_j, Smatrix[3][3],
  r11, r12, r13, r22, r23, r23_a, r23_b, r33, weight, detR2, z11, z12, z13,
  z22, z23, z33, product;
  su2double **Cvector;
  
  /*--- Note that all nVar entries in this routine have been changed to nDim ---*/
  Cvector = new su2double* [nDim];
  for (iVar = 0; iVar < nDim; iVar++)
    Cvector[iVar] = new su2double [nDim];
  
  /*--- Loop over points of the grid ---*/
  for (iPoint = 0; iPoint < geometry->GetnPointDomain(); iPoint++) {
    
    Coord_i = geometry->node[iPoint]->GetCoord();
    Solution_i = geometry->node[iPoint]->GetGridVel();
    
    /*--- Inizialization of variables ---*/
    for (iVar = 0; iVar < nDim; iVar++)
      for (iDim = 0; iDim < nDim; iDim++)
        Cvector[iVar][iDim] = 0.0;
    r11 = 0.0; r12 = 0.0; r13 = 0.0; r22 = 0.0; r23 = 0.0; r23_a = 0.0; r23_b = 0.0; r33 = 0.0;
    
    for (iNeigh = 0; iNeigh < geometry->node[iPoint]->GetnPoint(); iNeigh++) {
      jPoint = geometry->node[iPoint]->GetPoint(iNeigh);
      Coord_j = geometry->node[jPoint]->GetCoord();
      Solution_j = geometry->node[jPoint]->GetGridVel();
      
      weight = 0.0;
      for (iDim = 0; iDim < nDim; iDim++)
        weight += (Coord_j[iDim]-Coord_i[iDim])*(Coord_j[iDim]-Coord_i[iDim]);
      
      /*--- Sumations for entries of upper triangular matrix R ---*/
      r11 += (Coord_j[0]-Coord_i[0])*(Coord_j[0]-Coord_i[0])/(weight);
      r12 += (Coord_j[0]-Coord_i[0])*(Coord_j[1]-Coord_i[1])/(weight);
      r22 += (Coord_j[1]-Coord_i[1])*(Coord_j[1]-Coord_i[1])/(weight);
      if (nDim == 3) {
        r13 += (Coord_j[0]-Coord_i[0])*(Coord_j[2]-Coord_i[2])/(weight);
        r23_a += (Coord_j[1]-Coord_i[1])*(Coord_j[2]-Coord_i[2])/(weight);
        r23_b += (Coord_j[0]-Coord_i[0])*(Coord_j[2]-Coord_i[2])/(weight);
        r33 += (Coord_j[2]-Coord_i[2])*(Coord_j[2]-Coord_i[2])/(weight);
      }
      
      /*--- Entries of c:= transpose(A)*b ---*/
      for (iVar = 0; iVar < nDim; iVar++)
        for (iDim = 0; iDim < nDim; iDim++)
          Cvector[iVar][iDim] += (Coord_j[iDim]-Coord_i[iDim])*(Solution_j[iVar]-Solution_i[iVar])/(weight);
    }
    
    /*--- Entries of upper triangular matrix R ---*/
    r11 = sqrt(r11);
    r12 = r12/(r11);
    r22 = sqrt(r22-r12*r12);
    if (nDim == 3) {
      r13 = r13/(r11);
      r23 = r23_a/(r22) - r23_b*r12/(r11*r22);
      r33 = sqrt(r33-r23*r23-r13*r13);
    }
    /*--- S matrix := inv(R)*traspose(inv(R)) ---*/
    if (nDim == 2) {
      detR2 = (r11*r22)*(r11*r22);
      Smatrix[0][0] = (r12*r12+r22*r22)/(detR2);
      Smatrix[0][1] = -r11*r12/(detR2);
      Smatrix[1][0] = Smatrix[0][1];
      Smatrix[1][1] = r11*r11/(detR2);
    }
    else {
      detR2 = (r11*r22*r33)*(r11*r22*r33);
      z11 = r22*r33;
      z12 = -r12*r33;
      z13 = r12*r23-r13*r22;
      z22 = r11*r33;
      z23 = -r11*r23;
      z33 = r11*r22;
      Smatrix[0][0] = (z11*z11+z12*z12+z13*z13)/(detR2);
      Smatrix[0][1] = (z12*z22+z13*z23)/(detR2);
      Smatrix[0][2] = (z13*z33)/(detR2);
      Smatrix[1][0] = Smatrix[0][1];
      Smatrix[1][1] = (z22*z22+z23*z23)/(detR2);
      Smatrix[1][2] = (z23*z33)/(detR2);
      Smatrix[2][0] = Smatrix[0][2];
      Smatrix[2][1] = Smatrix[1][2];
      Smatrix[2][2] = (z33*z33)/(detR2);
    }
    /*--- Computation of the gradient: S*c ---*/
    for (iVar = 0; iVar < nDim; iVar++) {
      for (iDim = 0; iDim < nDim; iDim++) {
        product = 0.0;
        for (jDim = 0; jDim < nDim; jDim++)
          product += Smatrix[iDim][jDim]*Cvector[iVar][jDim];
        geometry->node[iPoint]->SetGridVel_Grad(iVar, iDim, product);
      }
    }
  }
  
  /*--- Deallocate memory ---*/
  for (iVar = 0; iVar < nDim; iVar++)
    delete [] Cvector[iVar];
  delete [] Cvector;
  
  /*--- Gradient MPI ---*/
  // TO DO!!!
  //Set_MPI_Solution_Gradient(geometry, config);
  
}

void CSolver::SetAuxVar_Surface_Gradient(CGeometry *geometry, CConfig *config) {
  
  unsigned short iDim, jDim, iNeigh, iMarker, Boundary;
  unsigned short nDim = geometry->GetnDim();
  unsigned long iPoint, jPoint, iVertex;
  su2double *Coord_i, *Coord_j, AuxVar_i, AuxVar_j;
  su2double **Smatrix, *Cvector;
  
  Smatrix = new su2double* [nDim];
  Cvector = new su2double [nDim];
  for (iDim = 0; iDim < nDim; iDim++)
    Smatrix[iDim] = new su2double [nDim];
  
  
  /*--- Loop over boundary markers to select those for Euler or NS walls ---*/
  for (iMarker = 0; iMarker < config->GetnMarker_All(); iMarker++) {
    Boundary = config->GetMarker_All_KindBC(iMarker);
    switch (Boundary) {
      case EULER_WALL:
      case HEAT_FLUX:
      case ISOTHERMAL:
        
        /*--- Loop over points on the surface (Least-Squares approximation) ---*/
        for (iVertex = 0; iVertex < geometry->nVertex[iMarker]; iVertex++) {
          iPoint = geometry->vertex[iMarker][iVertex]->GetNode();
          if (geometry->node[iPoint]->GetDomain()) {
            Coord_i = geometry->node[iPoint]->GetCoord();
            AuxVar_i = node[iPoint]->GetAuxVar();
            
            /*--- Inizialization of variables ---*/
            for (iDim = 0; iDim < nDim; iDim++)
              Cvector[iDim] = 0.0;
            su2double r11 = 0.0, r12 = 0.0, r13 = 0.0, r22 = 0.0, r23 = 0.0, r23_a = 0.0, r23_b = 0.0, r33 = 0.0;
            
            for (iNeigh = 0; iNeigh < geometry->node[iPoint]->GetnPoint(); iNeigh++) {
              jPoint = geometry->node[iPoint]->GetPoint(iNeigh);
              Coord_j = geometry->node[jPoint]->GetCoord();
              AuxVar_j = node[jPoint]->GetAuxVar();
              
              su2double weight = 0;
              for (iDim = 0; iDim < nDim; iDim++)
                weight += (Coord_j[iDim]-Coord_i[iDim])*(Coord_j[iDim]-Coord_i[iDim]);
              
              /*--- Sumations for entries of upper triangular matrix R ---*/
              r11 += (Coord_j[0]-Coord_i[0])*(Coord_j[0]-Coord_i[0])/weight;
              r12 += (Coord_j[0]-Coord_i[0])*(Coord_j[1]-Coord_i[1])/weight;
              r22 += (Coord_j[1]-Coord_i[1])*(Coord_j[1]-Coord_i[1])/weight;
              if (nDim == 3) {
                r13 += (Coord_j[0]-Coord_i[0])*(Coord_j[2]-Coord_i[2])/weight;
                r23_a += (Coord_j[1]-Coord_i[1])*(Coord_j[2]-Coord_i[2])/weight;
                r23_b += (Coord_j[0]-Coord_i[0])*(Coord_j[2]-Coord_i[2])/weight;
                r33 += (Coord_j[2]-Coord_i[2])*(Coord_j[2]-Coord_i[2])/weight;
              }
              
              /*--- Entries of c:= transpose(A)*b ---*/
              for (iDim = 0; iDim < nDim; iDim++)
                Cvector[iDim] += (Coord_j[iDim]-Coord_i[iDim])*(AuxVar_j-AuxVar_i)/weight;
            }
            
            /*--- Entries of upper triangular matrix R ---*/
            r11 = sqrt(r11);
            r12 = r12/r11;
            r22 = sqrt(r22-r12*r12);
            if (nDim == 3) {
              r13 = r13/r11;
              r23 = r23_a/r22 - r23_b*r12/(r11*r22);
              r33 = sqrt(r33-r23*r23-r13*r13);
            }
            /*--- S matrix := inv(R)*traspose(inv(R)) ---*/
            if (nDim == 2) {
              su2double detR2 = (r11*r22)*(r11*r22);
              Smatrix[0][0] = (r12*r12+r22*r22)/detR2;
              Smatrix[0][1] = -r11*r12/detR2;
              Smatrix[1][0] = Smatrix[0][1];
              Smatrix[1][1] = r11*r11/detR2;
            }
            else {
              su2double detR2 = (r11*r22*r33)*(r11*r22*r33);
              su2double z11, z12, z13, z22, z23, z33; // aux vars
              z11 = r22*r33;
              z12 = -r12*r33;
              z13 = r12*r23-r13*r22;
              z22 = r11*r33;
              z23 = -r11*r23;
              z33 = r11*r22;
              Smatrix[0][0] = (z11*z11+z12*z12+z13*z13)/detR2;
              Smatrix[0][1] = (z12*z22+z13*z23)/detR2;
              Smatrix[0][2] = (z13*z33)/detR2;
              Smatrix[1][0] = Smatrix[0][1];
              Smatrix[1][1] = (z22*z22+z23*z23)/detR2;
              Smatrix[1][2] = (z23*z33)/detR2;
              Smatrix[2][0] = Smatrix[0][2];
              Smatrix[2][1] = Smatrix[1][2];
              Smatrix[2][2] = (z33*z33)/detR2;
            }
            /*--- Computation of the gradient: S*c ---*/
            su2double product;
            for (iDim = 0; iDim < nDim; iDim++) {
              product = 0.0;
              for (jDim = 0; jDim < nDim; jDim++)
                product += Smatrix[iDim][jDim]*Cvector[jDim];
              node[iPoint]->SetAuxVarGradient(iDim, product);
            }
          }
        } /*--- End of loop over surface points ---*/
        break;
      default:
        break;
    }
  }
  
  /*--- Memory deallocation ---*/
  for (iDim = 0; iDim < nDim; iDim++)
    delete [] Smatrix[iDim];
  delete [] Cvector;
  delete [] Smatrix;
}

void CSolver::SetSolution_Limiter(CGeometry *geometry, CConfig *config) {
  
  unsigned long iEdge, iPoint, jPoint;
  unsigned short iVar, iDim;
  su2double **Gradient_i, **Gradient_j, *Coord_i, *Coord_j, *Solution_i, *Solution_j,
  dave, LimK, eps1, eps2, dm, dp, du, ds, limiter, SharpEdge_Distance;
  
  /*--- Initialize solution max and solution min in the entire domain --*/
  
  for (iPoint = 0; iPoint < geometry->GetnPoint(); iPoint++) {
    for (iVar = 0; iVar < nVar; iVar++) {
      node[iPoint]->SetSolution_Max(iVar, -EPS);
      node[iPoint]->SetSolution_Min(iVar, EPS);
    }
  }
  
  /*--- Establish bounds for Spekreijse monotonicity by finding max & min values of neighbor variables --*/
  
  for (iEdge = 0; iEdge < geometry->GetnEdge(); iEdge++) {
    
    /*--- Point identification, Normal vector and area ---*/
    
    iPoint = geometry->edge[iEdge]->GetNode(0);
    jPoint = geometry->edge[iEdge]->GetNode(1);
    
    /*--- Get the conserved variables ---*/
    
    Solution_i = node[iPoint]->GetSolution();
    Solution_j = node[jPoint]->GetSolution();
    
    /*--- Compute the maximum, and minimum values for nodes i & j ---*/
    
    for (iVar = 0; iVar < nVar; iVar++) {
      du = (Solution_j[iVar] - Solution_i[iVar]);
      node[iPoint]->SetSolution_Min(iVar, min(node[iPoint]->GetSolution_Min(iVar), du));
      node[iPoint]->SetSolution_Max(iVar, max(node[iPoint]->GetSolution_Max(iVar), du));
      node[jPoint]->SetSolution_Min(iVar, min(node[jPoint]->GetSolution_Min(iVar), -du));
      node[jPoint]->SetSolution_Max(iVar, max(node[jPoint]->GetSolution_Max(iVar), -du));
    }
    
  }
  
  /*--- Initialize the limiter --*/
  
  for (iPoint = 0; iPoint < geometry->GetnPointDomain(); iPoint++) {
    for (iVar = 0; iVar < nVar; iVar++) {
      node[iPoint]->SetLimiter(iVar, 2.0);
    }
  }
  
  /*--- Venkatakrishnan limiter ---*/
  
  if (config->GetKind_SlopeLimit() == VENKATAKRISHNAN) {
    
    /*-- Get limiter parameters from the configuration file ---*/
    
    dave = config->GetRefElemLength();
    LimK = config->GetLimiterCoeff();
    eps1 = LimK*dave;
    eps2 = eps1*eps1*eps1;
    
    for (iEdge = 0; iEdge < geometry->GetnEdge(); iEdge++) {
      
      iPoint     = geometry->edge[iEdge]->GetNode(0);
      jPoint     = geometry->edge[iEdge]->GetNode(1);
      Gradient_i = node[iPoint]->GetGradient();
      Gradient_j = node[jPoint]->GetGradient();
      Coord_i    = geometry->node[iPoint]->GetCoord();
      Coord_j    = geometry->node[jPoint]->GetCoord();
      
      for (iVar = 0; iVar < nVar; iVar++) {
        
        /*--- Calculate the interface left gradient, delta- (dm) ---*/
        
        dm = 0.0;
        for (iDim = 0; iDim < nDim; iDim++)
          dm += 0.5*(Coord_j[iDim]-Coord_i[iDim])*Gradient_i[iVar][iDim];
        
        /*--- Calculate the interface right gradient, delta+ (dp) ---*/
        
        if ( dm > 0.0 ) dp = node[iPoint]->GetSolution_Max(iVar);
        else dp = node[iPoint]->GetSolution_Min(iVar);
        
        limiter = ( dp*dp + 2.0*dp*dm + eps2 )/( dp*dp + dp*dm + 2.0*dm*dm + eps2);
        
        if (limiter < node[iPoint]->GetLimiter(iVar))
          node[iPoint]->SetLimiter(iVar, limiter);
        
        /*-- Repeat for point j on the edge ---*/
        
        dm = 0.0;
        for (iDim = 0; iDim < nDim; iDim++)
          dm += 0.5*(Coord_i[iDim]-Coord_j[iDim])*Gradient_j[iVar][iDim];
        
        if ( dm > 0.0 ) dp = node[jPoint]->GetSolution_Max(iVar);
        else dp = node[jPoint]->GetSolution_Min(iVar);
        
        limiter = ( dp*dp + 2.0*dp*dm + eps2 )/( dp*dp + dp*dm + 2.0*dm*dm + eps2);
        
        if (limiter < node[jPoint]->GetLimiter(iVar))
          node[jPoint]->SetLimiter(iVar, limiter);
      }
    }
  }
  
  /*--- Sharp edges limiter ---*/
  
  if (config->GetKind_SlopeLimit() == SHARP_EDGES) {
    
    /*-- Get limiter parameters from the configuration file ---*/
    
    dave = config->GetRefElemLength();
    LimK = config->GetLimiterCoeff();
    eps1 = LimK*dave;
    eps2 = eps1*eps1*eps1;
    
    for (iEdge = 0; iEdge < geometry->GetnEdge(); iEdge++) {
      
      iPoint     = geometry->edge[iEdge]->GetNode(0);
      jPoint     = geometry->edge[iEdge]->GetNode(1);
      Gradient_i = node[iPoint]->GetGradient();
      Gradient_j = node[jPoint]->GetGradient();
      Coord_i    = geometry->node[iPoint]->GetCoord();
      Coord_j    = geometry->node[jPoint]->GetCoord();
      
      for (iVar = 0; iVar < nVar; iVar++) {
        
        /*--- Calculate the interface left gradient, delta- (dm) ---*/
        
        dm = 0.0;
        for (iDim = 0; iDim < nDim; iDim++)
          dm += 0.5*(Coord_j[iDim]-Coord_i[iDim])*Gradient_i[iVar][iDim];
        
        /*--- Calculate the interface right gradient, delta+ (dp) ---*/
        
        if ( dm > 0.0 ) dp = node[iPoint]->GetSolution_Max(iVar);
        else dp = node[iPoint]->GetSolution_Min(iVar);
        
        /*--- Compute the distance to a sharp edge ---*/
        
        SharpEdge_Distance = (geometry->node[iPoint]->GetSharpEdge_Distance() - config->GetSharpEdgesCoeff()*eps1);
        ds = 0.0;
        if (SharpEdge_Distance < -eps1) ds = 0.0;
        if (fabs(SharpEdge_Distance) <= eps1) ds = 0.5*(1.0+(SharpEdge_Distance/eps1)+(1.0/PI_NUMBER)*sin(PI_NUMBER*SharpEdge_Distance/eps1));
        if (SharpEdge_Distance > eps1) ds = 1.0;
        
        limiter = ds * ( dp*dp + 2.0*dp*dm + eps2 )/( dp*dp + dp*dm + 2.0*dm*dm + eps2);
        
        if (limiter < node[iPoint]->GetLimiter(iVar))
          node[iPoint]->SetLimiter(iVar, limiter);
        
        /*-- Repeat for point j on the edge ---*/
        
        dm = 0.0;
        for (iDim = 0; iDim < nDim; iDim++)
          dm += 0.5*(Coord_i[iDim]-Coord_j[iDim])*Gradient_j[iVar][iDim];
        
        if ( dm > 0.0 ) dp = node[jPoint]->GetSolution_Max(iVar);
        else dp = node[jPoint]->GetSolution_Min(iVar);
        
        /*--- Compute the distance to a sharp edge ---*/
        
        SharpEdge_Distance = (geometry->node[jPoint]->GetSharpEdge_Distance() - config->GetSharpEdgesCoeff()*eps1);
        ds = 0.0;
        if (SharpEdge_Distance < -eps1) ds = 0.0;
        if (fabs(SharpEdge_Distance) <= eps1) ds = 0.5*(1.0+(SharpEdge_Distance/eps1)+(1.0/PI_NUMBER)*sin(PI_NUMBER*SharpEdge_Distance/eps1));
        if (SharpEdge_Distance > eps1) ds = 1.0;
        
        limiter = ds * ( dp*dp + 2.0*dp*dm + eps2 )/( dp*dp + dp*dm + 2.0*dm*dm + eps2);
        
        if (limiter < node[jPoint]->GetLimiter(iVar))
          node[jPoint]->SetLimiter(iVar, limiter);
        
      }
    }
  }
  
  /*--- Sharp edges limiter ---*/
  
  if (config->GetKind_SlopeLimit() == WALL_DIST) {
    
    /*-- Get limiter parameters from the configuration file ---*/
    
    dave = config->GetRefElemLength();
    LimK = config->GetLimiterCoeff();
    eps1 = LimK*dave;
    eps2 = eps1*eps1*eps1;
    
    for (iEdge = 0; iEdge < geometry->GetnEdge(); iEdge++) {
      
      iPoint     = geometry->edge[iEdge]->GetNode(0);
      jPoint     = geometry->edge[iEdge]->GetNode(1);
      Gradient_i = node[iPoint]->GetGradient();
      Gradient_j = node[jPoint]->GetGradient();
      Coord_i    = geometry->node[iPoint]->GetCoord();
      Coord_j    = geometry->node[jPoint]->GetCoord();
      
      for (iVar = 0; iVar < nVar; iVar++) {
        
        /*--- Calculate the interface left gradient, delta- (dm) ---*/
        
        dm = 0.0;
        for (iDim = 0; iDim < nDim; iDim++)
          dm += 0.5*(Coord_j[iDim]-Coord_i[iDim])*Gradient_i[iVar][iDim];
        
        /*--- Calculate the interface right gradient, delta+ (dp) ---*/
        
        if ( dm > 0.0 ) dp = node[iPoint]->GetSolution_Max(iVar);
        else dp = node[iPoint]->GetSolution_Min(iVar);
        
        /*--- Compute the distance to a sharp edge ---*/
        
        SharpEdge_Distance = (geometry->node[iPoint]->GetWall_Distance() - config->GetSharpEdgesCoeff()*eps1);
        ds = 0.0;
        if (SharpEdge_Distance < -eps1) ds = 0.0;
        if (fabs(SharpEdge_Distance) <= eps1) ds = 0.5*(1.0+(SharpEdge_Distance/eps1)+(1.0/PI_NUMBER)*sin(PI_NUMBER*SharpEdge_Distance/eps1));
        if (SharpEdge_Distance > eps1) ds = 1.0;
        
        limiter = ds * ( dp*dp + 2.0*dp*dm + eps2 )/( dp*dp + dp*dm + 2.0*dm*dm + eps2);
        
        if (limiter < node[iPoint]->GetLimiter(iVar))
          node[iPoint]->SetLimiter(iVar, limiter);
        
        /*-- Repeat for point j on the edge ---*/
        
        dm = 0.0;
        for (iDim = 0; iDim < nDim; iDim++)
          dm += 0.5*(Coord_i[iDim]-Coord_j[iDim])*Gradient_j[iVar][iDim];
        
        if ( dm > 0.0 ) dp = node[jPoint]->GetSolution_Max(iVar);
        else dp = node[jPoint]->GetSolution_Min(iVar);
        
        /*--- Compute the distance to a sharp edge ---*/
        
        SharpEdge_Distance = (geometry->node[jPoint]->GetWall_Distance() - config->GetSharpEdgesCoeff()*eps1);
        ds = 0.0;
        if (SharpEdge_Distance < -eps1) ds = 0.0;
        if (fabs(SharpEdge_Distance) <= eps1) ds = 0.5*(1.0+(SharpEdge_Distance/eps1)+(1.0/PI_NUMBER)*sin(PI_NUMBER*SharpEdge_Distance/eps1));
        if (SharpEdge_Distance > eps1) ds = 1.0;
        
        limiter = ds * ( dp*dp + 2.0*dp*dm + eps2 )/( dp*dp + dp*dm + 2.0*dm*dm + eps2);
        
        if (limiter < node[jPoint]->GetLimiter(iVar))
          node[jPoint]->SetLimiter(iVar, limiter);
        
      }
    }
  }

  
  /*--- Limiter MPI ---*/
  
  Set_MPI_Solution_Limiter(geometry, config);
  
}

void CSolver::SetPressureLaplacian(CGeometry *geometry, CConfig *config, su2double *PressureLaplacian) {
  
  unsigned long Point = 0, iPoint = 0, jPoint = 0, iEdge, iVertex;
  unsigned short iMarker, iVar;
  su2double DualArea, Partial_Res, *Normal;
  su2double **UxVar_Gradient, **UyVar_Gradient;
  
  UxVar_Gradient = new su2double* [geometry->GetnPoint()];
  UyVar_Gradient = new su2double* [geometry->GetnPoint()];
  for (iPoint = 0; iPoint < geometry->GetnPoint(); iPoint++) {
    UxVar_Gradient[iPoint] = new su2double [2];
    UyVar_Gradient[iPoint] = new su2double [2];
  }
  
  for (iPoint = 0; iPoint < geometry->GetnPoint(); iPoint++)
    for (iVar = 0; iVar < 2; iVar++) {
      UxVar_Gradient[iPoint][iVar] = 0.0;
      UyVar_Gradient[iPoint][iVar] = 0.0;
    }
  
  /*---  Loop interior edges ---*/
  
  for (iEdge = 0; iEdge < geometry->GetnEdge(); iEdge++) {
    iPoint = geometry->edge[iEdge]->GetNode(0);
    jPoint = geometry->edge[iEdge]->GetNode(1);
    Normal = geometry->edge[iEdge]->GetNormal();
    
    Partial_Res =  0.5 * ( node[iPoint]->GetSolution(1) + node[jPoint]->GetSolution(1)) * Normal[0];
    UxVar_Gradient[iPoint][0] += Partial_Res;
    UxVar_Gradient[jPoint][0] -= Partial_Res;
    
    Partial_Res =  0.5 * ( node[iPoint]->GetSolution(1) + node[jPoint]->GetSolution(1)) * Normal[1];
    UxVar_Gradient[iPoint][1] += Partial_Res;
    UxVar_Gradient[jPoint][1] -= Partial_Res;
    
    Partial_Res =  0.5 * ( node[iPoint]->GetSolution(2) + node[jPoint]->GetSolution(2)) * Normal[0];
    UyVar_Gradient[iPoint][0] += Partial_Res;
    UyVar_Gradient[jPoint][0] -= Partial_Res;
    
    Partial_Res =  0.5 * ( node[iPoint]->GetSolution(2) + node[jPoint]->GetSolution(2)) * Normal[1];
    UyVar_Gradient[iPoint][1] += Partial_Res;
    UyVar_Gradient[jPoint][1] -= Partial_Res;
    
  }
  
  /*---  Loop boundary edges ---*/
  
  for (iMarker = 0; iMarker < geometry->GetnMarker(); iMarker++)
    if (config->GetMarker_All_KindBC(iMarker) != INTERNAL_BOUNDARY)
    for (iVertex = 0; iVertex < geometry->GetnVertex(iMarker); iVertex++) {
      Point = geometry->vertex[iMarker][iVertex]->GetNode();
      Normal = geometry->vertex[iMarker][iVertex]->GetNormal();
      
      Partial_Res =  node[Point]->GetSolution(1) * Normal[0];
      UxVar_Gradient[Point][0] -= Partial_Res;
      
      Partial_Res =  node[Point]->GetSolution(1) * Normal[1];
      UxVar_Gradient[Point][1] -= Partial_Res;
      
      Partial_Res =  node[Point]->GetSolution(2) * Normal[0];
      UyVar_Gradient[Point][0] -= Partial_Res;
      
      Partial_Res =  node[Point]->GetSolution(2) * Normal[1];
      UyVar_Gradient[Point][1] -= Partial_Res;
    }
  
  for (iPoint = 0; iPoint < geometry->GetnPoint(); iPoint++) {
    DualArea = geometry->node[iPoint]->GetVolume();
    PressureLaplacian[iPoint] = (UxVar_Gradient[iPoint][0]*UxVar_Gradient[iPoint][0] + UyVar_Gradient[iPoint][1]*UyVar_Gradient[iPoint][1] +
                                 UxVar_Gradient[iPoint][1]*UyVar_Gradient[iPoint][0] + UxVar_Gradient[iPoint][0]*UyVar_Gradient[iPoint][1])/DualArea ;
    
  }
  
  for (iPoint = 0; iPoint < geometry->GetnPoint(); iPoint++) {
    delete[] UxVar_Gradient[iPoint];
    delete[] UyVar_Gradient[iPoint];
  }
  
  delete[] UxVar_Gradient;
  delete[] UyVar_Gradient;
  
}

void CSolver::Gauss_Elimination(su2double** A, su2double* rhs, unsigned short nVar) {
  
  short iVar, jVar, kVar;
  su2double weight, aux;
  
  if (nVar == 1)
    rhs[0] /= A[0][0];
  else {
    
    /*--- Transform system in Upper Matrix ---*/
    
    for (iVar = 1; iVar < (short)nVar; iVar++) {
      for (jVar = 0; jVar < iVar; jVar++) {
        weight = A[iVar][jVar]/A[jVar][jVar];
        for (kVar = jVar; kVar < (short)nVar; kVar++)
          A[iVar][kVar] -= weight*A[jVar][kVar];
        rhs[iVar] -= weight*rhs[jVar];
      }
    }
    
    /*--- Backwards substitution ---*/
    
    rhs[nVar-1] = rhs[nVar-1]/A[nVar-1][nVar-1];
    for (iVar = (short)nVar-2; iVar >= 0; iVar--) {
      aux = 0;
      for (jVar = iVar+1; jVar < (short)nVar; jVar++)
        aux += A[iVar][jVar]*rhs[jVar];
      rhs[iVar] = (rhs[iVar]-aux)/A[iVar][iVar];
      if (iVar == 0) break;
    }
  }
  
}

void CSolver::Aeroelastic(CSurfaceMovement *surface_movement, CGeometry *geometry, CConfig *config, unsigned long ExtIter) {
  
  /*--- Variables used for Aeroelastic case ---*/
  
  su2double Cl, Cd, Cn, Ct, Cm, Cn_rot;
  su2double Alpha = config->GetAoA()*PI_NUMBER/180.0;
  vector<su2double> structural_solution(4,0.0); //contains solution(displacements and rates) of typical section wing model.
  
  unsigned short iMarker, iMarker_Monitoring, Monitoring;
  string Marker_Tag, Monitoring_Tag;
  
  /*--- Loop over markers and find the ones being monitored. ---*/
  
  for (iMarker = 0; iMarker < config->GetnMarker_All(); iMarker++) {
    Monitoring = config->GetMarker_All_Monitoring(iMarker);
    if (Monitoring == YES) {
      
      /*--- Find the particular marker being monitored and get the forces acting on it. ---*/
      
      for (iMarker_Monitoring = 0; iMarker_Monitoring < config->GetnMarker_Monitoring(); iMarker_Monitoring++) {
        Monitoring_Tag = config->GetMarker_Monitoring_TagBound(iMarker_Monitoring);
        Marker_Tag = config->GetMarker_All_TagBound(iMarker);
        if (Marker_Tag == Monitoring_Tag) {
          
          Cl = GetSurface_CL(iMarker_Monitoring);
          Cd = GetSurface_CD(iMarker_Monitoring);
          
          /*--- For typical section wing model want the force normal to the airfoil (in the direction of the spring) ---*/
          Cn = Cl*cos(Alpha) + Cd*sin(Alpha);
          Ct = -Cl*sin(Alpha) + Cd*cos(Alpha);
          
          Cm = GetSurface_CMz(iMarker_Monitoring);
          
          /*--- Calculate forces for the Typical Section Wing Model taking into account rotation ---*/
          
          /*--- Note that the calculation of the forces and the subsequent displacements ...
           is only correct for the airfoil that starts at the 0 degree position ---*/
          
          if (config->GetKind_GridMovement(ZONE_0) == AEROELASTIC_RIGID_MOTION) {
            su2double Omega, dt, psi;
            dt = config->GetDelta_UnstTimeND();
            Omega  = (config->GetRotation_Rate_Z(ZONE_0)/config->GetOmega_Ref());
            psi = Omega*(dt*ExtIter);
            
            /*--- Correct for the airfoil starting position (This is hardcoded in here) ---*/
            if (Monitoring_Tag == "Airfoil1") {
              psi = psi + 0.0;
            }
            else if (Monitoring_Tag == "Airfoil2") {
              psi = psi + 2.0/3.0*PI_NUMBER;
            }
            else if (Monitoring_Tag == "Airfoil3") {
              psi = psi + 4.0/3.0*PI_NUMBER;
            }
            else
              cout << "WARNING: There is a marker that we are monitoring that doesn't match the values hardcoded above!" << endl;
            
            cout << Monitoring_Tag << " position " << psi*180.0/PI_NUMBER << " degrees. " << endl;
            
            Cn_rot = Cn*cos(psi) - Ct*sin(psi); //Note the signs are different for accounting for the AOA.
            Cn = Cn_rot;
          }
          
          /*--- Solve the aeroelastic equations for the particular marker(surface) ---*/
          
          SolveTypicalSectionWingModel(geometry, Cn, Cm, config, iMarker_Monitoring, structural_solution);
          
          break;
        }
      }
      
      /*--- Compute the new surface node locations ---*/
      surface_movement->AeroelasticDeform(geometry, config, ExtIter, iMarker, iMarker_Monitoring, structural_solution);
      
    }
    
  }
  
}

void CSolver::SetUpTypicalSectionWingModel(vector<vector<su2double> >& Phi, vector<su2double>& omega, CConfig *config) {
  
  /*--- Retrieve values from the config file ---*/
  su2double w_h = config->GetAeroelastic_Frequency_Plunge();
  su2double w_a = config->GetAeroelastic_Frequency_Pitch();
  su2double x_a = config->GetAeroelastic_CG_Location();
  su2double r_a = sqrt(config->GetAeroelastic_Radius_Gyration_Squared());
  su2double w = w_h/w_a;
  
  // Mass Matrix
  vector<vector<su2double> > M(2,vector<su2double>(2,0.0));
  M[0][0] = 1;
  M[0][1] = x_a;
  M[1][0] = x_a;
  M[1][1] = r_a*r_a;
  
  // Stiffness Matrix
  //  vector<vector<su2double> > K(2,vector<su2double>(2,0.0));
  //  K[0][0] = (w_h/w_a)*(w_h/w_a);
  //  K[0][1] = 0.0;
  //  K[1][0] = 0.0;
  //  K[1][1] = r_a*r_a;
  
  /* Eigenvector and Eigenvalue Matrices of the Generalized EigenValue Problem. */
  
  vector<vector<su2double> > Omega2(2,vector<su2double>(2,0.0));
  su2double aux; // auxiliary variable
  aux = sqrt(pow(r_a,2)*pow(w,4) - 2*pow(r_a,2)*pow(w,2) + pow(r_a,2) + 4*pow(x_a,2)*pow(w,2));
  Phi[0][0] = (r_a * (r_a - r_a*pow(w,2) + aux)) / (2*x_a*pow(w, 2));
  Phi[0][1] = (r_a * (r_a - r_a*pow(w,2) - aux)) / (2*x_a*pow(w, 2));
  Phi[1][0] = 1.0;
  Phi[1][1] = 1.0;
  
  Omega2[0][0] = (r_a * (r_a + r_a*pow(w,2) - aux)) / (2*(pow(r_a, 2) - pow(x_a, 2)));
  Omega2[0][1] = 0;
  Omega2[1][0] = 0;
  Omega2[1][1] = (r_a * (r_a + r_a*pow(w,2) + aux)) / (2*(pow(r_a, 2) - pow(x_a, 2)));
  
  /* Nondimesionalize the Eigenvectors such that Phi'*M*Phi = I and PHI'*K*PHI = Omega */
  // Phi'*M*Phi = D
  // D^(-1/2)*Phi'*M*Phi*D^(-1/2) = D^(-1/2)*D^(1/2)*D^(1/2)*D^(-1/2) = I,  D^(-1/2) = inv(sqrt(D))
  // Phi = Phi*D^(-1/2)
  
  vector<vector<su2double> > Aux(2,vector<su2double>(2,0.0));
  vector<vector<su2double> > D(2,vector<su2double>(2,0.0));
  // Aux = M*Phi
  for (int i=0; i<2; i++) {
    for (int j=0; j<2; j++) {
      Aux[i][j] = 0;
      for (int k=0; k<2; k++) {
        Aux[i][j] += M[i][k]*Phi[k][j];
      }
    }
  }
  
  // D = Phi'*Aux
  for (int i=0; i<2; i++) {
    for (int j=0; j<2; j++) {
      D[i][j] = 0;
      for (int k=0; k<2; k++) {
        D[i][j] += Phi[k][i]*Aux[k][j]; //PHI transpose
      }
    }
  }
  
  //Modify the first column
  Phi[0][0] = Phi[0][0] * 1/sqrt(D[0][0]);
  Phi[1][0] = Phi[1][0] * 1/sqrt(D[0][0]);
  //Modify the second column
  Phi[0][1] = Phi[0][1] * 1/sqrt(D[1][1]);
  Phi[1][1] = Phi[1][1] * 1/sqrt(D[1][1]);
  
  // Sqrt of the eigenvalues (frequency of vibration of the modes)
  omega[0] = sqrt(Omega2[0][0]);
  omega[1] = sqrt(Omega2[1][1]);
  
}

void CSolver::SolveTypicalSectionWingModel(CGeometry *geometry, su2double Cl, su2double Cm, CConfig *config, unsigned short iMarker, vector<su2double>& displacements) {
  
  /*--- The aeroelastic model solved in this routine is the typical section wing model
   The details of the implementation are similar to those found in J.J. Alonso 
   "Fully-Implicit Time-Marching Aeroelastic Solutions" 1994. ---*/
  
  /*--- Retrieve values from the config file ---*/
  su2double w_alpha = config->GetAeroelastic_Frequency_Pitch();
  su2double vf      = config->GetAeroelastic_Flutter_Speed_Index();
  su2double b       = config->GetLength_Reynolds()/2.0; // airfoil semichord, Reynolds length is by defaul 1.0
  su2double dt      = config->GetDelta_UnstTimeND();
  dt = dt*w_alpha; //Non-dimensionalize the structural time.
  
  /*--- Structural Equation damping ---*/
  vector<su2double> xi(2,0.0);
  
  /*--- Eigenvectors and Eigenvalues of the Generalized EigenValue Problem. ---*/
  vector<vector<su2double> > Phi(2,vector<su2double>(2,0.0));   // generalized eigenvectors.
  vector<su2double> w(2,0.0);        // sqrt of the generalized eigenvalues (frequency of vibration of the modes).
  SetUpTypicalSectionWingModel(Phi, w, config);
  
  /*--- Solving the Decoupled Aeroelastic Problem with second order time discretization Eq (9) ---*/
  
  /*--- Solution variables description. //x[j][i], j-entry, i-equation. // Time (n+1)->np1, n->n, (n-1)->n1 ---*/
  vector<vector<su2double> > x_np1(2,vector<su2double>(2,0.0));
  
  /*--- Values from previous movement of spring at true time step n+1
   We use this values because we are solving for delta changes not absolute changes ---*/
  vector<vector<su2double> > x_np1_old = config->GetAeroelastic_np1(iMarker);
  
  /*--- Values at previous timesteps. ---*/
  vector<vector<su2double> > x_n = config->GetAeroelastic_n(iMarker);
  vector<vector<su2double> > x_n1 = config->GetAeroelastic_n1(iMarker);
  
  /*--- Set up of variables used to solve the structural problem. ---*/
  vector<su2double> f_tilde(2,0.0);
  vector<vector<su2double> > A_inv(2,vector<su2double>(2,0.0));
  su2double detA;
  su2double s1, s2;
  vector<su2double> rhs(2,0.0); //right hand side
  vector<su2double> eta(2,0.0);
  vector<su2double> eta_dot(2,0.0);
  
  /*--- Forcing Term ---*/
  su2double cons = vf*vf/PI_NUMBER;
  vector<su2double> f(2,0.0);
  f[0] = cons*(-Cl);
  f[1] = cons*(2*-Cm);
  
  //f_tilde = Phi'*f
  for (int i=0; i<2; i++) {
    f_tilde[i] = 0;
    for (int k=0; k<2; k++) {
      f_tilde[i] += Phi[k][i]*f[k]; //PHI transpose
    }
  }
  
  /*--- solve each decoupled equation (The inverse of the 2x2 matrix is provided) ---*/
  for (int i=0; i<2; i++) {
    /* Matrix Inverse */
    detA = 9.0/(4.0*dt*dt) + 3*w[i]*xi[i]/(dt) + w[i]*w[i];
    A_inv[0][0] = 1/detA * (3/(2.0*dt) + 2*xi[i]*w[i]);
    A_inv[0][1] = 1/detA * 1;
    A_inv[1][0] = 1/detA * -w[i]*w[i];
    A_inv[1][1] = 1/detA * 3/(2.0*dt);
    
    /* Source Terms from previous iterations */
    s1 = (-4*x_n[0][i] + x_n1[0][i])/(2.0*dt);
    s2 = (-4*x_n[1][i] + x_n1[1][i])/(2.0*dt);
    
    /* Problem Right Hand Side */
    rhs[0] = -s1;
    rhs[1] = f_tilde[i]-s2;
    
    /* Solve the equations */
    x_np1[0][i] = A_inv[0][0]*rhs[0] + A_inv[0][1]*rhs[1];
    x_np1[1][i] = A_inv[1][0]*rhs[0] + A_inv[1][1]*rhs[1];
    
    eta[i] = x_np1[0][i]-x_np1_old[0][i];  // For displacements, the change(deltas) is used.
    eta_dot[i] = x_np1[1][i]; // For velocities, absolute values are used.
  }
  
  /*--- Transform back from the generalized coordinates to get the actual displacements in plunge and pitch  q = Phi*eta ---*/
  vector<su2double> q(2,0.0);
  vector<su2double> q_dot(2,0.0);
  for (int i=0; i<2; i++) {
    q[i] = 0;
    q_dot[i] = 0;
    for (int k=0; k<2; k++) {
      q[i] += Phi[i][k]*eta[k];
      q_dot[i] += Phi[i][k]*eta_dot[k];
    }
  }
  
  su2double dh = b*q[0];
  su2double dalpha = q[1];
  
  su2double h_dot = w_alpha*b*q_dot[0];  //The w_a brings it back to actual time.
  su2double alpha_dot = w_alpha*q_dot[1];
  
  /*--- Set the solution of the structural equations ---*/
  displacements[0] = dh;
  displacements[1] = dalpha;
  displacements[2] = h_dot;
  displacements[3] = alpha_dot;
  
  /*--- Calculate the total plunge and total pitch displacements for the unsteady step by summing the displacement at each sudo time step ---*/
  su2double pitch, plunge;
  pitch = config->GetAeroelastic_pitch(iMarker);
  plunge = config->GetAeroelastic_plunge(iMarker);
  
  config->SetAeroelastic_pitch(iMarker , pitch+dalpha);
  config->SetAeroelastic_plunge(iMarker , plunge+dh/b);
  
  /*--- Set the Aeroelastic solution at time n+1. This gets update every sudo time step
   and after convering the sudo time step the solution at n+1 get moved to the solution at n
   in SetDualTime_Solver method ---*/
  
  config->SetAeroelastic_np1(iMarker, x_np1);
  
}

void CSolver::Restart_OldGeometry(CGeometry *geometry, CConfig *config) {

  /*--- This function is intended for dual time simulations ---*/

  unsigned long index;

  int Unst_RestartIter;
  ifstream restart_file_n;
  unsigned short iZone = config->GetiZone();
  unsigned short nZone = geometry->GetnZone();
  string filename = config->GetSolution_FlowFileName();
  string filename_n;

  /*--- Auxiliary vector for storing the coordinates ---*/
  su2double *Coord;
  Coord = new su2double[nDim];

  /*--- Variables for reading the restart files ---*/
  string text_line;
  long iPoint_Local;
  unsigned long iPoint_Global_Local = 0, iPoint_Global = 0;
  unsigned short rbuf_NotMatching, sbuf_NotMatching;

  int rank = MASTER_NODE;
#ifdef HAVE_MPI
  MPI_Comm_rank(MPI_COMM_WORLD, &rank);
#endif

  /*--- Multizone problems require the number of the zone to be appended. ---*/

  if (nZone > 1)
    filename = config->GetMultizone_FileName(filename, iZone);

  /*--- First, we load the restart file for time n ---*/

  /*-------------------------------------------------------------------------------------------*/

  /*--- Modify file name for an unsteady restart ---*/
  Unst_RestartIter = SU2_TYPE::Int(config->GetUnst_RestartIter())-1;
  filename_n = config->GetUnsteady_FileName(filename, Unst_RestartIter);

  /*--- Open the restart file, throw an error if this fails. ---*/

  restart_file_n.open(filename_n.data(), ios::in);
  if (restart_file_n.fail()) {
    if (rank == MASTER_NODE)
      cout << "There is no flow restart file!! " << filename_n.data() << "."<< endl;
    exit(EXIT_FAILURE);
  }

  /*--- First, set all indices to a negative value by default, and Global n indices to 0 ---*/
  iPoint_Global_Local = 0, iPoint_Global = 0;

  /*--- Read all lines in the restart file ---*/
  /*--- The first line is the header ---*/

  getline (restart_file_n, text_line);

  for (iPoint_Global = 0; iPoint_Global < geometry->GetGlobal_nPointDomain(); iPoint_Global++ ) {
    
    getline (restart_file_n, text_line);
    
    istringstream point_line(text_line);

    /*--- Retrieve local index. If this node from the restart file lives
     on the current processor, we will load and instantiate the vars. ---*/

    iPoint_Local = geometry->GetGlobal_to_Local_Point(iPoint_Global);

    if (iPoint_Local > -1) {

      if (nDim == 2) point_line >> index >> Coord[0] >> Coord[1];
      if (nDim == 3) point_line >> index >> Coord[0] >> Coord[1] >> Coord[2];

      geometry->node[iPoint_Local]->SetCoord_n(Coord);

      iPoint_Global_Local++;
    }
  }

  /*--- Detect a wrong solution file ---*/

  rbuf_NotMatching = 0, sbuf_NotMatching = 0;

  if (iPoint_Global_Local < geometry->GetnPointDomain()) { sbuf_NotMatching = 1; }

#ifndef HAVE_MPI
  rbuf_NotMatching = sbuf_NotMatching;
#else
  SU2_MPI::Allreduce(&sbuf_NotMatching, &rbuf_NotMatching, 1, MPI_UNSIGNED_SHORT, MPI_SUM, MPI_COMM_WORLD);
#endif
  if (rbuf_NotMatching != 0) {
    if (rank == MASTER_NODE) {
      cout << endl << "The solution file " << filename_n.data() << " doesn't match with the mesh file!" << endl;
      cout << "It could be empty lines at the end of the file." << endl << endl;
    }
#ifndef HAVE_MPI
    exit(EXIT_FAILURE);
#else
    MPI_Barrier(MPI_COMM_WORLD);
    MPI_Abort(MPI_COMM_WORLD,1);
    MPI_Finalize();
#endif
  }

  /*--- Close the restart file ---*/

  restart_file_n.close();

  /*-------------------------------------------------------------------------------------------*/
  /*-------------------------------------------------------------------------------------------*/

  /*--- Now, we load the restart file for time n-1, if the simulation is 2nd Order ---*/

  if (config->GetUnsteady_Simulation() == DT_STEPPING_2ND) {

    ifstream restart_file_n1;
    string filename_n1;

    /*--- Modify file name for an unsteady restart ---*/
    Unst_RestartIter = SU2_TYPE::Int(config->GetUnst_RestartIter())-2;
    filename_n1 = config->GetUnsteady_FileName(filename, Unst_RestartIter);

    /*--- Open the restart file, throw an error if this fails. ---*/

    restart_file_n.open(filename_n1.data(), ios::in);
    if (restart_file_n.fail()) {
      if (rank == MASTER_NODE)
        cout << "There is no flow restart file!! " << filename_n1.data() << "."<< endl;
      exit(EXIT_FAILURE);
    }

    /*--- First, set all indices to a negative value by default, and Global n indices to 0 ---*/
    iPoint_Global_Local = 0, iPoint_Global = 0;

    /*--- Read all lines in the restart file ---*/
    /*--- The first line is the header ---*/

    getline (restart_file_n, text_line);

    for (iPoint_Global = 0; iPoint_Global < geometry->GetGlobal_nPointDomain(); iPoint_Global++ ) {
      
      getline (restart_file_n, text_line);
      
      istringstream point_line(text_line);

      /*--- Retrieve local index. If this node from the restart file lives
       on the current processor, we will load and instantiate the vars. ---*/

      iPoint_Local = geometry->GetGlobal_to_Local_Point(iPoint_Global);

      if (iPoint_Local > -1) {

        if (nDim == 2) point_line >> index >> Coord[0] >> Coord[1];
        if (nDim == 3) point_line >> index >> Coord[0] >> Coord[1] >> Coord[2];

        geometry->node[iPoint_Local]->SetCoord_n1(Coord);

        iPoint_Global_Local++;
      }

    }

    /*--- Detect a wrong solution file ---*/

    rbuf_NotMatching = 0, sbuf_NotMatching = 0;

    if (iPoint_Global_Local < geometry->GetnPointDomain()) { sbuf_NotMatching = 1; }

#ifndef HAVE_MPI
    rbuf_NotMatching = sbuf_NotMatching;
#else
    SU2_MPI::Allreduce(&sbuf_NotMatching, &rbuf_NotMatching, 1, MPI_UNSIGNED_SHORT, MPI_SUM, MPI_COMM_WORLD);
#endif
    if (rbuf_NotMatching != 0) {
      if (rank == MASTER_NODE) {
        cout << endl << "The solution file " << filename_n1.data() << " doesn't match with the mesh file!" << endl;
        cout << "It could be empty lines at the end of the file." << endl << endl;
      }
#ifndef HAVE_MPI
      exit(EXIT_FAILURE);
#else
      MPI_Barrier(MPI_COMM_WORLD);
      MPI_Abort(MPI_COMM_WORLD,1);
      MPI_Finalize();
#endif
    }

    /*--- Close the restart file ---*/

    restart_file_n1.close();

  }

  /*--- It's necessary to communicate this information ---*/

  geometry->Set_MPI_OldCoord(config);
  
  delete [] Coord;

}

void CSolver::Read_SU2_Restart_ASCII(CGeometry *geometry, CConfig *config, string val_filename) {

  ifstream restart_file;
  string text_line, Tag;
  unsigned short iVar;
  long index, iPoint_Local = 0; unsigned long iPoint_Global = 0;
  int counter = 0;
  config->fields.clear();
  
  int rank = MASTER_NODE;
#ifdef HAVE_MPI
  MPI_Comm_rank(MPI_COMM_WORLD, &rank);
#endif

  Restart_Vars = new int[5];

  /*--- First, check that this is not a binary restart file. ---*/

  char fname[100];
  strcpy(fname, val_filename.c_str());
  int magic_number;

#ifndef HAVE_MPI

  /*--- Serial binary input. ---*/

  FILE *fhw;
  fhw = fopen(fname,"rb");

  /*--- Error check for opening the file. ---*/

  if (!fhw) {
    cout << endl << "Error: unable to open SU2 restart file " << fname << "." << endl;
    exit(EXIT_FAILURE);
  }

  /*--- Attempt to read the first int, which should be our magic number. ---*/

  fread(&magic_number, sizeof(int), 1, fhw);

  /*--- Check that this is an SU2 binary file. SU2 binary files
   have the hex representation of "SU2" as the first int in the file. ---*/

  if (magic_number == 535532) {
    cout << endl << endl << "Error: file " << fname << " is a binary SU2 restart file, expected ASCII." << endl;
    cout << " SU2 reads/writes binary restart files by default." << endl;
    cout << " Note that backward compatibility for ASCII restart files is" << endl;
    cout << " possible with the WRT_BINARY_RESTART / READ_BINARY_RESTART options." << endl << endl;
    exit(EXIT_FAILURE);
  }

  fclose(fhw);

#else

  /*--- Parallel binary input using MPI I/O. ---*/

  MPI_File fhw;
  int ierr;
  MPI_Comm_rank(MPI_COMM_WORLD, &rank);

  /*--- All ranks open the file using MPI. ---*/

  ierr = MPI_File_open(MPI_COMM_WORLD, fname, MPI_MODE_RDONLY, MPI_INFO_NULL, &fhw);

  /*--- Error check opening the file. ---*/

  if (ierr) {
    if (rank == MASTER_NODE)
      cout << endl << "Error: unable to open SU2 restart file " << fname << "." << endl;
    MPI_Barrier(MPI_COMM_WORLD);
    MPI_Abort(MPI_COMM_WORLD,1);
    MPI_Finalize();
  }

  /*--- Have the master attempt to read the magic number. ---*/

  if (rank == MASTER_NODE)
    MPI_File_read(fhw, &magic_number, 1, MPI_INT, MPI_STATUS_IGNORE);

  /*--- Broadcast the number of variables to all procs and store clearly. ---*/

  SU2_MPI::Bcast(&magic_number, 1, MPI_INT, MASTER_NODE, MPI_COMM_WORLD);

  /*--- Check that this is an SU2 binary file. SU2 binary files
   have the hex representation of "SU2" as the first int in the file. ---*/

  if (magic_number == 535532) {
    if (rank == MASTER_NODE) {
      cout << endl << endl << "Error: file " << fname << " is a binary SU2 restart file, expected ASCII." << endl;
      cout << " SU2 reads/writes binary restart files by default." << endl;
      cout << " Note that backward compatibility for ASCII restart files is" << endl;
      cout << " possible with the WRT_BINARY_RESTART / READ_BINARY_RESTART options." << endl << endl;
    }
    MPI_Barrier(MPI_COMM_WORLD);
    MPI_Abort(MPI_COMM_WORLD,1);
    MPI_Finalize();
  }

  MPI_File_close(&fhw);

#endif

  /*--- Open the restart file ---*/

  restart_file.open(val_filename.data(), ios::in);

  /*--- In case there is no restart file ---*/

  if (restart_file.fail()) {
    if (rank == MASTER_NODE)
      cout << "SU2 ASCII solution file " << val_filename << " not found." << endl;
#ifndef HAVE_MPI
    exit(EXIT_FAILURE);
#else
    MPI_Barrier(MPI_COMM_WORLD);
    MPI_Abort(MPI_COMM_WORLD,1);
    MPI_Finalize();
#endif
  }

  /*--- Identify the number of fields (and names) in the restart file ---*/

  getline (restart_file, text_line);
  stringstream ss(text_line);
  while (ss >> Tag) {
    config->fields.push_back(Tag);
    if (ss.peek() == ',') ss.ignore();
  }

  /*--- Set the number of variables, one per field in the
   restart file (without including the PointID) ---*/

  Restart_Vars[1] = (int)config->fields.size() - 1;

  /*--- Allocate memory for the restart data. ---*/

  Restart_Data = new passivedouble[Restart_Vars[1]*geometry->GetnPointDomain()];

  /*--- Read all lines in the restart file and extract data. ---*/

  for (iPoint_Global = 0; iPoint_Global < geometry->GetGlobal_nPointDomain(); iPoint_Global++ ) {

    getline (restart_file, text_line);

    istringstream point_line(text_line);

    /*--- Retrieve local index. If this node from the restart file lives
     on the current processor, we will load and instantiate the vars. ---*/

    iPoint_Local = geometry->GetGlobal_to_Local_Point(iPoint_Global);

    if (iPoint_Local > -1) {

      /*--- The PointID is not stored --*/

      point_line >> index;

      /*--- Store the solution (starting with node coordinates) --*/

      for (iVar = 0; iVar < Restart_Vars[1]; iVar++)
        point_line >> Restart_Data[counter*Restart_Vars[1] + iVar];

      /*--- Increment our local point counter. ---*/

      counter++;

    }
  }

}

void CSolver::Read_SU2_Restart_Binary(CGeometry *geometry, CConfig *config, string val_filename) {

  char str_buf[CGNS_STRING_SIZE], fname[100];
  unsigned short iVar;
  strcpy(fname, val_filename.c_str());
  int nRestart_Vars = 5, nFields;
  Restart_Vars = new int[5];
  config->fields.clear();

#ifndef HAVE_MPI

  /*--- Serial binary input. ---*/

  FILE *fhw;
  fhw = fopen(fname,"rb");

  /*--- Error check for opening the file. ---*/

  if (!fhw) {
    cout << endl << "Error: unable to open SU2 restart file " << fname << "." << endl;
    exit(EXIT_FAILURE);
  }

  /*--- First, read the number of variables and points. ---*/

  fread(Restart_Vars, sizeof(int), nRestart_Vars, fhw);

  /*--- Check that this is an SU2 binary file. SU2 binary files
   have the hex representation of "SU2" as the first int in the file. ---*/

  if (Restart_Vars[0] != 535532) {
    cout << endl << endl << "Error: file " << fname << " is not a binary SU2 restart file." << endl;
    cout << " SU2 reads/writes binary restart files by default." << endl;
    cout << " Note that backward compatibility for ASCII restart files is" << endl;
    cout << " possible with the WRT_BINARY_RESTART / READ_BINARY_RESTART options." << endl << endl;
    exit(EXIT_FAILURE);
  }

  /*--- Store the number of fields to be read for clarity. ---*/

  nFields = Restart_Vars[1];

  /*--- Read the variable names from the file. Note that we are adopting a
   fixed length of 33 for the string length to match with CGNS. This is
   needed for when we read the strings later. We pad the beginning of the
   variable string vector with the Point_ID tag that wasn't written. ---*/

  config->fields.push_back("Point_ID");
  for (iVar = 0; iVar < nFields; iVar++) {
    fread(str_buf, sizeof(char), CGNS_STRING_SIZE, fhw);
    config->fields.push_back(str_buf);
  }

  /*--- For now, create a temp 1D buffer to read the data from file. ---*/

  Restart_Data = new passivedouble[nFields*geometry->GetnPointDomain()];

  /*--- Read in the data for the restart at all local points. ---*/

  fread(Restart_Data, sizeof(passivedouble), nFields*geometry->GetnPointDomain(), fhw);

  /*--- Close the file. ---*/

  fclose(fhw);

#else

  /*--- Parallel binary input using MPI I/O. ---*/

  MPI_File fhw;
  MPI_Status status;
  MPI_Datatype etype, filetype;
  MPI_Offset disp;
  unsigned long iPoint_Global, index, iChar;
  string field_buf;

  int rank = MASTER_NODE, ierr;
  MPI_Comm_rank(MPI_COMM_WORLD, &rank);

  /*--- All ranks open the file using MPI. ---*/

  ierr = MPI_File_open(MPI_COMM_WORLD, fname, MPI_MODE_RDONLY, MPI_INFO_NULL, &fhw);

  /*--- Error check opening the file. ---*/

  if (ierr) {
    if (rank == MASTER_NODE)
      cout << endl << "Error: unable to open SU2 restart file " << fname << "." << endl;
    MPI_Barrier(MPI_COMM_WORLD);
    MPI_Abort(MPI_COMM_WORLD,1);
    MPI_Finalize();
  }

  /*--- First, read the number of variables and points (i.e., cols and rows),
   which we will need in order to read the file later. Also, read the
   variable string names here. Only the master rank reads the header. ---*/

  if (rank == MASTER_NODE)
    MPI_File_read(fhw, Restart_Vars, nRestart_Vars, MPI_INT, MPI_STATUS_IGNORE);

  /*--- Broadcast the number of variables to all procs and store clearly. ---*/

  SU2_MPI::Bcast(Restart_Vars, nRestart_Vars, MPI_INT, MASTER_NODE, MPI_COMM_WORLD);

  /*--- Check that this is an SU2 binary file. SU2 binary files
   have the hex representation of "SU2" as the first int in the file. ---*/

  if (Restart_Vars[0] != 535532) {
    if (rank == MASTER_NODE) {
      cout << endl << endl << "Error: file " << fname << " is not a binary SU2 restart file." << endl;
      cout << " SU2 reads/writes binary restart files by default." << endl;
      cout << " Note that backward compatibility for ASCII restart files is" << endl;
      cout << " possible with the WRT_BINARY_RESTART / READ_BINARY_RESTART options." << endl << endl;
    }
    MPI_Barrier(MPI_COMM_WORLD);
    MPI_Abort(MPI_COMM_WORLD,1);
    MPI_Finalize();
  }

  /*--- Store the number of fields to be read for clarity. ---*/

  nFields = Restart_Vars[1];

  /*--- Read the variable names from the file. Note that we are adopting a
   fixed length of 33 for the string length to match with CGNS. This is
   needed for when we read the strings later. ---*/

  char *mpi_str_buf = new char[nFields*CGNS_STRING_SIZE];
  if (rank == MASTER_NODE) {
    disp = nRestart_Vars*sizeof(int);
    MPI_File_read_at(fhw, disp, mpi_str_buf, nFields*CGNS_STRING_SIZE,
                     MPI_CHAR, MPI_STATUS_IGNORE);
  }

  /*--- Broadcast the string names of the variables. ---*/

  SU2_MPI::Bcast(mpi_str_buf, nFields*CGNS_STRING_SIZE, MPI_CHAR,
                 MASTER_NODE, MPI_COMM_WORLD);

  /*--- Now parse the string names and load into the config class in case
   we need them for writing visualization files (SU2_SOL). ---*/

  config->fields.push_back("Point_ID");
  for (iVar = 0; iVar < nFields; iVar++) {
    index = iVar*CGNS_STRING_SIZE;
    field_buf.append("\"");
    for (iChar = 0; iChar < CGNS_STRING_SIZE; iChar++) {
      str_buf[iChar] = mpi_str_buf[index + iChar];
    }
    field_buf.append(str_buf);
    field_buf.append("\"");
    config->fields.push_back(field_buf.c_str());
    field_buf.clear();
  }

  /*--- Free string buffer memory. ---*/

  delete [] mpi_str_buf;

  /*--- We're writing only su2doubles in the data portion of the file. ---*/

  etype = MPI_DOUBLE;

  /*--- We need to ignore the 4 ints describing the nVar_Restart and nPoints,
   along with the string names of the variables. ---*/

  disp = nRestart_Vars*sizeof(int) + CGNS_STRING_SIZE*nFields*sizeof(char);

  /*--- Define a derived datatype for this rank's set of non-contiguous data
   that will be placed in the restart. Here, we are collecting each one of the
   points which are distributed throughout the file in blocks of nVar_Restart data. ---*/

  int *blocklen = new int[geometry->GetnPointDomain()];
  int *displace = new int[geometry->GetnPointDomain()];
  int counter = 0;
  for (iPoint_Global = 0; iPoint_Global < geometry->GetGlobal_nPointDomain(); iPoint_Global++ ) {
    if (geometry->GetGlobal_to_Local_Point(iPoint_Global) > -1) {
      blocklen[counter] = nFields;
      displace[counter] = iPoint_Global*nFields;
      counter++;
    }
  }
  MPI_Type_indexed(geometry->GetnPointDomain(), blocklen, displace, MPI_DOUBLE, &filetype);
  MPI_Type_commit(&filetype);

  /*--- Set the view for the MPI file write, i.e., describe the location in
   the file that this rank "sees" for writing its piece of the restart file. ---*/

  MPI_File_set_view(fhw, disp, etype, filetype, "native", MPI_INFO_NULL);

  /*--- For now, create a temp 1D buffer to read the data from file. ---*/

  Restart_Data = new passivedouble[nFields*geometry->GetnPointDomain()];

  /*--- Collective call for all ranks to read from their view simultaneously. ---*/

  MPI_File_read_all(fhw, Restart_Data, nFields*geometry->GetnPointDomain(), MPI_DOUBLE, &status);

  /*--- All ranks close the file after writing. ---*/

  MPI_File_close(&fhw);

  /*--- Free the derived datatype and release temp memory. ---*/

  MPI_Type_free(&filetype);

  delete [] blocklen;
  delete [] displace;
  
#endif
  
}

void CSolver::Read_SU2_Restart_Metadata(CGeometry *geometry, CConfig *config, bool adjoint_run, string val_filename) {

	su2double AoA_ = config->GetAoA();
	su2double AoS_ = config->GetAoS();
	su2double BCThrust_ = config->GetInitial_BCThrust();
	su2double dOF_dCL_ = config->GetdOF_dCL();
	su2double dOF_dCM_ = config->GetdOF_dCM();
	string::size_type position;
	unsigned long ExtIter_ = 0;
	ifstream restart_file;
	bool adjoint = (config->GetContinuous_Adjoint()) || (config->GetDiscrete_Adjoint());

	int rank = MASTER_NODE;
#ifdef HAVE_MPI
	MPI_Comm_rank(MPI_COMM_WORLD, &rank);
#endif

	if (config->GetRead_Binary_Restart()) {

<<<<<<< HEAD
		char fname[100];
		strcpy(fname, val_filename.c_str());
		int nVar_Buf = 4;
		int var_buf[4];
		int Restart_Iter = 0;
		passivedouble Restart_Meta_Passive[5] = {0.0,0.0,0.0,0.0,0.0};
		su2double Restart_Meta[5] = {0.0,0.0,0.0,0.0,0.0};
=======
    char fname[100];
    strcpy(fname, val_filename.c_str());
    int nVar_Buf = 5;
    int var_buf[5];
    int Restart_Iter = 0;
    passivedouble Restart_Meta[5] = {0.0,0.0,0.0,0.0,0.0};
>>>>>>> 72293c7c

#ifndef HAVE_MPI

		/*--- Serial binary input. ---*/

		FILE *fhw;
		fhw = fopen(fname,"rb");

		/*--- Error check for opening the file. ---*/

		if (!fhw) {
			cout << endl << "Error: unable to open SU2 restart file " << fname << "." << endl;
			exit(EXIT_FAILURE);
		}

		/*--- First, read the number of variables and points. ---*/

		fread(var_buf, sizeof(int), nVar_Buf, fhw);

<<<<<<< HEAD
		/*--- Compute (negative) displacements and grab the metadata. ---*/
=======
    /*--- Check that this is an SU2 binary file. SU2 binary files
     have the hex representation of "SU2" as the first int in the file. ---*/

    if (var_buf[0] != 535532) {
      cout << endl << endl << "Error: file " << fname << " is not a binary SU2 restart file." << endl;
      cout << " SU2 reads/writes binary restart files by default." << endl;
      cout << " Note that backward compatibility for ASCII restart files is" << endl;
      cout << " possible with the WRT_BINARY_RESTART / READ_BINARY_RESTART options." << endl << endl;
      exit(EXIT_FAILURE);
    }

    /*--- Compute (negative) displacements and grab the metadata. ---*/
>>>>>>> 72293c7c

		fseek(fhw,-(sizeof(int) + 5*sizeof(passivedouble)), SEEK_END);

		/*--- Read the external iteration. ---*/

		fread(&Restart_Iter, 1, sizeof(int), fhw);

		/*--- Read the metadata. ---*/

		fread(Restart_Meta_Passive, 5, sizeof(passivedouble), fhw);

		/*--- Close the file. ---*/

		fclose(fhw);

#else

		/*--- Parallel binary input using MPI I/O. ---*/

		MPI_File fhw;
		MPI_Offset disp;
		int rank = MASTER_NODE, ierr;
		MPI_Comm_rank(MPI_COMM_WORLD, &rank);

		/*--- All ranks open the file using MPI. ---*/

		ierr = MPI_File_open(MPI_COMM_WORLD, fname, MPI_MODE_RDONLY, MPI_INFO_NULL, &fhw);

		/*--- Error check opening the file. ---*/

		if (ierr) {
			if (rank == MASTER_NODE)
				cout << endl << "Error: unable to open SU2 restart file " << fname << "." << endl;
			MPI_Barrier(MPI_COMM_WORLD);
			MPI_Abort(MPI_COMM_WORLD,1);
			MPI_Finalize();
		}

		/*--- First, read the number of variables and points (i.e., cols and rows),
     which we will need in order to read the file later. Also, read the
     variable string names here. Only the master rank reads the header. ---*/

		if (rank == MASTER_NODE)
			MPI_File_read(fhw, var_buf, nVar_Buf, MPI_INT, MPI_STATUS_IGNORE);

		/*--- Broadcast the number of variables to all procs and store clearly. ---*/

		SU2_MPI::Bcast(var_buf, nVar_Buf, MPI_INT, MASTER_NODE, MPI_COMM_WORLD);

<<<<<<< HEAD
		/*--- Access the metadata. ---*/
=======
    /*--- Check that this is an SU2 binary file. SU2 binary files
     have the hex representation of "SU2" as the first int in the file. ---*/

    if (var_buf[0] != 535532) {
      if (rank == MASTER_NODE) {
        cout << endl << endl << "Error: file " << fname << " is not a binary SU2 restart file." << endl;
        cout << " SU2 reads/writes binary restart files by default." << endl;
        cout << " Note that backward compatibility for ASCII restart files is" << endl;
        cout << " possible with the WRT_BINARY_RESTART / READ_BINARY_RESTART options." << endl << endl;
      }
      MPI_Barrier(MPI_COMM_WORLD);
      MPI_Abort(MPI_COMM_WORLD,1);
      MPI_Finalize();
    }

    /*--- Access the metadata. ---*/
>>>>>>> 72293c7c

		if (rank == MASTER_NODE) {

<<<<<<< HEAD
			/*--- External iteration. ---*/
			disp = (nVar_Buf*sizeof(int) + var_buf[0]*CGNS_STRING_SIZE*sizeof(char) +
					var_buf[0]*var_buf[1]*sizeof(passivedouble));
			MPI_File_read_at(fhw, disp, &Restart_Iter, 1, MPI_INT, MPI_STATUS_IGNORE);
=======
      /*--- External iteration. ---*/
      disp = (nVar_Buf*sizeof(int) + var_buf[1]*CGNS_STRING_SIZE*sizeof(char) +
              var_buf[1]*var_buf[2]*sizeof(passivedouble));
      MPI_File_read_at(fhw, disp, &Restart_Iter, 1, MPI_INT, MPI_STATUS_IGNORE);
>>>>>>> 72293c7c

			/*--- Additional doubles for AoA, AoS, etc. ---*/

<<<<<<< HEAD
			disp = (nVar_Buf*sizeof(int) + var_buf[0]*CGNS_STRING_SIZE*sizeof(char) +
					var_buf[0]*var_buf[1]*sizeof(passivedouble) + 1*sizeof(int));
			MPI_File_read_at(fhw, disp, Restart_Meta_Passive, 5, MPI_DOUBLE, MPI_STATUS_IGNORE);
=======
      disp = (nVar_Buf*sizeof(int) + var_buf[1]*CGNS_STRING_SIZE*sizeof(char) +
              var_buf[1]*var_buf[2]*sizeof(passivedouble) + 1*sizeof(int));
      MPI_File_read_at(fhw, disp, Restart_Meta, 5, MPI_DOUBLE, MPI_STATUS_IGNORE);
>>>>>>> 72293c7c

		}

		/*--- Communicate metadata. ---*/

		SU2_MPI::Bcast(&Restart_Iter, 1, MPI_INT, MASTER_NODE, MPI_COMM_WORLD);

		/*--- Copy to a su2double structure (because of the SU2_MPI::Bcast
              doesn't work with passive data)---*/

		for (unsigned short iVar = 0; iVar < 5; iVar++)
			Restart_Meta[iVar] = Restart_Meta_Passive[iVar];

		SU2_MPI::Bcast(Restart_Meta, 5, MPI_DOUBLE, MASTER_NODE, MPI_COMM_WORLD);

		/*--- All ranks close the file after writing. ---*/

		MPI_File_close(&fhw);

#endif

		/*--- Store intermediate vals from file I/O in correct variables. ---*/

		ExtIter_  = Restart_Iter;
		AoA_      = Restart_Meta[0];
		AoS_      = Restart_Meta[1];
		BCThrust_ = Restart_Meta[2];
		dOF_dCL_  = Restart_Meta[3];

	} else {

<<<<<<< HEAD
		/*--- Open the restart file, throw an error if this fails. ---*/
=======
    /*--- First, check that this is not a binary restart file. ---*/

    char fname[100];
    strcpy(fname, val_filename.c_str());
    int magic_number;

#ifndef HAVE_MPI

    /*--- Serial binary input. ---*/

    FILE *fhw;
    fhw = fopen(fname,"rb");

    /*--- Error check for opening the file. ---*/

    if (!fhw) {
      cout << endl << "Error: unable to open SU2 restart file " << fname << "." << endl;
      exit(EXIT_FAILURE);
    }

    /*--- Attempt to read the first int, which should be our magic number. ---*/

    fread(&magic_number, sizeof(int), 1, fhw);

    /*--- Check that this is an SU2 binary file. SU2 binary files
     have the hex representation of "SU2" as the first int in the file. ---*/

    if (magic_number == 535532) {
      cout << endl << endl << "Error: file " << fname << " is a binary SU2 restart file, expected ASCII." << endl;
      cout << " SU2 reads/writes binary restart files by default." << endl;
      cout << " Note that backward compatibility for ASCII restart files is" << endl;
      cout << " possible with the WRT_BINARY_RESTART / READ_BINARY_RESTART options." << endl << endl;
      exit(EXIT_FAILURE);
    }

    fclose(fhw);

#else

    /*--- Parallel binary input using MPI I/O. ---*/

    MPI_File fhw;
    int ierr;
    MPI_Comm_rank(MPI_COMM_WORLD, &rank);

    /*--- All ranks open the file using MPI. ---*/

    ierr = MPI_File_open(MPI_COMM_WORLD, fname, MPI_MODE_RDONLY, MPI_INFO_NULL, &fhw);

    /*--- Error check opening the file. ---*/

    if (ierr) {
      if (rank == MASTER_NODE)
        cout << endl << "Error: unable to open SU2 restart file " << fname << "." << endl;
      MPI_Barrier(MPI_COMM_WORLD);
      MPI_Abort(MPI_COMM_WORLD,1);
      MPI_Finalize();
    }

    /*--- Have the master attempt to read the magic number. ---*/

    if (rank == MASTER_NODE)
      MPI_File_read(fhw, &magic_number, 1, MPI_INT, MPI_STATUS_IGNORE);

    /*--- Broadcast the number of variables to all procs and store clearly. ---*/

    SU2_MPI::Bcast(&magic_number, 1, MPI_INT, MASTER_NODE, MPI_COMM_WORLD);

    /*--- Check that this is an SU2 binary file. SU2 binary files
     have the hex representation of "SU2" as the first int in the file. ---*/

    if (magic_number == 535532) {
      if (rank == MASTER_NODE) {
        cout << endl << endl << "Error: file " << fname << " is a binary SU2 restart file, expected ASCII." << endl;
        cout << " SU2 reads/writes binary restart files by default." << endl;
        cout << " Note that backward compatibility for ASCII restart files is" << endl;
        cout << " possible with the WRT_BINARY_RESTART / READ_BINARY_RESTART options." << endl << endl;
      }
      MPI_Barrier(MPI_COMM_WORLD);
      MPI_Abort(MPI_COMM_WORLD,1);
      MPI_Finalize();
    }
    
    MPI_File_close(&fhw);
    
#endif

    /*--- Carry on with ASCII metadata reading. ---*/
>>>>>>> 72293c7c

		restart_file.open(val_filename.data(), ios::in);
		if (restart_file.fail()) {
			if (rank == MASTER_NODE) {
				cout << " Warning: There is no restart file (" << val_filename.data() << ")."<< endl;
				cout << " Computation will continue without updating metadata parameters." << endl;
			}
		} else {

			unsigned long iPoint_Global = 0;
			string text_line;

			/*--- The first line is the header (General description) ---*/

			getline (restart_file, text_line);

			/*--- Space for the solution ---*/

			for (iPoint_Global = 0; iPoint_Global < geometry->GetGlobal_nPointDomain(); iPoint_Global++ ) {

				getline (restart_file, text_line);

			}

			/*--- Space for extra info (if any) ---*/

			while (getline (restart_file, text_line)) {

				/*--- External iteration ---*/

				position = text_line.find ("EXT_ITER=",0);
				if (position != string::npos) {
					text_line.erase (0,9); ExtIter_ = atoi(text_line.c_str());
				}

				/*--- Angle of attack ---*/

				position = text_line.find ("AOA=",0);
				if (position != string::npos) {
					text_line.erase (0,4); AoA_ = atof(text_line.c_str());
				}

				/*--- Sideslip angle ---*/

				position = text_line.find ("SIDESLIP_ANGLE=",0);
				if (position != string::npos) {
					text_line.erase (0,15); AoS_ = atof(text_line.c_str());
				}

				/*--- BCThrust angle ---*/

				position = text_line.find ("INITIAL_BCTHRUST=",0);
				if (position != string::npos) {
					text_line.erase (0,17); BCThrust_ = atof(text_line.c_str());
				}

				if (adjoint_run) {

					if (config->GetEval_dOF_dCX() == true) {

						/*--- dOF_dCL coefficient ---*/

						position = text_line.find ("DOF_DCL_VALUE=",0);
						if (position != string::npos) {
							text_line.erase (0,14); dOF_dCL_ = atof(text_line.c_str());
						}

						/*--- dOF_dCM coefficient ---*/

						position = text_line.find ("DOF_DCM_VALUE=",0);
						if (position != string::npos) {
							text_line.erase (0,14); dOF_dCM_ = atof(text_line.c_str());
						}
					}

				}

<<<<<<< HEAD
			}

=======
      /*--- Close the restart meta file. ---*/
>>>>>>> 72293c7c

			/*--- Close the restart meta file. ---*/

			restart_file.close();

		}
	}

	/*--- Load the metadata. ---*/

	/*--- Only from the direct problem ---*/

	if (!adjoint_run) {

		/*--- Angle of attack ---*/

		if (config->GetDiscard_InFiles() == false) {
			if ((config->GetAoA() != AoA_) &&  (rank == MASTER_NODE)) {
				cout.precision(6);
				cout << fixed <<"WARNING: AoA in the solution file (" << AoA_ << " deg.) +" << endl;
				cout << "         AoA offset in mesh file (" << config->GetAoA_Offset() << " deg.) = " << AoA_ + config->GetAoA_Offset() << " deg." << endl;
			}
			config->SetAoA(AoA_ + config->GetAoA_Offset());
		}
		else {
			if ((config->GetAoA() != AoA_) &&  (rank == MASTER_NODE))
				cout <<"WARNING: Discarding the AoA in the solution file." << endl;
		}

		/*--- Sideslip angle ---*/

		if (config->GetDiscard_InFiles() == false) {
			if ((config->GetAoS() != AoS_) &&  (rank == MASTER_NODE)) {
				cout.precision(6);
				cout << fixed <<"WARNING: AoS in the solution file (" << AoS_ << " deg.) +" << endl;
				cout << "         AoS offset in mesh file (" << config->GetAoS_Offset() << " deg.) = " << AoS_ + config->GetAoS_Offset() << " deg." << endl;
			}
			config->SetAoS(AoS_ + config->GetAoS_Offset());
		}
		else {
			if ((config->GetAoS() != AoS_) &&  (rank == MASTER_NODE))
				cout <<"WARNING: Discarding the AoS in the solution file." << endl;
		}

		/*--- BCThrust angle ---*/

		if (config->GetDiscard_InFiles() == false) {
			if ((config->GetInitial_BCThrust() != BCThrust_) &&  (rank == MASTER_NODE))
				cout <<"WARNING: SU2 will use the initial BC Thrust provided in the solution file: " << BCThrust_ << " lbs." << endl;
			config->SetInitial_BCThrust(BCThrust_);
		}
		else {
			if ((config->GetInitial_BCThrust() != BCThrust_) &&  (rank == MASTER_NODE))
				cout <<"WARNING: Discarding the BC Thrust in the solution file." << endl;
		}


		/*--- The adjoint problem needs this information from the direct solution ---*/

		if (adjoint) {

			if (config->GetEval_dOF_dCX() == false) {

				if (config->GetDiscard_InFiles() == false) {
					if ((config->GetdOF_dCL() != dOF_dCL_) &&  (rank == MASTER_NODE))
						cout <<"WARNING: SU2 will use the dOF/dCL provided in the direct solution file: " << dOF_dCL_ << "." << endl;
					config->SetdOF_dCL(dOF_dCL_);
				}
				else {
					if ((config->GetdOF_dCL() != dOF_dCL_) &&  (rank == MASTER_NODE))
						cout <<"WARNING: Discarding the dOF/dCL in the direct solution file." << endl;
				}

			}

		}

	}

	/*--- Only from the adjoint restart file ---*/

	else {

		/*--- The adjoint problem needs this information from the adjoint solution file ---*/

		if (config->GetEval_dOF_dCX() == true) {

			/*--- If it is a restart it will use the value that was stored in the adjoint solution file  ---*/

			if (config->GetRestart()) {

				/*--- dOF_dCL coefficient ---*/

				if ((config->GetdOF_dCL() != dOF_dCL_) &&  (rank == MASTER_NODE))
					cout <<"WARNING: SU2 will use the dCD/dCL provided in\nthe adjoint solution file: " << dOF_dCL_ << " ." << endl;
				config->SetdOF_dCL(dOF_dCL_);

				/*--- dOF_dCM coefficient ---*/

				if ((config->GetdOF_dCM() != dOF_dCM_) &&  (rank == MASTER_NODE))
					cout <<"WARNING: SU2 will use the dCD/dCM provided in\nthe adjoint solution file: " << dOF_dCM_ << " ." << endl;
				config->SetdOF_dCM(dOF_dCM_);
			}


		}

	}


	/*--- External iteration ---*/

	if ((!config->GetContinuous_Adjoint() && !config->GetDiscrete_Adjoint()) ||
			(adjoint && config->GetRestart()))
		config->SetExtIter_OffSet(ExtIter_);

}

CBaselineSolver::CBaselineSolver(void) : CSolver() { }

CBaselineSolver::CBaselineSolver(CGeometry *geometry, CConfig *config) {

  unsigned long iPoint;
  unsigned short iVar;

  /*--- Define geometry constants in the solver structure ---*/

  nDim = geometry->GetnDim();

  /*--- Routines to access the number of variables and string names. ---*/

  SetOutputVariables(geometry, config);

  /*--- Initialize a zero solution and instantiate the CVariable class. ---*/

  Solution = new su2double[nVar];
  for (iVar = 0; iVar < nVar; iVar++) {
    Solution[iVar] = 0.0;
  }

  node = new CVariable*[geometry->GetnPoint()];
  for (iPoint = 0; iPoint < geometry->GetnPoint(); iPoint++) {
    node[iPoint] = new CBaselineVariable(Solution, nVar, config);
  }
  
}

CBaselineSolver::CBaselineSolver(CGeometry *geometry, CConfig *config, unsigned short nVar, vector<string> field_names) {

  unsigned long iPoint;
  unsigned short iVar;

  config->fields = field_names;

  Solution = new su2double[nVar];

  for (iVar = 0; iVar < nVar; iVar++) {
    Solution[iVar] = 0.0;
  }

  /*--- Define geometry constants in the solver structure ---*/

  nDim = geometry->GetnDim();

  /*--- Allocate the node variables ---*/

  node = new CVariable*[geometry->GetnPoint()];

  for (iPoint = 0; iPoint < geometry->GetnPoint(); iPoint++) {

    node[iPoint] = new CBaselineVariable(Solution, nVar, config);

  }

}

void CBaselineSolver::SetOutputVariables(CGeometry *geometry, CConfig *config) {

  /*--- Open the ASCII restart file and extract the nVar and field names. ---*/

  int rank = MASTER_NODE;
#ifdef HAVE_MPI
  MPI_Comm_rank(MPI_COMM_WORLD, &rank);
#endif

  string Tag, text_line, AdjExt, UnstExt;
  unsigned long iExtIter = config->GetExtIter();
  bool fem = (config->GetKind_Solver() == FEM_ELASTICITY);

  unsigned short iZone = config->GetiZone();
  unsigned short nZone = geometry->GetnZone();

  ifstream restart_file;
  string filename;

  /*--- Retrieve filename from config ---*/

  if (config->GetContinuous_Adjoint() || config->GetDiscrete_Adjoint()) {
    filename = config->GetSolution_AdjFileName();
    filename = config->GetObjFunc_Extension(filename);
  } else if (fem) {
    filename = config->GetSolution_FEMFileName();
  } else {
    filename = config->GetSolution_FlowFileName();
  }

  /*--- Multizone problems require the number of the zone to be appended. ---*/

  if (nZone > 1  || config->GetUnsteady_Simulation() == HARMONIC_BALANCE)
    filename = config->GetMultizone_FileName(filename, iZone);

  /*--- Unsteady problems require an iteration number to be appended. ---*/
  if (config->GetWrt_Unsteady()) {
    filename = config->GetUnsteady_FileName(filename, SU2_TYPE::Int(iExtIter));
  } else if (config->GetWrt_Dynamic()) {
    filename = config->GetUnsteady_FileName(filename, SU2_TYPE::Int(iExtIter));
  }

  /*--- Read only the number of variables in the restart file. ---*/

  if (config->GetRead_Binary_Restart()) {

    char fname[100];
    strcpy(fname, filename.c_str());
    int nVar_Buf = 5;
    int var_buf[5];

#ifndef HAVE_MPI

    /*--- Serial binary input. ---*/

    FILE *fhw;
    fhw = fopen(fname,"rb");

    /*--- Error check for opening the file. ---*/

    if (!fhw) {
      cout << endl << "Error: unable to open SU2 restart file " << fname << "." << endl;
      exit(EXIT_FAILURE);
    }
    
    /*--- First, read the number of variables and points. ---*/

    fread(var_buf, sizeof(int), nVar_Buf, fhw);

    /*--- Check that this is an SU2 binary file. SU2 binary files
     have the hex representation of "SU2" as the first int in the file. ---*/

    if (var_buf[0] != 535532) {
      cout << endl << endl << "Error: file " << fname << " is not a binary SU2 restart file." << endl;
      cout << " SU2 reads/writes binary restart files by default." << endl;
      cout << " Note that backward compatibility for ASCII restart files is" << endl;
      cout << " possible with the WRT_BINARY_RESTART / READ_BINARY_RESTART options." << endl << endl;
      exit(EXIT_FAILURE);
    }
    
    /*--- Close the file. ---*/

    fclose(fhw);

#else

    /*--- Parallel binary input using MPI I/O. ---*/

    MPI_File fhw;
    int rank = MASTER_NODE, ierr;
    MPI_Comm_rank(MPI_COMM_WORLD, &rank);

    /*--- All ranks open the file using MPI. ---*/

    ierr = MPI_File_open(MPI_COMM_WORLD, fname, MPI_MODE_RDONLY, MPI_INFO_NULL, &fhw);

    /*--- Error check opening the file. ---*/

    if (ierr) {
      if (rank == MASTER_NODE)
        cout << endl << "Error: unable to open SU2 restart file " << fname << "." << endl;
      MPI_Barrier(MPI_COMM_WORLD);
      MPI_Abort(MPI_COMM_WORLD,1);
      MPI_Finalize();
    }

    /*--- First, read the number of variables and points (i.e., cols and rows),
     which we will need in order to read the file later. Also, read the
     variable string names here. Only the master rank reads the header. ---*/

    if (rank == MASTER_NODE) {
      MPI_File_read(fhw, var_buf, nVar_Buf, MPI_INT, MPI_STATUS_IGNORE);
    }

    /*--- Broadcast the number of variables to all procs and store more clearly. ---*/

    SU2_MPI::Bcast(var_buf, nVar_Buf, MPI_INT, MASTER_NODE, MPI_COMM_WORLD);

    /*--- Check that this is an SU2 binary file. SU2 binary files
     have the hex representation of "SU2" as the first int in the file. ---*/

    if (var_buf[0] != 535532) {
      if (rank == MASTER_NODE) {
        cout << endl << endl << "Error: file " << fname << " is not a binary SU2 restart file." << endl;
        cout << " SU2 reads/writes binary restart files by default." << endl;
        cout << " Note that backward compatibility for ASCII restart files is" << endl;
        cout << " possible with the WRT_BINARY_RESTART / READ_BINARY_RESTART options." << endl << endl;
      }
      MPI_Barrier(MPI_COMM_WORLD);
      MPI_Abort(MPI_COMM_WORLD,1);
      MPI_Finalize();
    }

    /*--- All ranks close the file after writing. ---*/
    
    MPI_File_close(&fhw);

#endif

    /*--- Set the number of variables, one per field in the
     restart file (without including the PointID) ---*/

    nVar = var_buf[1];

  } else {

    /*--- First, check that this is not a binary restart file. ---*/

    char fname[100];
    strcpy(fname, filename.c_str());
    int magic_number;

#ifndef HAVE_MPI

    /*--- Serial binary input. ---*/

    FILE *fhw;
    fhw = fopen(fname,"rb");

    /*--- Error check for opening the file. ---*/

    if (!fhw) {
      cout << endl << "Error: unable to open SU2 restart file " << fname << "." << endl;
      exit(EXIT_FAILURE);
    }

    /*--- Attempt to read the first int, which should be our magic number. ---*/

    fread(&magic_number, sizeof(int), 1, fhw);

    /*--- Check that this is an SU2 binary file. SU2 binary files
     have the hex representation of "SU2" as the first int in the file. ---*/

    if (magic_number == 535532) {
      cout << endl << endl << "Error: file " << fname << " is a binary SU2 restart file, expected ASCII." << endl;
      cout << " SU2 reads/writes binary restart files by default." << endl;
      cout << " Note that backward compatibility for ASCII restart files is" << endl;
      cout << " possible with the WRT_BINARY_RESTART / READ_BINARY_RESTART options." << endl << endl;
      exit(EXIT_FAILURE);
    }

    fclose(fhw);

#else

    /*--- Parallel binary input using MPI I/O. ---*/

    MPI_File fhw;
    int ierr;
    MPI_Comm_rank(MPI_COMM_WORLD, &rank);

    /*--- All ranks open the file using MPI. ---*/

    ierr = MPI_File_open(MPI_COMM_WORLD, fname, MPI_MODE_RDONLY, MPI_INFO_NULL, &fhw);

    /*--- Error check opening the file. ---*/

    if (ierr) {
      if (rank == MASTER_NODE)
        cout << endl << "Error: unable to open SU2 restart file " << fname << "." << endl;
      MPI_Barrier(MPI_COMM_WORLD);
      MPI_Abort(MPI_COMM_WORLD,1);
      MPI_Finalize();
    }

    /*--- Have the master attempt to read the magic number. ---*/

    if (rank == MASTER_NODE)
      MPI_File_read(fhw, &magic_number, 1, MPI_INT, MPI_STATUS_IGNORE);

    /*--- Broadcast the number of variables to all procs and store clearly. ---*/

    SU2_MPI::Bcast(&magic_number, 1, MPI_INT, MASTER_NODE, MPI_COMM_WORLD);

    /*--- Check that this is an SU2 binary file. SU2 binary files
     have the hex representation of "SU2" as the first int in the file. ---*/

    if (magic_number == 535532) {
      if (rank == MASTER_NODE) {
        cout << endl << endl << "Error: file " << fname << " is a binary SU2 restart file, expected ASCII." << endl;
        cout << " SU2 reads/writes binary restart files by default." << endl;
        cout << " Note that backward compatibility for ASCII restart files is" << endl;
        cout << " possible with the WRT_BINARY_RESTART / READ_BINARY_RESTART options." << endl << endl;
      }
      MPI_Barrier(MPI_COMM_WORLD);
      MPI_Abort(MPI_COMM_WORLD,1);
      MPI_Finalize();
    }
    
    MPI_File_close(&fhw);
    
#endif

    /*--- Open the restart file ---*/

    restart_file.open(filename.data(), ios::in);

    /*--- In case there is no restart file ---*/

    if (restart_file.fail()) {
      if (rank == MASTER_NODE)
        cout << "SU2 solution file " << filename << " not found." << endl;

#ifndef HAVE_MPI
      exit(EXIT_FAILURE);
#else
      MPI_Barrier(MPI_COMM_WORLD);
      MPI_Abort(MPI_COMM_WORLD,1);
      MPI_Finalize();
#endif
    }
    
    /*--- Identify the number of fields (and names) in the restart file ---*/

    getline (restart_file, text_line);

    stringstream ss(text_line);
    while (ss >> Tag) {
      config->fields.push_back(Tag);
      if (ss.peek() == ',') ss.ignore();
    }

    /*--- Close the file (the solution date is read later). ---*/
    
    restart_file.close();

    /*--- Set the number of variables, one per field in the
     restart file (without including the PointID) ---*/

    nVar = config->fields.size() - 1;

    /*--- Clear the fields vector since we'll read it again. ---*/

    config->fields.clear();

  }

}

void CBaselineSolver::Set_MPI_Solution(CGeometry *geometry, CConfig *config) {
  unsigned short iVar, iMarker, iPeriodic_Index, MarkerS, MarkerR, GridVel_Index;
  unsigned long iVertex, iPoint, nVertexS, nVertexR, nBufferS_Vector, nBufferR_Vector;
  su2double rotMatrix[3][3], *transl, *angles, theta, cosTheta, sinTheta, phi, cosPhi, sinPhi, psi, cosPsi, sinPsi, *Buffer_Receive_U = NULL, *Buffer_Send_U = NULL, *Solution = NULL;
  
  Solution = new su2double[nVar];

  GridVel_Index = 2*nDim;

  if (config->GetKind_Turb_Model() == SA) { GridVel_Index += 1; }
  else if (config->GetKind_Turb_Model() == SST) { GridVel_Index += 2; }
  if (config->GetKind_Regime() != INCOMPRESSIBLE) { GridVel_Index += 1; }
  
#ifdef HAVE_MPI
  int send_to, receive_from;
  MPI_Status status;
#endif
  
  for (iMarker = 0; iMarker < config->GetnMarker_All(); iMarker++) {
    
    if ((config->GetMarker_All_KindBC(iMarker) == SEND_RECEIVE) &&
        (config->GetMarker_All_SendRecv(iMarker) > 0)) {
      
      MarkerS = iMarker;  MarkerR = iMarker+1;
      
#ifdef HAVE_MPI

      send_to = config->GetMarker_All_SendRecv(MarkerS)-1;
      receive_from = abs(config->GetMarker_All_SendRecv(MarkerR))-1;
      
#endif

      nVertexS = geometry->nVertex[MarkerS];  nVertexR = geometry->nVertex[MarkerR];
      nBufferS_Vector = nVertexS*nVar;        nBufferR_Vector = nVertexR*nVar;
      
      /*--- Allocate Receive and send buffers  ---*/
      
      Buffer_Receive_U = new su2double [nBufferR_Vector];
      Buffer_Send_U = new su2double[nBufferS_Vector];
      
      /*--- Copy the solution that should be sended ---*/
      
      for (iVertex = 0; iVertex < nVertexS; iVertex++) {
        iPoint = geometry->vertex[MarkerS][iVertex]->GetNode();
        for (iVar = 0; iVar < nVar; iVar++)
          Buffer_Send_U[iVar*nVertexS+iVertex] = node[iPoint]->GetSolution(iVar);
      }
      
#ifdef HAVE_MPI
      
      /*--- Send/Receive information using Sendrecv ---*/
      
      SU2_MPI::Sendrecv(Buffer_Send_U, nBufferS_Vector, MPI_DOUBLE, send_to, 0,
                   Buffer_Receive_U, nBufferR_Vector, MPI_DOUBLE, receive_from, 0, MPI_COMM_WORLD, &status);
      
#else
      
      /*--- Receive information without MPI ---*/
      
      for (iVertex = 0; iVertex < nVertexR; iVertex++) {
        for (iVar = 0; iVar < nVar; iVar++)
          Buffer_Receive_U[iVar*nVertexR+iVertex] = Buffer_Send_U[iVar*nVertexR+iVertex];
      }
      
#endif
      
      /*--- Deallocate send buffer ---*/
      
      delete [] Buffer_Send_U;
      
      /*--- Do the coordinate transformation ---*/
      
      for (iVertex = 0; iVertex < nVertexR; iVertex++) {
        
        /*--- Find point and its type of transformation ---*/
        
        iPoint = geometry->vertex[MarkerR][iVertex]->GetNode();
        iPeriodic_Index = geometry->vertex[MarkerR][iVertex]->GetRotation_Type();
        
        /*--- Retrieve the supplied periodic information. ---*/
        
        transl = config->GetPeriodicTranslate(iPeriodic_Index);
        angles = config->GetPeriodicRotation(iPeriodic_Index);
        
        /*--- Store angles separately for clarity. ---*/
        
        theta    = angles[0];   phi    = angles[1];     psi    = angles[2];
        cosTheta = cos(theta);  cosPhi = cos(phi);      cosPsi = cos(psi);
        sinTheta = sin(theta);  sinPhi = sin(phi);      sinPsi = sin(psi);
        
        /*--- Compute the rotation matrix. Note that the implicit
         ordering is rotation about the x-axis, y-axis,
         then z-axis. Note that this is the transpose of the matrix
         used during the preprocessing stage. ---*/
        
        rotMatrix[0][0] = cosPhi*cosPsi;    rotMatrix[1][0] = sinTheta*sinPhi*cosPsi - cosTheta*sinPsi;     rotMatrix[2][0] = cosTheta*sinPhi*cosPsi + sinTheta*sinPsi;
        rotMatrix[0][1] = cosPhi*sinPsi;    rotMatrix[1][1] = sinTheta*sinPhi*sinPsi + cosTheta*cosPsi;     rotMatrix[2][1] = cosTheta*sinPhi*sinPsi - sinTheta*cosPsi;
        rotMatrix[0][2] = -sinPhi;          rotMatrix[1][2] = sinTheta*cosPhi;                              rotMatrix[2][2] = cosTheta*cosPhi;
        
        /*--- Copy conserved variables before performing transformation. ---*/
        
        for (iVar = 0; iVar < nVar; iVar++)
          Solution[iVar] = Buffer_Receive_U[iVar*nVertexR+iVertex];
        
        /*--- Rotate the spatial coordinates & momentum. ---*/
        
        if (nDim == 2) {
          
          /*--- Coords ---*/
          
          Solution[0] = (rotMatrix[0][0]*Buffer_Receive_U[0*nVertexR+iVertex] +
                         rotMatrix[0][1]*Buffer_Receive_U[1*nVertexR+iVertex] - transl[0]);
          Solution[1] = (rotMatrix[1][0]*Buffer_Receive_U[0*nVertexR+iVertex] +
                         rotMatrix[1][1]*Buffer_Receive_U[1*nVertexR+iVertex] - transl[1]);
          /*--- Momentum ---*/
          
          Solution[nDim+1] = (rotMatrix[0][0]*Buffer_Receive_U[(nDim+1)*nVertexR+iVertex] +
                              rotMatrix[0][1]*Buffer_Receive_U[(nDim+2)*nVertexR+iVertex]);
          Solution[nDim+2] = (rotMatrix[1][0]*Buffer_Receive_U[(nDim+1)*nVertexR+iVertex] +
                              rotMatrix[1][1]*Buffer_Receive_U[(nDim+2)*nVertexR+iVertex]);

          if (config->GetGrid_Movement()) {
            Solution[GridVel_Index + 1] = (rotMatrix[0][0]*Buffer_Receive_U[(GridVel_Index+1)*nVertexR+iVertex] +
                                           rotMatrix[0][1]*Buffer_Receive_U[(GridVel_Index+2)*nVertexR+iVertex]);
            Solution[GridVel_Index + 2] = (rotMatrix[1][0]*Buffer_Receive_U[(GridVel_Index+1)*nVertexR+iVertex] +
                                           rotMatrix[1][1]*Buffer_Receive_U[(GridVel_Index+2)*nVertexR+iVertex]);
          }
        } else {
          
          /*--- Coords ---*/
          
          Solution[0] = (rotMatrix[0][0]*Buffer_Receive_U[0*nVertexR+iVertex] +
                         rotMatrix[0][1]*Buffer_Receive_U[1*nVertexR+iVertex] +
                         rotMatrix[0][2]*Buffer_Receive_U[2*nVertexR+iVertex] - transl[0]);
          Solution[1] = (rotMatrix[1][0]*Buffer_Receive_U[0*nVertexR+iVertex] +
                         rotMatrix[1][1]*Buffer_Receive_U[1*nVertexR+iVertex] +
                         rotMatrix[1][2]*Buffer_Receive_U[2*nVertexR+iVertex] - transl[1]);
          Solution[2] = (rotMatrix[2][0]*Buffer_Receive_U[0*nVertexR+iVertex] +
                         rotMatrix[2][1]*Buffer_Receive_U[1*nVertexR+iVertex] +
                         rotMatrix[2][2]*Buffer_Receive_U[2*nVertexR+iVertex] - transl[2]);
          
          /*--- Momentum ---*/
          
          Solution[nDim+1] = (rotMatrix[0][0]*Buffer_Receive_U[(nDim+1)*nVertexR+iVertex] +
                              rotMatrix[0][1]*Buffer_Receive_U[(nDim+2)*nVertexR+iVertex] +
                              rotMatrix[0][2]*Buffer_Receive_U[(nDim+3)*nVertexR+iVertex]);
          Solution[nDim+2] = (rotMatrix[1][0]*Buffer_Receive_U[(nDim+1)*nVertexR+iVertex] +
                              rotMatrix[1][1]*Buffer_Receive_U[(nDim+2)*nVertexR+iVertex] +
                              rotMatrix[1][2]*Buffer_Receive_U[(nDim+3)*nVertexR+iVertex]);
          Solution[nDim+3] = (rotMatrix[2][0]*Buffer_Receive_U[(nDim+1)*nVertexR+iVertex] +
                              rotMatrix[2][1]*Buffer_Receive_U[(nDim+2)*nVertexR+iVertex] +
                              rotMatrix[2][2]*Buffer_Receive_U[(nDim+3)*nVertexR+iVertex]);

          if (config->GetGrid_Movement()) {
            Solution[GridVel_Index+1] = (rotMatrix[0][0]*Buffer_Receive_U[(GridVel_Index+1)*nVertexR+iVertex] +
                                         rotMatrix[0][1]*Buffer_Receive_U[(GridVel_Index+2)*nVertexR+iVertex] +
                                         rotMatrix[0][2]*Buffer_Receive_U[(GridVel_Index+3)*nVertexR+iVertex]);
            Solution[GridVel_Index+2] = (rotMatrix[1][0]*Buffer_Receive_U[(GridVel_Index+1)*nVertexR+iVertex] +
                                         rotMatrix[1][1]*Buffer_Receive_U[(GridVel_Index+2)*nVertexR+iVertex] +
                                         rotMatrix[1][2]*Buffer_Receive_U[(GridVel_Index+3)*nVertexR+iVertex]);
            Solution[GridVel_Index+3] = (rotMatrix[2][0]*Buffer_Receive_U[(GridVel_Index+1)*nVertexR+iVertex] +
                                         rotMatrix[2][1]*Buffer_Receive_U[(GridVel_Index+2)*nVertexR+iVertex] +
                                         rotMatrix[2][2]*Buffer_Receive_U[(GridVel_Index+3)*nVertexR+iVertex]);
          }
        }
        
        /*--- Copy transformed conserved variables back into buffer. ---*/
        
        for (iVar = 0; iVar < nVar; iVar++)
          node[iPoint]->SetSolution(iVar, Solution[iVar]);
        
      }
      
      /*--- Deallocate receive buffer ---*/
      
      delete [] Buffer_Receive_U;
      
    }
    
  }
  
  delete [] Solution;
  
}

void CBaselineSolver::LoadRestart(CGeometry **geometry, CSolver ***solver, CConfig *config, int val_iter, bool val_update_geo) {

  int rank = MASTER_NODE;
#ifdef HAVE_MPI
  MPI_Comm_rank(MPI_COMM_WORLD, &rank);
#endif

  /*--- Restart the solution from file information ---*/

  string filename;
  unsigned long index;
  string UnstExt, text_line, AdjExt;
  ifstream solution_file;
  unsigned short iDim, iVar;
  unsigned long iExtIter = config->GetExtIter();
  bool fem = (config->GetKind_Solver() == FEM_ELASTICITY);
  bool adjoint = ( config->GetContinuous_Adjoint() || config->GetDiscrete_Adjoint() ); 
  unsigned short iZone = config->GetiZone();
  unsigned short nZone = geometry[iZone]->GetnZone();
  bool grid_movement  = config->GetGrid_Movement();
  bool steady_restart = config->GetSteadyRestart();
  unsigned short turb_model = config->GetKind_Turb_Model();

  su2double *Coord = new su2double [nDim];
  for (iDim = 0; iDim < nDim; iDim++)
    Coord[iDim] = 0.0;

  /*--- Skip coordinates ---*/

  unsigned short skipVars = geometry[MESH_0]->GetnDim();

  /*--- Retrieve filename from config ---*/

  if (adjoint) {
    filename = config->GetSolution_AdjFileName();
    filename = config->GetObjFunc_Extension(filename);
  } else if (fem) {
    filename = config->GetSolution_FEMFileName();
  } else {
    filename = config->GetSolution_FlowFileName();
  }

  /*--- Multizone problems require the number of the zone to be appended. ---*/

  if (nZone > 1 )
    filename = config->GetMultizone_FileName(filename, iZone);

  /*--- Unsteady problems require an iteration number to be appended. ---*/

  if (config->GetWrt_Unsteady() || config->GetUnsteady_Simulation() != HARMONIC_BALANCE) {
    filename = config->GetUnsteady_FileName(filename, SU2_TYPE::Int(iExtIter));
  } else if (config->GetWrt_Dynamic()) {
    filename = config->GetUnsteady_FileName(filename, SU2_TYPE::Int(iExtIter));
  }

  /*--- Output the file name to the console. ---*/

  if (rank == MASTER_NODE)
    cout << "Reading and storing the solution from " << filename
    << "." << endl;

  /*--- Read the restart data from either an ASCII or binary SU2 file. ---*/

  if (config->GetRead_Binary_Restart()) {
    Read_SU2_Restart_Binary(geometry[MESH_0], config, filename);
  } else {
    Read_SU2_Restart_ASCII(geometry[MESH_0], config, filename);
  }

  int counter = 0;
  long iPoint_Local = 0; unsigned long iPoint_Global = 0;

  /*--- Load data from the restart into correct containers. ---*/

  for (iPoint_Global = 0; iPoint_Global < geometry[iZone]->GetGlobal_nPointDomain(); iPoint_Global++ ) {

    /*--- Retrieve local index. If this node from the restart file lives
     on the current processor, we will load and instantiate the vars. ---*/

    iPoint_Local = geometry[iZone]->GetGlobal_to_Local_Point(iPoint_Global);

    if (iPoint_Local > -1) {
      
      /*--- We need to store this point's data, so jump to the correct
       offset in the buffer of data from the restart file and load it. ---*/

      index = counter*Restart_Vars[1];
      for (iVar = 0; iVar < nVar; iVar++) Solution[iVar] = Restart_Data[index+iVar];
      node[iPoint_Local]->SetSolution(Solution);
     
      /*--- For dynamic meshes, read in and store the
       grid coordinates and grid velocities for each node. ---*/
      
      if (grid_movement && val_update_geo) {

        /*--- First, remove any variables for the turbulence model that
         appear in the restart file before the grid velocities. ---*/

        if (turb_model == SA || turb_model == SA_NEG) {
          index++;
        } else if (turb_model == SST) {
          index+=2;
        }
        
        /*--- Read in the next 2 or 3 variables which are the grid velocities ---*/
        /*--- If we are restarting the solution from a previously computed static calculation (no grid movement) ---*/
        /*--- the grid velocities are set to 0. This is useful for FSI computations ---*/
        
        su2double GridVel[3] = {0.0,0.0,0.0};
        if (!steady_restart) {

          /*--- Rewind the index to retrieve the Coords. ---*/
          index = counter*Restart_Vars[1];
          for (iDim = 0; iDim < nDim; iDim++) { Coord[iDim] = Restart_Data[index+iDim]; }

          /*--- Move the index forward to get the grid velocities. ---*/
          index = counter*Restart_Vars[1] + skipVars + nVar;
          for (iDim = 0; iDim < nDim; iDim++) { GridVel[iDim] = Restart_Data[index+iDim]; }
        }

        for (iDim = 0; iDim < nDim; iDim++) {
          geometry[iZone]->node[iPoint_Local]->SetCoord(iDim, Coord[iDim]);
          geometry[iZone]->node[iPoint_Local]->SetGridVel(iDim, GridVel[iDim]);
        }
      }

      /*--- Increment the overall counter for how many points have been loaded. ---*/
      counter++;
    }
    
  }

  /*--- MPI solution ---*/
  
  Set_MPI_Solution(geometry[iZone], config);
  
  /*--- Update the geometry for flows on dynamic meshes ---*/
  
  if (grid_movement && val_update_geo) {
    
    /*--- Communicate the new coordinates and grid velocities at the halos ---*/
    
    geometry[iZone]->Set_MPI_Coord(config);
    geometry[iZone]->Set_MPI_GridVel(config);

  }
  
  delete [] Coord;

  /*--- Delete the class memory that is used to load the restart. ---*/

  if (Restart_Vars != NULL) delete [] Restart_Vars;
  if (Restart_Data != NULL) delete [] Restart_Data;
  Restart_Vars = NULL; Restart_Data = NULL;

}

void CBaselineSolver::LoadRestart_FSI(CGeometry *geometry, CSolver ***solver, CConfig *config, int val_iter) {

  int rank = MASTER_NODE;
#ifdef HAVE_MPI
  MPI_Comm_rank(MPI_COMM_WORLD, &rank);
#endif

  /*--- Restart the solution from file information ---*/
  string filename;
  unsigned long index;
  string UnstExt, text_line, AdjExt;
  ifstream solution_file;
  unsigned short iVar;
  unsigned long iExtIter = config->GetExtIter();
  bool fem = (config->GetKind_Solver() == FEM_ELASTICITY);
  bool adjoint = (config->GetContinuous_Adjoint() || config->GetDiscrete_Adjoint());
  unsigned short iZone = config->GetiZone();
  unsigned short nZone = geometry->GetnZone();

  /*--- Retrieve filename from config ---*/
  if (adjoint) {
    filename = config->GetSolution_AdjFileName();
    filename = config->GetObjFunc_Extension(filename);
  } else if (fem) {
    filename = config->GetSolution_FEMFileName();
  } else {
    filename = config->GetSolution_FlowFileName();
  }

  /*--- Multizone problems require the number of the zone to be appended. ---*/

  if (nZone > 1)
    filename = config->GetMultizone_FileName(filename, iZone);

  /*--- Unsteady problems require an iteration number to be appended. ---*/
  if (config->GetWrt_Unsteady() || config->GetUnsteady_Simulation() != HARMONIC_BALANCE) {
    filename = config->GetUnsteady_FileName(filename, SU2_TYPE::Int(iExtIter));
  } else if (config->GetWrt_Dynamic()) {
    filename = config->GetUnsteady_FileName(filename, SU2_TYPE::Int(iExtIter));
  }

  /*--- Output the file name to the console. ---*/

  if (rank == MASTER_NODE)
    cout << "Reading and storing the solution from " << filename
    << "." << endl;

  /*--- Read the restart data from either an ASCII or binary SU2 file. ---*/

  if (config->GetRead_Binary_Restart()) {
    Read_SU2_Restart_Binary(geometry, config, filename);
  } else {
    Read_SU2_Restart_ASCII(geometry, config, filename);
  }

  unsigned short nVar_Local = Restart_Vars[1];
  su2double *Solution_Local = new su2double[nVar_Local];

  int counter = 0;
  long iPoint_Local = 0; unsigned long iPoint_Global = 0;

  /*--- Load data from the restart into correct containers. ---*/
  
  for (iPoint_Global = 0; iPoint_Global < geometry->GetGlobal_nPointDomain(); iPoint_Global++ ) {

    /*--- Retrieve local index. If this node from the restart file lives
     on the current processor, we will load and instantiate the vars. ---*/

    iPoint_Local = geometry->GetGlobal_to_Local_Point(iPoint_Global);

    if (iPoint_Local > -1) {

      /*--- We need to store this point's data, so jump to the correct
       offset in the buffer of data from the restart file and load it. ---*/

      index = counter*Restart_Vars[1];
      for (iVar = 0; iVar < nVar_Local; iVar++) Solution[iVar] = Restart_Data[index+iVar];
      node[iPoint_Local]->SetSolution(Solution);

      /*--- Increment the overall counter for how many points have been loaded. ---*/

      counter++;

    }

  }

  delete [] Solution_Local;

}

CBaselineSolver::~CBaselineSolver(void) { }<|MERGE_RESOLUTION|>--- conflicted
+++ resolved
@@ -2212,7 +2212,6 @@
 
 	if (config->GetRead_Binary_Restart()) {
 
-<<<<<<< HEAD
 		char fname[100];
 		strcpy(fname, val_filename.c_str());
 		int nVar_Buf = 4;
@@ -2220,14 +2219,6 @@
 		int Restart_Iter = 0;
 		passivedouble Restart_Meta_Passive[5] = {0.0,0.0,0.0,0.0,0.0};
 		su2double Restart_Meta[5] = {0.0,0.0,0.0,0.0,0.0};
-=======
-    char fname[100];
-    strcpy(fname, val_filename.c_str());
-    int nVar_Buf = 5;
-    int var_buf[5];
-    int Restart_Iter = 0;
-    passivedouble Restart_Meta[5] = {0.0,0.0,0.0,0.0,0.0};
->>>>>>> 72293c7c
 
 #ifndef HAVE_MPI
 
@@ -2247,9 +2238,6 @@
 
 		fread(var_buf, sizeof(int), nVar_Buf, fhw);
 
-<<<<<<< HEAD
-		/*--- Compute (negative) displacements and grab the metadata. ---*/
-=======
     /*--- Check that this is an SU2 binary file. SU2 binary files
      have the hex representation of "SU2" as the first int in the file. ---*/
 
@@ -2262,7 +2250,6 @@
     }
 
     /*--- Compute (negative) displacements and grab the metadata. ---*/
->>>>>>> 72293c7c
 
 		fseek(fhw,-(sizeof(int) + 5*sizeof(passivedouble)), SEEK_END);
 
@@ -2312,9 +2299,6 @@
 
 		SU2_MPI::Bcast(var_buf, nVar_Buf, MPI_INT, MASTER_NODE, MPI_COMM_WORLD);
 
-<<<<<<< HEAD
-		/*--- Access the metadata. ---*/
-=======
     /*--- Check that this is an SU2 binary file. SU2 binary files
      have the hex representation of "SU2" as the first int in the file. ---*/
 
@@ -2331,33 +2315,19 @@
     }
 
     /*--- Access the metadata. ---*/
->>>>>>> 72293c7c
 
 		if (rank == MASTER_NODE) {
 
-<<<<<<< HEAD
-			/*--- External iteration. ---*/
-			disp = (nVar_Buf*sizeof(int) + var_buf[0]*CGNS_STRING_SIZE*sizeof(char) +
-					var_buf[0]*var_buf[1]*sizeof(passivedouble));
-			MPI_File_read_at(fhw, disp, &Restart_Iter, 1, MPI_INT, MPI_STATUS_IGNORE);
-=======
       /*--- External iteration. ---*/
       disp = (nVar_Buf*sizeof(int) + var_buf[1]*CGNS_STRING_SIZE*sizeof(char) +
               var_buf[1]*var_buf[2]*sizeof(passivedouble));
       MPI_File_read_at(fhw, disp, &Restart_Iter, 1, MPI_INT, MPI_STATUS_IGNORE);
->>>>>>> 72293c7c
 
 			/*--- Additional doubles for AoA, AoS, etc. ---*/
 
-<<<<<<< HEAD
-			disp = (nVar_Buf*sizeof(int) + var_buf[0]*CGNS_STRING_SIZE*sizeof(char) +
-					var_buf[0]*var_buf[1]*sizeof(passivedouble) + 1*sizeof(int));
-			MPI_File_read_at(fhw, disp, Restart_Meta_Passive, 5, MPI_DOUBLE, MPI_STATUS_IGNORE);
-=======
       disp = (nVar_Buf*sizeof(int) + var_buf[1]*CGNS_STRING_SIZE*sizeof(char) +
               var_buf[1]*var_buf[2]*sizeof(passivedouble) + 1*sizeof(int));
-      MPI_File_read_at(fhw, disp, Restart_Meta, 5, MPI_DOUBLE, MPI_STATUS_IGNORE);
->>>>>>> 72293c7c
+      MPI_File_read_at(fhw, disp, Restart_Meta_Passive, 5, MPI_DOUBLE, MPI_STATUS_IGNORE);
 
 		}
 
@@ -2389,9 +2359,6 @@
 
 	} else {
 
-<<<<<<< HEAD
-		/*--- Open the restart file, throw an error if this fails. ---*/
-=======
     /*--- First, check that this is not a binary restart file. ---*/
 
     char fname[100];
@@ -2480,7 +2447,6 @@
 #endif
 
     /*--- Carry on with ASCII metadata reading. ---*/
->>>>>>> 72293c7c
 
 		restart_file.open(val_filename.data(), ios::in);
 		if (restart_file.fail()) {
@@ -2558,12 +2524,8 @@
 
 				}
 
-<<<<<<< HEAD
 			}
 
-=======
-      /*--- Close the restart meta file. ---*/
->>>>>>> 72293c7c
 
 			/*--- Close the restart meta file. ---*/
 

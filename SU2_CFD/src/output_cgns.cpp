/*!
 * \file output_cgns.cpp
 * \brief Main subroutines for output solver information
 * \author T. Economon, M. Colonno
<<<<<<< HEAD
 * \version 4.0.0 "Cardinal"
=======
 * \version 4.1.0 "Cardinal"
>>>>>>> 47b0d6fe
 *
 * SU2 Lead Developers: Dr. Francisco Palacios (Francisco.D.Palacios@boeing.com).
 *                      Dr. Thomas D. Economon (economon@stanford.edu).
 *
 * SU2 Developers: Prof. Juan J. Alonso's group at Stanford University.
 *                 Prof. Piero Colonna's group at Delft University of Technology.
 *                 Prof. Nicolas R. Gauger's group at Kaiserslautern University of Technology.
 *                 Prof. Alberto Guardone's group at Polytechnic University of Milan.
 *                 Prof. Rafael Palacios' group at Imperial College London.
 *
 * Copyright (C) 2012-2015 SU2, the open-source CFD code.
 *
 * SU2 is free software; you can redistribute it and/or
 * modify it under the terms of the GNU Lesser General Public
 * License as published by the Free Software Foundation; either
 * version 2.1 of the License, or (at your option) any later version.
 *
 * SU2 is distributed in the hope that it will be useful,
 * but WITHOUT ANY WARRANTY; without even the implied warranty of
 * MERCHANTABILITY or FITNESS FOR A PARTICULAR PURPOSE. See the GNU
 * Lesser General Public License for more details.
 *
 * You should have received a copy of the GNU Lesser General Public
 * License along with SU2. If not, see <http://www.gnu.org/licenses/>.
 */

#include "../include/output_structure.hpp"

void COutput::SetCGNS_Coordinates(CConfig *config, CGeometry *geometry, unsigned short iZone) {
  
#ifdef HAVE_CGNS
  
	/*--- local CGNS variables ---*/
	int cgns_file, cgns_coord, element_dims, physical_dims, cgns_err;
	unsigned long iExtIter = config->GetExtIter();
	string base_file, buffer, elements_name;
	stringstream name, results_file;
	bool unsteady = config->GetUnsteady_Simulation();
	cgsize_t isize[3][1];
  
	/*--- Create CGNS base file name ---*/
	base_file = config->GetFlow_FileName();
  
	/*--- Add CGNS extension. ---*/
	base_file = base_file.append(".cgns");
  
	/*--- Create CGNS results file name ---*/
	if (unsteady) {
    
		buffer = config->GetFlow_FileName();
    
		results_file.str(string()); results_file << buffer;
		if (((int)iExtIter >= 0) && ((int)iExtIter < 10))			results_file << "_0000" << iExtIter;
		if (((int)iExtIter >= 10) && ((int)iExtIter < 100))		results_file << "_000" << iExtIter;
		if (((int)iExtIter >= 100) && ((int)iExtIter < 1000))		results_file << "_00" << iExtIter;
		if (((int)iExtIter >= 1000) && ((int)iExtIter < 10000))	results_file << "_0" << iExtIter;
		if ((int)iExtIter >= 10000)							results_file << iExtIter;
		results_file << ".cgns";
	}
  
	/*--- Write base file if not already done ---*/
	if (!wrote_base_file) {
    
		/*--- Write base file ---*/
		cgns_err = cg_open((char *)base_file.c_str(), CG_MODE_MODIFY, &cgns_file);
		if (cgns_err) cg_error_print();
    
		element_dims = geometry->GetnDim();		// Currently (release 2.0) only all-2D or all-3D zones permitted
		physical_dims = element_dims;
		
		isize[0][0] = (cgsize_t)nGlobal_Poin;				// vertex size
		isize[1][0] = (cgsize_t)nGlobal_Elem;				// cell size
		isize[2][0] = 0;						// boundary vertex size (zero if elements not sorted)
    
    cgns_err = cg_goto(cgns_file, cgns_base,"Zone_t", cgns_zone,"end");
		if (cgns_err) cg_error_print();
//    
//    cgns_err = cg_goto(cgns_file, cgns_base, cgns_zone,"end");
//		if (cgns_err) cg_error_print();
    
		/*--- write CGNS node coordinates ---*/
		cgns_err = cg_coord_write(cgns_file, cgns_base, cgns_zone, RealDouble,"x", Coords[0], &cgns_coord);
		if (cgns_err) cg_error_print();
		cgns_err = cg_coord_write(cgns_file, cgns_base, cgns_zone, RealDouble,"y", Coords[1], &cgns_coord);
		if (cgns_err) cg_error_print();
		if (geometry->GetnDim() == 3) {
			cgns_err = cg_coord_write(cgns_file, cgns_base, cgns_zone, RealDouble,"z", Coords[2], &cgns_coord);
			if (cgns_err) cg_error_print();
		}
    
		cgns_err = cg_close(cgns_file);
		if (cgns_err) cg_error_print();
    
        wrote_base_file = true;
    
	}
	
	/*--- Set up results file for this time step if necessary ---*/
	if (unsteady) {
    
		cgns_err = cg_open((char *)results_file.str().c_str(), CG_MODE_WRITE, &cgns_file);

<<<<<<< HEAD
		element_dims = geometry->GetnDim();		// Currently (release 4.0.0 "Cardinal") only all-2D or all-3D zones permitted
		physical_dims = element_dims;

    /*--- write CGNS base data (one base assumed as of version 4.0.0 "Cardinal") ---*/
=======
		element_dims = geometry->GetnDim();		// Currently only all-2D or all-3D zones permitted
		physical_dims = element_dims;

    /*--- write CGNS base data (one base assumed currently) ---*/
>>>>>>> 47b0d6fe
		cgns_err = cg_base_write(cgns_file,"SU2 Base", element_dims, physical_dims, &cgns_base_results);
		if (cgns_err) cg_error_print();

		isize[0][0] = (cgsize_t)geometry->GetGlobal_nPointDomain();				// vertex size
		isize[1][0] = (cgsize_t)nGlobal_Elem;				// cell size
		isize[2][0] = 0;						// boundary vertex size (zero if elements not sorted)

		/*--- write CGNS zone data ---*/
		cgns_err = cg_zone_write(cgns_file, cgns_base_results,"SU2 Zone", isize[0],Unstructured, &cgns_zone_results);
		if (cgns_err) cg_error_print();

		cgns_err = cg_goto(cgns_file, cgns_base_results,"Zone_t", cgns_zone_results,"end");
		if (cgns_err) cg_error_print();

    /*--- Write CGNS node coordinates, if appliciable ---*/
		if (config->GetGrid_Movement()) {
      
			/*--- write CGNS node coordinates ---*/
			cgns_err = cg_coord_write(cgns_file, cgns_base_results, cgns_zone_results, RealDouble,"x", Coords[0], &cgns_coord);
			if (cgns_err) cg_error_print();
			cgns_err = cg_coord_write(cgns_file, cgns_base_results, cgns_zone_results, RealDouble,"y", Coords[1], &cgns_coord);
			if (cgns_err) cg_error_print();
			if (geometry->GetnDim() == 3) {
				cgns_err = cg_coord_write(cgns_file, cgns_base_results, cgns_zone_results, RealDouble,"z", Coords[2], &cgns_coord);
				if (cgns_err) cg_error_print();
			}
		}
		else {
			/*--- Write a CGNS link for the node coordinates ---*/
			cgns_err = cg_link_write("GridCoordinates",(char *)base_file.c_str(),"/SU2 Base/SU2 Zone/GridCoordinates");
			if (cgns_err) cg_error_print();
		}
    
		/*--- Write a CGNS link for each element type connectivity ---*/
		if (nGlobal_Tria > 0) cgns_err = cg_link_write("Triangle Elements",(char *)base_file.c_str(),"/SU2 Base/SU2 Zone/Triangle Elements");
		if (nGlobal_Quad > 0) cgns_err = cg_link_write("Quadrilateral Elements",(char *)base_file.c_str(),"/SU2 Base/SU2 Zone/Quadrilateral Elements");
		if (nGlobal_Tetr > 0) cgns_err = cg_link_write("Tetrahedral Elements",(char *)base_file.c_str(),"/SU2 Base/SU2 Zone/Tetrahedral Elements");
		if (nGlobal_Hexa > 0) cgns_err = cg_link_write("Hexahedral Elements",(char *)base_file.c_str(),"/SU2 Base/SU2 Zone/Hexahedral Elements");
		if (nGlobal_Pyra > 0) cgns_err = cg_link_write("Pyramid Elements",(char *)base_file.c_str(),"/SU2 Base/SU2 Zone/Pyramid Elements");
		if (nGlobal_Pris > 0) cgns_err = cg_link_write("Prism Elements",(char *)base_file.c_str(),"/SU2 Base/SU2 Zone/Prism Elements");
		if (nGlobal_Line > 0) cgns_err = cg_link_write("Line Elements",(char *)base_file.c_str(),"/SU2 Base/SU2 Zone/Line Elements");
		if (cgns_err) cg_error_print();

    
    /*--- Close CGNS file ---*/
    cgns_err = cg_close(cgns_file);
    if (cgns_err) cg_error_print();
    
	}


  
#else // Not built with CGNS support
  
	cout << "CGNS file requested but SU2 was built without CGNS support. No file written" << "\n"; 
  
#endif
  
}

void COutput::SetCGNS_Connectivity(CConfig *config, CGeometry *geometry, unsigned short iZone) {
  
#ifdef HAVE_CGNS
  
	/*--- local CGNS variables ---*/
	int cgns_file, element_dims, physical_dims, cgns_err;
	int cgns_section;
	unsigned long iExtIter = config->GetExtIter();
	string base_file, buffer, elements_name;
	stringstream name, results_file;
	bool unsteady = config->GetUnsteady_Simulation();
<<<<<<< HEAD
	cgsize_t isize[3][1], elem_start, elem_end, N;
=======
	cgsize_t isize[3][1], elem_start, elem_end;
>>>>>>> 47b0d6fe
  
	/*--- Create CGNS base file name ---*/
	base_file = config->GetFlow_FileName();
  
	/*--- Add CGNS extension. ---*/
	base_file = base_file.append(".cgns");
  
	/*--- Create CGNS results file name ---*/
	if (unsteady) {
    
		buffer = config->GetFlow_FileName();
    
		results_file.str(string()); results_file << buffer;
		if (((int)iExtIter >= 0) && ((int)iExtIter < 10))			results_file << "_0000" << iExtIter;
		if (((int)iExtIter >= 10) && ((int)iExtIter < 100))		results_file << "_000" << iExtIter;
		if (((int)iExtIter >= 100) && ((int)iExtIter < 1000))		results_file << "_00" << iExtIter;
		if (((int)iExtIter >= 1000) && ((int)iExtIter < 10000))	results_file << "_0" << iExtIter;
		if ((int)iExtIter >= 10000)							results_file << iExtIter;
		results_file << ".cgns";
	}
  
	/*--- Write base file if not already done ---*/
	if (!wrote_base_file) {
    
    /*--- Write base file ---*/
		cgns_err = cg_open((char *)base_file.c_str(), CG_MODE_WRITE, &cgns_file);
		if (cgns_err) cg_error_print();
    
<<<<<<< HEAD
		element_dims = geometry->GetnDim();		// Currently (release 2.0) only all-2D or all-3D zones permitted
		physical_dims = element_dims;
    
		/*--- write CGNS base data (one base assumed as of version 4.0.0 "Cardinal") ---*/
=======
		element_dims = geometry->GetnDim();		// Currently only all-2D or all-3D zones permitted
		physical_dims = element_dims;
    
		/*--- write CGNS base data (one base assumed currently) ---*/
>>>>>>> 47b0d6fe
		cgns_err = cg_base_write(cgns_file,"SU2 Base", element_dims, physical_dims, &cgns_base);
		if (cgns_err) cg_error_print();
    
		/*--- write CGNS descriptor data ---*/
		cgns_err = cg_goto(cgns_file, cgns_base,"end");
		if (cgns_err) cg_error_print();
    
		cgns_err = cg_equationset_write(physical_dims);
		if (cgns_err) cg_error_print();
    
		/*--- Write governing equations to CGNS file ---*/
		cgns_err = cg_goto(cgns_file, cgns_base,"FlowEquationSet_t",1,"end");
		if (cgns_err) cg_error_print();
    switch (config->GetKind_Solver()) {
      case EULER:
        cgns_err = cg_governing_write(Euler); break;
      case NAVIER_STOKES:
        cgns_err = cg_governing_write(NSLaminar); break;
      case RANS:
        cgns_err = cg_governing_write(NSTurbulent); break;
      default:
        break; // cgns_err = cg_governing_write(CG_UserDefined);
    }
    if (cgns_err) cg_error_print();
    
		if (unsteady) cgns_err = cg_simulation_type_write(cgns_file, cgns_base, TimeAccurate);
		else cgns_err = cg_simulation_type_write(cgns_file, cgns_base, NonTimeAccurate);
		if (cgns_err) cg_error_print();
    
<<<<<<< HEAD
		cgns_err = cg_descriptor_write("Solver Information","SU2 version 4.0.0 \"Cardinal\"");
=======
		cgns_err = cg_descriptor_write("Solver Information","SU2");
>>>>>>> 47b0d6fe
		if (cgns_err) cg_error_print();
		
		isize[0][0] = (cgsize_t)geometry->GetGlobal_nPointDomain(); //;				// vertex size
		isize[1][0] = (cgsize_t)nGlobal_Elem;				// cell size
		isize[2][0] = 0;						// boundary vertex size (zero if elements not sorted)
    
		/*--- write CGNS zone data ---*/
		cgns_err = cg_zone_write(cgns_file, cgns_base,"SU2 Zone", isize[0],Unstructured, &cgns_zone);
		if (cgns_err) cg_error_print();

    cgns_err = cg_goto(cgns_file, cgns_base,"Zone_t", cgns_zone,"end");
		if (cgns_err) cg_error_print();
    
    		/*--- Reference Note: CGNS element type list:
     NODE, BAR_2, BAR_3, TRI_3, TRI_6, QUAD_4, QUAD_8, QUAD_9, TETRA_4, TETRA_10, PYRA_5,
     PYRA_14, PENTA_6, PENTA_15, PENTA_18, HEXA_8, HEXA_20, HEXA_27, MIXED, PYRA_13, NGON_n, NFACE_n ---*/
    
		/*--- Write a CGNS section for each element type ---*/
		// ier = cg_section_write(int fn, int B, int Z, char *ElementSectionName, ElementType_t type,
    // cgsize_t start, cgsize_t end, int nbndry, cgsize_t *Elements, int *S);
		
    if (nGlobal_Tria > 0) {
			elem_start = 1; elem_end = (int)nGlobal_Tria;
<<<<<<< HEAD
      N = (int)nGlobal_Tria*N_POINTS_TRIANGLE;
=======
>>>>>>> 47b0d6fe
			cgns_err = cg_section_write(cgns_file, cgns_base, cgns_zone,
                                  "Triangle Elements", TRI_3, elem_start, elem_end,
                                  0,(cgsize_t *)Conn_Tria, &cgns_section);
    }
		if (nGlobal_Quad > 0) {
<<<<<<< HEAD
			elem_start = 1; elem_end = (int)nGlobal_Quad; N = (int)nGlobal_Quad*N_POINTS_QUADRILATERAL;
=======
			elem_start = 1; elem_end = (int)nGlobal_Quad;
>>>>>>> 47b0d6fe
			cgns_err = cg_section_write(cgns_file, cgns_base, cgns_zone,"Quadrilateral Elements", QUAD_4,
                                  elem_start, elem_end,0,(cgsize_t *)Conn_Quad, &cgns_section);
		}
		if (nGlobal_Tetr > 0) {
<<<<<<< HEAD
			elem_start = 1; elem_end = (int)nGlobal_Tetr; N = (int)nGlobal_Tetr*N_POINTS_TETRAHEDRON;
=======
			elem_start = 1; elem_end = (int)nGlobal_Tetr;
>>>>>>> 47b0d6fe
			cgns_err = cg_section_write(cgns_file, cgns_base, cgns_zone,"Tetrahedral Elements", TETRA_4,
                                  elem_start, elem_end,0,(cgsize_t *)Conn_Tetr, &cgns_section);
		}
		if (nGlobal_Hexa > 0) {
<<<<<<< HEAD
			elem_start = 1; elem_end = (int)nGlobal_Hexa; N = (int)nGlobal_Hexa*N_POINTS_HEXAHEDRON;
=======
			elem_start = 1; elem_end = (int)nGlobal_Hexa;
>>>>>>> 47b0d6fe
			cgns_err = cg_section_write(cgns_file, cgns_base, cgns_zone,"Hexahedral Elements", HEXA_8,
                                  elem_start, elem_end,0,(cgsize_t *)Conn_Hexa, &cgns_section);
		}
		if (nGlobal_Pyra > 0) {
<<<<<<< HEAD
			elem_start = 1; elem_end = (int)nGlobal_Pyra; N = (int)nGlobal_Pyra*N_POINTS_PYRAMID;
=======
			elem_start = 1; elem_end = (int)nGlobal_Pyra;
>>>>>>> 47b0d6fe
			cgns_err = cg_section_write(cgns_file, cgns_base, cgns_zone,"Pyramid Elements", PYRA_5,
                                  elem_start, elem_end,0,(cgsize_t *)Conn_Pyra, &cgns_section);
		}
		if (nGlobal_Pris > 0) {
<<<<<<< HEAD
			elem_start = 1; elem_end = (int)nGlobal_Pris; N = (int)nGlobal_Pris*N_POINTS_PRISM;
=======
			elem_start = 1; elem_end = (int)nGlobal_Pris;
>>>>>>> 47b0d6fe
			cgns_err = cg_section_write(cgns_file, cgns_base, cgns_zone,"Prism Elements", PENTA_6,
                                  elem_start, elem_end,0,(cgsize_t *)Conn_Pris, &cgns_section);
		}
		if (nGlobal_Line > 0) {
<<<<<<< HEAD
			elem_start = 1; elem_end = (int)nGlobal_Line; N = (int)nGlobal_Line*N_POINTS_LINE;
=======
			elem_start = 1; elem_end = (int)nGlobal_Line;
>>>>>>> 47b0d6fe
			cgns_err = cg_section_write(cgns_file, cgns_base, cgns_zone,"Line Elements", BAR_2,
                                  elem_start, elem_end,0,(cgsize_t *)Conn_Line, &cgns_section);
		}
		if (cgns_err) cg_error_print();
    
    
		cgns_err = cg_close(cgns_file);
		if (cgns_err) cg_error_print();
    
	}
  
#else // Not built with CGNS support
  
	cout << "CGNS file requested but SU2 was built without CGNS support. No file written" << "\n"; 
  
#endif
  
}

void COutput::SetCGNS_Solution(CConfig *config, CGeometry *geometry, unsigned short iZone) {
  
#ifdef HAVE_CGNS
  
	/*--- local CGNS variables ---*/
<<<<<<< HEAD
	int cgns_file, cgns_flow, cgns_field, element_dims, physical_dims, cgns_err;
=======
	int cgns_file, cgns_flow, cgns_field, cgns_err;
//  int element_dims;
>>>>>>> 47b0d6fe
	unsigned long jVar, iVar, iExtIter = config->GetExtIter();
	string base_file, buffer, elements_name;
	stringstream name, results_file;
	bool unsteady = config->GetUnsteady_Simulation();
<<<<<<< HEAD
	cgsize_t isize[3][1];
=======
>>>>>>> 47b0d6fe
  
  bool compressible = (config->GetKind_Regime() == COMPRESSIBLE);
  
	/*--- Create CGNS base file name ---*/
	base_file = config->GetFlow_FileName();
  
	/*--- Add CGNS extension. ---*/
	base_file = base_file.append(".cgns");
  
	/*--- Create CGNS results file name ---*/
	if (unsteady) {
    
		buffer = config->GetFlow_FileName();
    
		results_file.str(string()); results_file << buffer;
		if (((int)iExtIter >= 0) && ((int)iExtIter < 10))			results_file << "_0000" << iExtIter;
		if (((int)iExtIter >= 10) && ((int)iExtIter < 100))		results_file << "_000" << iExtIter;
		if (((int)iExtIter >= 100) && ((int)iExtIter < 1000))		results_file << "_00" << iExtIter;
		if (((int)iExtIter >= 1000) && ((int)iExtIter < 10000))	results_file << "_0" << iExtIter;
		if ((int)iExtIter >= 10000)							results_file << iExtIter;
		results_file << ".cgns";
	}
<<<<<<< HEAD
		
		isize[0][0] = (cgsize_t)nGlobal_Poin;				// vertex size
		isize[1][0] = (cgsize_t)nGlobal_Elem;				// cell size
		isize[2][0] = 0;						// boundary vertex size (zero if elements not sorted)
    
=======
>>>>>>> 47b0d6fe
    
		if (!unsteady) {
      
      /*--- Write base file ---*/
      cgns_err = cg_open((char *)base_file.c_str(), CG_MODE_MODIFY, &cgns_file);
      if (cgns_err) cg_error_print();
      
<<<<<<< HEAD
      element_dims = geometry->GetnDim();		// Currently (release 2.0) only all-2D or all-3D zones permitted
      physical_dims = element_dims;
=======
//      element_dims = geometry->GetnDim();		// Currently (release 2.0) only all-2D or all-3D zones permitted
>>>>>>> 47b0d6fe
      
      /*--- write CGNS descriptor data ---*/
      cgns_err = cg_goto(cgns_file, cgns_base,"end");
      if (cgns_err) cg_error_print();
      
			/*--- Create a CGNS solution node ---*/
			cgns_err = cg_sol_write(cgns_file, cgns_base, cgns_zone,"Solution", Vertex, &cgns_flow);
			if (cgns_err) cg_error_print();
      
			cgns_err = cg_goto(cgns_file, cgns_base,"Zone_t", cgns_zone,"FlowSolution_t", cgns_flow,"end");
			if (cgns_err) cg_error_print();
      
			cgns_err = cg_gridlocation_write(Vertex);
			if (cgns_err) cg_error_print();
		}

    
		//wrote_CGNS_base = true;
    else {
	
	/*--- Set up results file for this time step if necessary ---*/
    
		cgns_err = cg_open((char *)results_file.str().c_str(), CG_MODE_MODIFY, &cgns_file);
    
<<<<<<< HEAD
		element_dims = geometry->GetnDim();		// Currently (release 2.0) only all-2D or all-3D zones permitted
		physical_dims = element_dims;
    
//		/*--- write CGNS base data (one base assumed as of version 4.0.0 "Cardinal") ---*/
//		cgns_err = cg_base_write(cgns_file,"SU2 Base", element_dims, physical_dims, &cgns_base);
//		if (cgns_err) cg_error_print();
    
		isize[0][0] = (cgsize_t)nGlobal_Poin;				// vertex size
		isize[1][0] = (cgsize_t)nGlobal_Elem;				// cell size
		isize[2][0] = 0;						// boundary vertex size (zero if elements not sorted)
    
=======
//		element_dims = geometry->GetnDim();		// Currently (release 2.0) only all-2D or all-3D zones permitted
//    
//		/*--- write CGNS base data (one base assumed currently) ---*/
//		cgns_err = cg_base_write(cgns_file,"SU2 Base", element_dims, physical_dims, &cgns_base);
//		if (cgns_err) cg_error_print();
    
>>>>>>> 47b0d6fe
//		/*--- write CGNS zone data ---*/
//		cgns_err = cg_zone_write(cgns_file, cgns_base,"SU2 Zone", isize[0],Unstructured, &cgns_zone);
//		if (cgns_err) cg_error_print();
    
		cgns_err = cg_goto(cgns_file, cgns_base_results,"Zone_t", cgns_zone_results,"end");
		if (cgns_err) cg_error_print();
    
		/*--- Write a CGNS solution node for this time step ---*/
		cgns_err = cg_sol_write(cgns_file, cgns_base_results, cgns_zone_results,"Solution", Vertex, &cgns_flow);
		if (cgns_err) cg_error_print();
    
		cgns_err = cg_goto(cgns_file, cgns_base_results,"Zone_t", cgns_zone_results,"FlowSolution_t", cgns_flow,"end");
		if (cgns_err) cg_error_print();
    
		cgns_err = cg_gridlocation_write(Vertex);
		if (cgns_err) cg_error_print();
    
      cgns_base = cgns_base_results;
      cgns_zone = cgns_zone_results;
	}
//	else {
//    
//		/*--- Open CGNS file for soltuion writing ---*/
//		cgns_err = cg_open((char *)base_file.c_str(), CG_MODE_MODIFY, &cgns_file);
//		cgns_base = 1; cgns_zone = 1; cgns_flow = 1;	// fix for multiple zones
//    
//	}
	
	/*	Reference Note on solution variables:
   index 0 --> (nVar_Consv-1)			= Conservative Variables
   nVar_Consv --> (2*nVar_Consv-1)		= Conservative Variable Residuals
   (2*nVar_Consv-1)+					= Additional p, M, T, laminar, eddy depending on solver used */
  
	/*--- Write conservative variables to CGNS file ---*/
	for (iVar = 0; iVar < nVar_Consv; iVar++) {
		name.str(string()); name << "Conservative Variable " << iVar+1;
		cgns_err = cg_field_write(cgns_file, cgns_base, cgns_zone, cgns_flow, RealDouble,(char *)name.str().c_str(), Data[iVar], &cgns_field);
		if (cgns_err) cg_error_print();
	}
  
  /*--- Write primitive variable residuals to CGNS file ---*/
  if (config->GetWrt_Limiters()) {
    for (jVar = 0; jVar < nVar_Consv; jVar++) {
      name.str(string()); name << "Primitive Limiter " << jVar+1;
      cgns_err = cg_field_write(cgns_file, cgns_base, cgns_zone, cgns_flow, RealDouble,(char *)name.str().c_str(), Data[iVar], &cgns_field); iVar++;
      if (cgns_err) cg_error_print();
    }
  }
  
	/*--- Write conservative variable residuals to CGNS file ---*/
  if (config->GetWrt_Residuals()) {
    for (jVar = 0; jVar < nVar_Consv; jVar++) {
      name.str(string()); name << "Conservative Residual " << jVar+1;
      cgns_err = cg_field_write(cgns_file, cgns_base, cgns_zone, cgns_flow, RealDouble,(char *)name.str().c_str(), Data[iVar], &cgns_field); iVar++;
      if (cgns_err) cg_error_print();
    }
  }
  
	/*--- Write grid velocities to CGNS file, if applicable ---*/
	if (config->GetGrid_Movement()) {
		cgns_err = cg_field_write(cgns_file, cgns_base, cgns_zone, cgns_flow, RealDouble,"Grid Velocity X", Data[iVar], &cgns_field); iVar++;
		if (cgns_err) cg_error_print();
		cgns_err = cg_field_write(cgns_file, cgns_base, cgns_zone, cgns_flow, RealDouble,"Grid Velocity Y", Data[iVar], &cgns_field); iVar++;
		if (cgns_err) cg_error_print();
		if (geometry->GetnDim() == 3) {
			cgns_err = cg_field_write(cgns_file, cgns_base, cgns_zone, cgns_flow, RealDouble,"Grid Velocity Z", Data[iVar], &cgns_field); iVar++;
			if (cgns_err) cg_error_print();
		}
	}
  
	if (compressible) {
		switch (config->GetKind_Solver()) {
        
        /*--- Write pressure and Mach data to CGNS file ---*/
      case EULER:
        cgns_err = cg_field_write(cgns_file, cgns_base, cgns_zone, cgns_flow, RealDouble,"Pressure", Data[iVar], &cgns_field); iVar++;
        if (cgns_err) cg_error_print();
        cgns_err = cg_field_write(cgns_file, cgns_base, cgns_zone, cgns_flow, RealDouble,"Mach", Data[iVar], &cgns_field); iVar++;
        if (cgns_err) cg_error_print();
        break;
        
        /*--- Write temperature and laminar viscosity to CGNS file, if applicable ---*/
      case NAVIER_STOKES:
        cgns_err = cg_field_write(cgns_file, cgns_base, cgns_zone, cgns_flow, RealDouble,"Pressure", Data[iVar], &cgns_field); iVar++;
        if (cgns_err) cg_error_print();
        cgns_err = cg_field_write(cgns_file, cgns_base, cgns_zone, cgns_flow, RealDouble,"Mach", Data[iVar], &cgns_field); iVar++;
        if (cgns_err) cg_error_print();
        cgns_err = cg_field_write(cgns_file, cgns_base, cgns_zone, cgns_flow, RealDouble,"Temperature", Data[iVar], &cgns_field); iVar++;
        if (cgns_err) cg_error_print();
        cgns_err = cg_field_write(cgns_file, cgns_base, cgns_zone, cgns_flow, RealDouble,"Viscosity", Data[iVar], &cgns_field); iVar++;
        if (cgns_err) cg_error_print();
        break;
        
        /*--- Write eddy viscosity to CGNS file, if applicable ---*/
      case RANS:
        cgns_err = cg_field_write(cgns_file, cgns_base, cgns_zone, cgns_flow, RealDouble,"Pressure", Data[iVar], &cgns_field); iVar++;
        if (cgns_err) cg_error_print();
        cgns_err = cg_field_write(cgns_file, cgns_base, cgns_zone, cgns_flow, RealDouble,"Mach", Data[iVar], &cgns_field); iVar++;
        if (cgns_err) cg_error_print();
        cgns_err = cg_field_write(cgns_file, cgns_base, cgns_zone, cgns_flow, RealDouble,"Temperature", Data[iVar], &cgns_field); iVar++;
        if (cgns_err) cg_error_print();
        cgns_err = cg_field_write(cgns_file, cgns_base, cgns_zone, cgns_flow, RealDouble,"Viscosity", Data[iVar], &cgns_field); iVar++;
        if (cgns_err) cg_error_print();
        cgns_err = cg_field_write(cgns_file, cgns_base, cgns_zone, cgns_flow, RealDouble,"Eddy Viscosity", Data[iVar], &cgns_field); iVar++;
        if (cgns_err) cg_error_print();
        break;
        
      default:
        cout << "Error: Unrecognized equation type \n"; 
        exit(EXIT_FAILURE); break;
		}
	}	
  
	/*--- Close CGNS file ---*/
	cgns_err = cg_close(cgns_file);
	if (cgns_err) cg_error_print();
  
#else // Not built with CGNS support
  
	cout << "CGNS file requested but SU2 was built without CGNS support. No file written" << "\n"; 
  
#endif
  
}<|MERGE_RESOLUTION|>--- conflicted
+++ resolved
@@ -2,11 +2,7 @@
  * \file output_cgns.cpp
  * \brief Main subroutines for output solver information
  * \author T. Economon, M. Colonno
-<<<<<<< HEAD
- * \version 4.0.0 "Cardinal"
-=======
  * \version 4.1.0 "Cardinal"
->>>>>>> 47b0d6fe
  *
  * SU2 Lead Developers: Dr. Francisco Palacios (Francisco.D.Palacios@boeing.com).
  *                      Dr. Thomas D. Economon (economon@stanford.edu).
@@ -109,17 +105,10 @@
     
 		cgns_err = cg_open((char *)results_file.str().c_str(), CG_MODE_WRITE, &cgns_file);
 
-<<<<<<< HEAD
-		element_dims = geometry->GetnDim();		// Currently (release 4.0.0 "Cardinal") only all-2D or all-3D zones permitted
-		physical_dims = element_dims;
-
-    /*--- write CGNS base data (one base assumed as of version 4.0.0 "Cardinal") ---*/
-=======
 		element_dims = geometry->GetnDim();		// Currently only all-2D or all-3D zones permitted
 		physical_dims = element_dims;
 
     /*--- write CGNS base data (one base assumed currently) ---*/
->>>>>>> 47b0d6fe
 		cgns_err = cg_base_write(cgns_file,"SU2 Base", element_dims, physical_dims, &cgns_base_results);
 		if (cgns_err) cg_error_print();
 
@@ -191,11 +180,7 @@
 	string base_file, buffer, elements_name;
 	stringstream name, results_file;
 	bool unsteady = config->GetUnsteady_Simulation();
-<<<<<<< HEAD
-	cgsize_t isize[3][1], elem_start, elem_end, N;
-=======
 	cgsize_t isize[3][1], elem_start, elem_end;
->>>>>>> 47b0d6fe
   
 	/*--- Create CGNS base file name ---*/
 	base_file = config->GetFlow_FileName();
@@ -224,17 +209,10 @@
 		cgns_err = cg_open((char *)base_file.c_str(), CG_MODE_WRITE, &cgns_file);
 		if (cgns_err) cg_error_print();
     
-<<<<<<< HEAD
-		element_dims = geometry->GetnDim();		// Currently (release 2.0) only all-2D or all-3D zones permitted
-		physical_dims = element_dims;
-    
-		/*--- write CGNS base data (one base assumed as of version 4.0.0 "Cardinal") ---*/
-=======
 		element_dims = geometry->GetnDim();		// Currently only all-2D or all-3D zones permitted
 		physical_dims = element_dims;
     
 		/*--- write CGNS base data (one base assumed currently) ---*/
->>>>>>> 47b0d6fe
 		cgns_err = cg_base_write(cgns_file,"SU2 Base", element_dims, physical_dims, &cgns_base);
 		if (cgns_err) cg_error_print();
     
@@ -264,11 +242,7 @@
 		else cgns_err = cg_simulation_type_write(cgns_file, cgns_base, NonTimeAccurate);
 		if (cgns_err) cg_error_print();
     
-<<<<<<< HEAD
-		cgns_err = cg_descriptor_write("Solver Information","SU2 version 4.0.0 \"Cardinal\"");
-=======
 		cgns_err = cg_descriptor_write("Solver Information","SU2");
->>>>>>> 47b0d6fe
 		if (cgns_err) cg_error_print();
 		
 		isize[0][0] = (cgsize_t)geometry->GetGlobal_nPointDomain(); //;				// vertex size
@@ -292,65 +266,37 @@
 		
     if (nGlobal_Tria > 0) {
 			elem_start = 1; elem_end = (int)nGlobal_Tria;
-<<<<<<< HEAD
-      N = (int)nGlobal_Tria*N_POINTS_TRIANGLE;
-=======
->>>>>>> 47b0d6fe
 			cgns_err = cg_section_write(cgns_file, cgns_base, cgns_zone,
                                   "Triangle Elements", TRI_3, elem_start, elem_end,
                                   0,(cgsize_t *)Conn_Tria, &cgns_section);
     }
 		if (nGlobal_Quad > 0) {
-<<<<<<< HEAD
-			elem_start = 1; elem_end = (int)nGlobal_Quad; N = (int)nGlobal_Quad*N_POINTS_QUADRILATERAL;
-=======
 			elem_start = 1; elem_end = (int)nGlobal_Quad;
->>>>>>> 47b0d6fe
 			cgns_err = cg_section_write(cgns_file, cgns_base, cgns_zone,"Quadrilateral Elements", QUAD_4,
                                   elem_start, elem_end,0,(cgsize_t *)Conn_Quad, &cgns_section);
 		}
 		if (nGlobal_Tetr > 0) {
-<<<<<<< HEAD
-			elem_start = 1; elem_end = (int)nGlobal_Tetr; N = (int)nGlobal_Tetr*N_POINTS_TETRAHEDRON;
-=======
 			elem_start = 1; elem_end = (int)nGlobal_Tetr;
->>>>>>> 47b0d6fe
 			cgns_err = cg_section_write(cgns_file, cgns_base, cgns_zone,"Tetrahedral Elements", TETRA_4,
                                   elem_start, elem_end,0,(cgsize_t *)Conn_Tetr, &cgns_section);
 		}
 		if (nGlobal_Hexa > 0) {
-<<<<<<< HEAD
-			elem_start = 1; elem_end = (int)nGlobal_Hexa; N = (int)nGlobal_Hexa*N_POINTS_HEXAHEDRON;
-=======
 			elem_start = 1; elem_end = (int)nGlobal_Hexa;
->>>>>>> 47b0d6fe
 			cgns_err = cg_section_write(cgns_file, cgns_base, cgns_zone,"Hexahedral Elements", HEXA_8,
                                   elem_start, elem_end,0,(cgsize_t *)Conn_Hexa, &cgns_section);
 		}
 		if (nGlobal_Pyra > 0) {
-<<<<<<< HEAD
-			elem_start = 1; elem_end = (int)nGlobal_Pyra; N = (int)nGlobal_Pyra*N_POINTS_PYRAMID;
-=======
 			elem_start = 1; elem_end = (int)nGlobal_Pyra;
->>>>>>> 47b0d6fe
 			cgns_err = cg_section_write(cgns_file, cgns_base, cgns_zone,"Pyramid Elements", PYRA_5,
                                   elem_start, elem_end,0,(cgsize_t *)Conn_Pyra, &cgns_section);
 		}
 		if (nGlobal_Pris > 0) {
-<<<<<<< HEAD
-			elem_start = 1; elem_end = (int)nGlobal_Pris; N = (int)nGlobal_Pris*N_POINTS_PRISM;
-=======
 			elem_start = 1; elem_end = (int)nGlobal_Pris;
->>>>>>> 47b0d6fe
 			cgns_err = cg_section_write(cgns_file, cgns_base, cgns_zone,"Prism Elements", PENTA_6,
                                   elem_start, elem_end,0,(cgsize_t *)Conn_Pris, &cgns_section);
 		}
 		if (nGlobal_Line > 0) {
-<<<<<<< HEAD
-			elem_start = 1; elem_end = (int)nGlobal_Line; N = (int)nGlobal_Line*N_POINTS_LINE;
-=======
 			elem_start = 1; elem_end = (int)nGlobal_Line;
->>>>>>> 47b0d6fe
 			cgns_err = cg_section_write(cgns_file, cgns_base, cgns_zone,"Line Elements", BAR_2,
                                   elem_start, elem_end,0,(cgsize_t *)Conn_Line, &cgns_section);
 		}
@@ -375,20 +321,12 @@
 #ifdef HAVE_CGNS
   
 	/*--- local CGNS variables ---*/
-<<<<<<< HEAD
-	int cgns_file, cgns_flow, cgns_field, element_dims, physical_dims, cgns_err;
-=======
 	int cgns_file, cgns_flow, cgns_field, cgns_err;
 //  int element_dims;
->>>>>>> 47b0d6fe
 	unsigned long jVar, iVar, iExtIter = config->GetExtIter();
 	string base_file, buffer, elements_name;
 	stringstream name, results_file;
 	bool unsteady = config->GetUnsteady_Simulation();
-<<<<<<< HEAD
-	cgsize_t isize[3][1];
-=======
->>>>>>> 47b0d6fe
   
   bool compressible = (config->GetKind_Regime() == COMPRESSIBLE);
   
@@ -411,14 +349,6 @@
 		if ((int)iExtIter >= 10000)							results_file << iExtIter;
 		results_file << ".cgns";
 	}
-<<<<<<< HEAD
-		
-		isize[0][0] = (cgsize_t)nGlobal_Poin;				// vertex size
-		isize[1][0] = (cgsize_t)nGlobal_Elem;				// cell size
-		isize[2][0] = 0;						// boundary vertex size (zero if elements not sorted)
-    
-=======
->>>>>>> 47b0d6fe
     
 		if (!unsteady) {
       
@@ -426,12 +356,7 @@
       cgns_err = cg_open((char *)base_file.c_str(), CG_MODE_MODIFY, &cgns_file);
       if (cgns_err) cg_error_print();
       
-<<<<<<< HEAD
-      element_dims = geometry->GetnDim();		// Currently (release 2.0) only all-2D or all-3D zones permitted
-      physical_dims = element_dims;
-=======
 //      element_dims = geometry->GetnDim();		// Currently (release 2.0) only all-2D or all-3D zones permitted
->>>>>>> 47b0d6fe
       
       /*--- write CGNS descriptor data ---*/
       cgns_err = cg_goto(cgns_file, cgns_base,"end");
@@ -456,26 +381,12 @@
     
 		cgns_err = cg_open((char *)results_file.str().c_str(), CG_MODE_MODIFY, &cgns_file);
     
-<<<<<<< HEAD
-		element_dims = geometry->GetnDim();		// Currently (release 2.0) only all-2D or all-3D zones permitted
-		physical_dims = element_dims;
-    
-//		/*--- write CGNS base data (one base assumed as of version 4.0.0 "Cardinal") ---*/
-//		cgns_err = cg_base_write(cgns_file,"SU2 Base", element_dims, physical_dims, &cgns_base);
-//		if (cgns_err) cg_error_print();
-    
-		isize[0][0] = (cgsize_t)nGlobal_Poin;				// vertex size
-		isize[1][0] = (cgsize_t)nGlobal_Elem;				// cell size
-		isize[2][0] = 0;						// boundary vertex size (zero if elements not sorted)
-    
-=======
 //		element_dims = geometry->GetnDim();		// Currently (release 2.0) only all-2D or all-3D zones permitted
 //    
 //		/*--- write CGNS base data (one base assumed currently) ---*/
 //		cgns_err = cg_base_write(cgns_file,"SU2 Base", element_dims, physical_dims, &cgns_base);
 //		if (cgns_err) cg_error_print();
-    
->>>>>>> 47b0d6fe
+        
 //		/*--- write CGNS zone data ---*/
 //		cgns_err = cg_zone_write(cgns_file, cgns_base,"SU2 Zone", isize[0],Unstructured, &cgns_zone);
 //		if (cgns_err) cg_error_print();

--- conflicted
+++ resolved
@@ -281,16 +281,11 @@
     /*--- The first line is the header ---*/
 
     getline (restart_file, text_line);
-<<<<<<< HEAD
-
-    while (getline (restart_file, text_line)) {
-=======
     
     for (iPoint_Global = 0; iPoint_Global < geometry->GetGlobal_nPointDomain(); iPoint_Global++ ) {
       
       getline (restart_file, text_line);
       
->>>>>>> 98db6bba
       istringstream point_line(text_line);
 
       /*--- Retrieve local index. If this node from the restart file lives
@@ -325,10 +320,6 @@
 #else
     SU2_MPI::Allreduce(&sbuf_NotMatching, &rbuf_NotMatching, 1, MPI_UNSIGNED_SHORT, MPI_SUM, MPI_COMM_WORLD);
 #endif
-<<<<<<< HEAD
-
-=======
->>>>>>> 98db6bba
     if (rbuf_NotMatching != 0) {
       if (rank == MASTER_NODE) {
         cout << endl << "The solution file " << filename.data() << " doesn't match with the mesh file!" << endl;

--- conflicted
+++ resolved
@@ -919,38 +919,20 @@
 };
 
 /*!
-<<<<<<< HEAD
- * \class CCHTDriver
- * \brief Class for driving a conjugate heat transfer iteration.
- * \author O. Burghardt.
- * \version 5.0.0 "Raven"
- */
-class CCHTDriver : public CDriver {
-protected:
-  unsigned long NextTransferIteration;
-
-=======
  * \class CFSIDriver
  * \brief Overload: class for driving a steady-state BGS iteration for a fluid-structure interaction problem in multiple zones.
  * \author R. Sanchez.
  * \version 4.2.0 "Cardinal"
  */
 class CFSIStatDriver : public CFSIDriver {
->>>>>>> 7256beac
 public:
 
   /*!
    * \brief Constructor of the class.
    * \param[in] confFile - Configuration file name.
    * \param[in] val_nZone - Total number of zones.
-<<<<<<< HEAD
-   * \param[in] MPICommunicator - MPI communicator for SU2.
-   */
-  CCHTDriver(char* confFile,
-=======
    */
   CFSIStatDriver(char* confFile,
->>>>>>> 7256beac
              unsigned short val_nZone,
              unsigned short val_nDim,
              SU2_Comm MPICommunicator);
@@ -958,21 +940,6 @@
   /*!
    * \brief Destructor of the class.
    */
-<<<<<<< HEAD
-  ~CCHTDriver(void);
-
-  /*!
-   * \brief Run a single iteration of a two-zone CHT problem.
-   */
-  void Run();
-
-  /*!
-   * \brief Transfer temperature and heat flux data.
-   */
-  void Transfer_Data(unsigned short donorZone, unsigned short targetZone);
-
-};
-=======
   ~CFSIStatDriver(void);
 
   /*!
@@ -1259,4 +1226,43 @@
 
 
 };
->>>>>>> 7256beac
+
+/*!
+ * \class CCHTDriver
+ * \brief Class for driving a conjugate heat transfer iteration.
+ * \author O. Burghardt.
+ * \version 5.0.0 "Raven"
+ */
+class CCHTDriver : public CDriver {
+protected:
+  unsigned long NextTransferIteration;
+
+public:
+
+  /*!
+   * \brief Constructor of the class.
+   * \param[in] confFile - Configuration file name.
+   * \param[in] val_nZone - Total number of zones.
+   * \param[in] MPICommunicator - MPI communicator for SU2.
+   */
+  CCHTDriver(char* confFile,
+             unsigned short val_nZone,
+             unsigned short val_nDim,
+             SU2_Comm MPICommunicator);
+
+  /*!
+   * \brief Destructor of the class.
+   */
+  ~CCHTDriver(void);
+
+  /*!
+   * \brief Run a single iteration of a two-zone CHT problem.
+   */
+  void Run();
+
+  /*!
+   * \brief Transfer temperature and heat flux data.
+   */
+  void Transfer_Data(unsigned short donorZone, unsigned short targetZone);
+
+};

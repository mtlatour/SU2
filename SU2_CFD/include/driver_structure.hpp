--- conflicted
+++ resolved
@@ -295,12 +295,12 @@
 
 };
 /*!
- * \class CStructuralDriver
+ * \class CSingleZoneDriver
  * \brief Class for driving a structural iteration of the physics within multiple zones.
  * \author T. Economon
  * \version 4.2.0 "Cardinal"
  */
-class CStructuralDriver : public CDriver {
+class CSingleZoneDriver : public CDriver {
 public:
 	
 	/*! 
@@ -309,42 +309,18 @@
 	 * \param[in] val_nZone - Total number of zones.
 	 * \param[in] val_nDim - Number of dimensions.
 	 */
-<<<<<<< HEAD
-  CStructuralDriver(CIteration **iteration_container,
-                    CSolver ****solver_container,
-                    CGeometry ***geometry_container,
-                    CIntegration ***integration_container,
-                    CNumerics *****numerics_container,
-                    CInterpolator ***interpolator_container,
-                    CTransfer ***transfer_container,
-                    CConfig **config,
-=======
   CSingleZoneDriver(char* confFile,
->>>>>>> 84aa0c71
+
                     unsigned short val_nZone,
                     unsigned short val_nDim);
 	
 	/*!
 	 * \brief Destructor of the class.
 	 */
-	~CStructuralDriver(void);
+	~CSingleZoneDriver(void);
 	
 	/*! 
-<<<<<<< HEAD
-	 * \brief Run a single iteration of the physics within multiple zones.
-	 * \param[in] iteration_container - Container vector with all the iteration methods.
-   * \param[in] output - Pointer to the COutput class.
-   * \param[in] integration_container - Container vector with all the integration methods.
-   * \param[in] geometry_container - Geometrical definition of the problem.
-   * \param[in] solver_container - Container vector with all the solutions.
-   * \param[in] numerics_container - Description of the numerical method (the way in which the equations are solved).
-   * \param[in] config_container - Definition of the particular problem.
-   * \param[in] surface_movement - Surface movement classes of the problem.
-   * \param[in] grid_movement - Volume grid movement classes of the problem.
-   * \param[in] FFDBox - FFD FFDBoxes of the problem.
-=======
 	 * \brief Run a single iteration of the physics within a single zone.
->>>>>>> 84aa0c71
 	 */
   
   void Run();
@@ -377,12 +353,12 @@
 
 
 /*!
- * \class CFluidDriver
+ * \class CMultipleZoneDriver
  * \brief Class for driving an iteration of the physics within single or multiple zones.
  * \author Giulio Gori, Politecnico di Milano
  * \version 4.2.0 "Cardinal"
  */
-class CFluidDriver : public CDriver {
+class CMultiZoneDriver : public CDriver {
 public:
   
   /*!
@@ -391,50 +367,19 @@
    * \param[in] val_nZone - Total number of zones.
    * \param[in] val_nDim - Number of dimensions.
    */
-<<<<<<< HEAD
-  CFluidDriver(CIteration **iteration_container,
-                   CSolver ****solver_container,
-                   CGeometry ***geometry_container,
-                   CIntegration ***integration_container,
-                   CNumerics *****numerics_container,
-                   CInterpolator ***interpolator_container,
-                   CTransfer ***transfer_container,
-                   CConfig **config,
-=======
   CMultiZoneDriver(char* confFile,
->>>>>>> 84aa0c71
                    unsigned short val_nZone,
                    unsigned short val_nDim);
   
   /*!
    * \brief Destructor of the class.
    */
-  ~CFluidDriver(void);
+  ~CMultiZoneDriver(void);
   
   /*!
    * \brief Run a single iteration of the physics within multiple zones.
    */
-  
-<<<<<<< HEAD
-  void Run(CIteration **iteration_container,
-           COutput *output,
-           CIntegration ***integration_container,
-           CGeometry ***geometry_container,
-           CSolver ****solver_container,
-           CNumerics *****numerics_container,
-           CConfig **config_container,
-           CSurfaceMovement **surface_movement,
-           CVolumetricMovement **grid_movement,
-           CFreeFormDefBox*** FFDBox,
-           CInterpolator ***interpolator_container,
-           CTransfer ***transfer_container);
-           
-  void Transfer_Data(COutput *output, CIntegration ***integration_container, CGeometry ***geometry_container,
-		     CSolver ****solver_container, CNumerics *****numerics_container, CConfig **config_container,
-			 CSurfaceMovement **surface_movement, CVolumetricMovement **grid_movement, CFreeFormDefBox*** FFDBox,
-			 CTransfer ***transfer_container, unsigned short donorZone, unsigned short targetZone);
-
-=======
+
   void Run();
 
     /*!
@@ -461,7 +406,11 @@
      * \brief Perform a mesh deformation as initial condition (multiple zone).
      */
   void SetInitialMesh();
->>>>>>> 84aa0c71
+
+    /*!
+     * \brief Transfer data among different zones (multiple zone).
+     */
+  void Transfer_Data(unsigned short donorZone, unsigned short targetZone);
 };
 
 

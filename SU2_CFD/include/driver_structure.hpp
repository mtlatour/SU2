--- conflicted
+++ resolved
@@ -283,14 +283,10 @@
   su2double Get_LiftCoeff();
   unsigned short GetMovingMarker();
   unsigned long GetNumberVertices(unsigned short iMarker);
-<<<<<<< HEAD
   unsigned long GetNumberHaloVertices(unsigned short iMarker);
-  unsigned int GetVertexGlobalIndex(unsigned short iMarker, unsigned short iVertex);
   bool IsAHaloNode(unsigned short iMarker, unsigned short iVertex);
   unsigned long GetnExtIter();
-=======
   unsigned long GetVertexGlobalIndex(unsigned short iMarker, unsigned short iVertex);
->>>>>>> 3b025809
   su2double GetVertexCoordX(unsigned short iMarker, unsigned short iVertex);
   su2double GetVertexCoordY(unsigned short iMarker, unsigned short iVertex);
   su2double GetVertexCoordZ(unsigned short iMarker, unsigned short iVertex);
@@ -442,51 +438,7 @@
 	su2double **D; /*!< \brief Harmonic Balance operator. */
 
 public:
-<<<<<<< HEAD
-  
-  /*!
-   * \brief Constructor of the class.
-   * \param[in] confFile - Configuration file name.
-   * \param[in] val_nZone - Total number of zones.
-   * \param[in] val_nDim - Number of dimensions.
-   */
-  CSpectralDriver(char* confFile,
-                  unsigned short val_nZone,
-                  unsigned short val_nDim,
-                  SU2_Comm MPICommunicator);
-  
-  /*!
-   * \brief Destructor of the class.
-   */
-  ~CSpectralDriver(void);
-  
-  /*!
-   * \brief Run a single iteration of a spectral method problem.
-   */
-  
-  void Run();
-  
-  /*!
-   * \brief Computation and storage of the time spectral source terms.
-   * \author T. Economon, K. Naik
-   * \param[in] iZone - Current zone number.
-   */
-  void SetTimeSpectral(unsigned short iZone);
-  
-  /*!
-   * \brief Computation of the Time-Spectral operator matrix.
-   * \author K. Naik
-   * \param[in] D - su2double pointer to the operator matrix.
-   */
-  void ComputeTimeSpectral_Operator(su2double **D, su2double period);
-  
-  /*!
-   * \brief Computation and storage of the time-spectral mesh velocities.
-   * \author K. Naik, T. Economon
-   */
-  void SetTimeSpectral_Velocities();
-=======
->>>>>>> 3b025809
+
 
 	/*!
 	 * \brief Constructor of the class.
@@ -496,7 +448,8 @@
 	 */
 	CHBDriver(char* confFile,
 			unsigned short val_nZone,
-			unsigned short val_nDim);
+			unsigned short val_nDim,
+                        SU2_Comm MPICommunicator);
 
 	/*!
 	 * \brief Destructor of the class.
@@ -547,16 +500,10 @@
 	 * \param[in] confFile - Configuration file name.
 	 * \param[in] val_nZone - Total number of zones.
 	 */
-<<<<<<< HEAD
-  CFSIDriver(char* confFile,
-             unsigned short val_nZone,
-             unsigned short val_nDim,
-             SU2_Comm MPICommunicator);
-=======
 	CFSIDriver(char* confFile,
 			unsigned short val_nZone,
-			unsigned short val_nDim);
->>>>>>> 3b025809
+			unsigned short val_nDim,
+                        SU2_Comm MPICommunicator);
 
 	/*!
 	 * \brief Destructor of the class.

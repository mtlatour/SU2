--- conflicted
+++ resolved
@@ -42,147 +42,8 @@
 import sys
 
 from .. import eval as su2eval
-<<<<<<< HEAD
-from numpy import array, zeros, inf, hstack, vstack, atleast_2d
-from numpy.linalg import norm
-import pyOpt
-import pyOpt.pySNOPT
-=======
 from numpy import array, zeros
->>>>>>> 7dcdfe40
-
-# -------------------------------------------------------------------
-#  Scipy SNOPT
-# -------------------------------------------------------------------
-
-def pySNOPT(project,x0=None,xb=None,its=100,accu=1e-12,grads=True):
-    
-    # handle input cases
-    if x0 is None: x0 = []
-    if xb is None: xb = []
-    
-    # function handles
-    func           = obj_f
-    f_eqcons       = con_ceq
-    f_ieqcons      = con_cieq 
-    
-    # gradient handles
-    if project.config.get('GRADIENT_METHOD','NONE') == 'NONE': 
-        fprime         = None
-        fprime_eqcons  = None
-        fprime_ieqcons = None
-    else:
-        fprime         = obj_df
-        fprime_eqcons  = con_dceq
-        fprime_ieqcons = con_dcieq        
-    
-    # number of design variables
-    dv_size = project.config['DEFINITION_DV']['SIZE']
-    n_dv = sum( dv_size)
-    project.n_dv = n_dv
-    
-    # Initial guess
-    if not x0: x0 = [0.0]*n_dv
-    
-    # prescale x0
-    dv_scales = project.config['DEFINITION_DV']['SCALE']*1
-    k = 0
-    for i, dv_scl in enumerate(dv_scales):
-        dv_scales[i] = 1000.
-        for j in range(dv_size[i]):
-            ##x0[k] =x0[k]/dv_scl;
-            x0[k] =x0[k]*dv_scl;
-            k = k + 1
-
-    # scale accuracy
-    obj = project.config['OPT_OBJECTIVE']
-    obj_scale = []
-    for this_obj in obj.keys():
-        obj_scale = obj_scale + [obj[this_obj]['SCALE']]
-    #obj_scale = [100.]
-        
-    ieq_cons = project.config['OPT_CONSTRAINT']['INEQUALITY']
-    ieq_cons_scale = []
-    for this_con in ieq_cons.keys():
-        ieq_cons_scale = ieq_cons_scale + [ieq_cons[this_con]['SCALE']] 
-    #ieq_cons_scale = [100.,100.,1000.]
-        
-    if len(project.config['OPT_CONSTRAINT']['EQUALITY']) > 0:
-        raise NotImplementedError('Equality constaints have not been implemented for SU2 <-> SNOPT')
-    
-    # Only scale the accuracy for single-objective problems: 
-    if len(obj.keys())==1:
-        accu = accu*obj_scale[0]
-
-    # scale accuracy
-    eps = 1.0e-04  
-    
-    # ----------------------------
-    #
-    # SNOPT Specific Values
-    #
-    # ----------------------------
-    
-    def snopt_func_base(xs, project):
-        # s indicated SNOPT, otherwise they are direct SU2 inputs/outputs
-        x = xs*1
-        for i, val in enumerate(xs):
-            x[i] = x[i]*dv_scales[i];
-        f = func(x, project)
-        fs = f*obj_scale[0]
-        g = hstack([f_ieqcons(x,project),f_eqcons(x,project)])
-        gs = g*ieq_cons_scale
-        fail = 0
-        #f *= obj_scale
-        return fs,gs.tolist(),fail
-        
-    snopt_func_final = lambda x:snopt_func_base(x,project)
-            
-    opt_prob = pyOpt.Optimization('SUAVE',snopt_func_final)
-    opt_prob.addObj('Objective')
-    for i,val in enumerate(x0):
-        var_name = 'x' + str(i)
-        opt_prob.addVar(var_name ,'c',lower=xb[i][0]*dv_scales[i],upper=xb[i][1]*dv_scales[i],value=x0[i]) # final value already scaled
-        
-    for con in project.config['OPT_CONSTRAINT']['INEQUALITY']:
-        bound = project.config['OPT_CONSTRAINT']['INEQUALITY'][con]['VALUE']
-        if project.config['OPT_CONSTRAINT']['INEQUALITY'][con]['SIGN'] == '>':
-            opt_prob.addCon(con ,type='i',lower=0.,upper=inf)
-        else:
-            opt_prob.addCon(con ,type='i',lower=0.,upper=inf) # no change due to ineq functionality in this module
-            
-    for con in project.config['OPT_CONSTRAINT']['EQUALITY']:
-        opt_prob.addCon(con ,type='e',equal=bound)
-        
-    opt = pyOpt.pySNOPT.SNOPT()
-    
-    def grad_function_base(xs,fs,gs,project):
-        # s indicated SNOPT, otherwise they are direct SU2 inputs/outputs
-        x = xs*1
-        for i, val in enumerate(x):
-            x[i] = x[i]*dv_scales[i]        
-        g_obj = fprime(x, project)
-        g_obj_s = g_obj*1
-        for i, val in enumerate(dv_scales):
-            g_obj_s[i] = g_obj[i]*obj_scale[0]/dv_scales[i]
-        g_con = vstack([fprime_ieqcons(x,project),fprime_eqcons(x,project)])
-        g_con_s = g_con*1
-        for i, val in enumerate(dv_scales):
-            g_con_s[:,i] = g_con_s[:,i]*atleast_2d(ieq_cons_scale)/dv_scales[i]
-        fail = 0
-        return g_obj_s.tolist(),g_con_s.tolist(),fail
-        
-    grad_function_final = lambda x,f,g:grad_function_base(x,f,g,project)        
-    
-    opt.setOption('Function precision', accu)
-    opt.setOption('Verify level',0)
-    opt.setOption('Major optimality tolerance',eps)
-    opt.setOption('Major iterations limit',its)
-    outputs = opt(opt_prob, sens_type=grad_function_final)
-            
-    print 'Ran SNOPT'
-    print outputs
-    return outputs
+
 
 # -------------------------------------------------------------------
 #  Scipy SLSQP

################################################################################
#
# \file configure.ac
# \brief Main file for configuring the autoconf/automake build process
# \author M. Colonno, T. Economon, F. Palacios, B. Kirk
# \version 4.0.1 "Cardinal"
#
# SU2 Lead Developers: Dr. Francisco Palacios (Francisco.D.Palacios@boeing.com).
#                      Dr. Thomas D. Economon (economon@stanford.edu).
#
# SU2 Developers: Prof. Juan J. Alonso's group at Stanford University.
#                 Prof. Piero Colonna's group at Delft University of Technology.
#                 Prof. Nicolas R. Gauger's group at Kaiserslautern University of Technology.
#                 Prof. Alberto Guardone's group at Polytechnic University of Milan.
#                 Prof. Rafael Palacios' group at Imperial College London.
#
# Copyright (C) 2012-2015 SU2, the open-source CFD code.
#
# SU2 is free software; you can redistribute it and/or
# modify it under the terms of the GNU Lesser General Public
# License as published by the Free Software Foundation; either
# version 2.1 of the License, or (at your option) any later version.
#
# SU2 is distributed in the hope that it will be useful,
# but WITHOUT ANY WARRANTY; without even the implied warranty of
# MERCHANTABILITY or FITNESS FOR A PARTICULAR PURPOSE. See the GNU
# Lesser General Public License for more details.
#
# You should have received a copy of the GNU Lesser General Public
# License along with SU2. If not, see <http://www.gnu.org/licenses/>.
#
################################################################################
#
# Major Changes/Contributions:
# METIS & TECIO integration added by Ben Kirk, 3/24/2014
# LAPACK connection added by Teus van der Stelt, 11/13/2014
# ParMETIS integration added by Ben Kirk & Thomas D. Economon, 2/3/2015
# SU2_FSI integration added by Ruben Sanchez, 5/19/2015
<<<<<<< HEAD
#
################################################################################
=======
##########################
>>>>>>> 0ad3381b

AC_INIT([SU2], [4.0.1], [su2code-dev@lists.stanford.edu],
        [SU2], [https://github.com/su2code])
AC_PREREQ([2.59])
AC_CONFIG_MACRO_DIR([m4])
AC_CANONICAL_TARGET
AM_INIT_AUTOMAKE([foreign])
m4_ifdef([AM_SILENT_RULES], [AM_SILENT_RULES(yes)])

# AC_CONFIG_HEADERS([config.h])
SU2_SET_COMPILERS
AM_PROG_CC_C_O
AC_PROG_RANLIB
AC_PROG_MKDIR_P
AC_PROG_CXX

#PKG_PROG_PKG_CONFIG

# --------------------------------------------------------------
# Check for important type sizes
# --------------------------------------------------------------
AC_CHECK_SIZEOF(short int)
AC_CHECK_SIZEOF(int)
AC_CHECK_SIZEOF(unsigned int)
AC_CHECK_SIZEOF(long int)
AC_CHECK_SIZEOF(float)
AC_CHECK_SIZEOF(double)
AC_CHECK_SIZEOF(void *)

# optional bindings
AC_ARG_WITH(CGNS-lib,
    	AS_HELP_STRING([--with-CGNS-lib[=ARG]], [CGNS library directory, ARG = path to libcgns.a]),
	[with_CGNS_lib=$withval], [with_CGNS_lib="no"])
AC_ARG_WITH(CGNS-include,
    	AS_HELP_STRING([--with-CGNS-include[=ARG]], [CGNS include directory, ARG = path to cgnslib.h]),
	[with_CGNS_include=$withval], [with_CGNS_include="no"])

AC_ARG_WITH(HDF5-lib,
AS_HELP_STRING([--with-HDF5-lib[=ARG]], [HDF5 library directory, ARG = path to libhdf5.a]),
[with_HDF5_lib=$withval], [with_HDF5_lib="no"])
AC_ARG_WITH(HDF5-include,
AS_HELP_STRING([--with-HDF5-include[=ARG]], [HDF5 include directory, ARG = path to hdf5.h]),
[with_HDF5_include=$withval], [with_HDF5_include="no"])

AC_ARG_WITH(SZIP-lib,
AS_HELP_STRING([--with-SZIP-lib[=ARG]], [SZIP library directory, ARG = path to libsz.a]),
[with_SZIP_lib=$withval], [with_SZIP_lib="no"])
AC_ARG_WITH(SZIP-include,
AS_HELP_STRING([--with-SZIP-include[=ARG]], [SZIP include directory, ARG = path to szlib.h]),
[with_SZIP_include=$withval], [with_SZIP_include="no"])

AC_ARG_WITH(ZLIB-lib,
AS_HELP_STRING([--with-ZLIB-lib[=ARG]], [ZLIB library directory, ARG = path to libz.a]),
[with_ZLIB_lib=$withval], [with_ZLIB_lib="no"])
AC_ARG_WITH(ZLIB-include,
AS_HELP_STRING([--with-ZLIB-include[=ARG]], [ZLIB include directory, ARG = path to zlib.h]),
[with_ZLIB_include=$withval], [with_ZLIB_include="no"])

AC_ARG_WITH(Mutationpp-lib,
   	AS_HELP_STRING([--with-Mutationpp-lib[=ARG]], [Mutation++ library directory, ARG = path to libmutation++.dylib]),
	[with_Mutationpp_lib=$withval], [with_Mutationpp_lib="no"])
AC_ARG_WITH(Mutationpp-include,
   	AS_HELP_STRING([--with-Mutationpp-include[=ARG]], [Mutation++ include directory, ARG = path to mutation++.h]),
	[with_Mutationpp_include=$withval], [with_Mutationpp_include="no"])
AC_ARG_WITH(Jsoncpp-lib,
   	AS_HELP_STRING([--with-Jsoncpp-lib[=ARG]], [Jsoncpp library directory, ARG = path to jsoncpp_SYS.a]),
	[with_Jsoncpp_lib=$withval], [with_Jsoncpp_lib="no"])
AC_ARG_WITH(Jsoncpp-include,
   	AS_HELP_STRING([--with-Jsoncpp-include[=ARG]], [Jsoncpp include directory, ARG = path to json.h]),
	[with_Jsoncpp_include=$withval], [with_Jsoncpp_include="no"])
AC_ARG_WITH(LAPACK-lib,
    AS_HELP_STRING([--with-LAPACK-lib[=ARG]], [LAPACK library directory, ARG = path to liblapacke.a]),
    [with_LAPACK_lib=$withval], [with_LAPACK_lib="no"])
AC_ARG_WITH(LAPACK-include,
    AS_HELP_STRING([--with-LAPACK-include[=ARG]], [LAPACK include directory, ARG = path to lapacke.h]),
    [with_LAPACK_include=$withval], [with_LAPACK_include="no"])
AC_ARG_ENABLE(CFD,
   	AS_HELP_STRING([--disable-CFD], [build the SU2_CFD executable (default = yes)]),
	[build_CFD=$enableval], [build_CFD="yes"])
AC_ARG_ENABLE(FSI,
<<<<<<< HEAD
   AS_HELP_STRING([--disable-FSI], [build the SU2_FSI executable (default = yes)]),
   [build_FSI=$enableval], [build_FSI="yes"])
	
=======
   	AS_HELP_STRING([--disable-FSI], [build the SU2_FSI executable (default = yes)]),
	[build_FSI=$enableval], [build_FSI="yes"])
>>>>>>> 0ad3381b
AC_ARG_ENABLE(DOT,
   	AS_HELP_STRING([--disable-DOT], [build the SU2_DOT executable (default = yes)]),
	[build_DOT=$enableval], [build_DOT="yes"])
AC_ARG_ENABLE(MSH,
   	AS_HELP_STRING([--disable-MSH], [build the SU2_MSH executable (default = yes)]),
	[build_MSH=$enableval], [build_MSH="yes"])
AC_ARG_ENABLE(DEF,
   	AS_HELP_STRING([--disable-DEF], [build the SU2_DEF executable (default = yes)]),
	[build_DEF=$enableval], [build_DEF="yes"])
AC_ARG_ENABLE(SOL,
   	AS_HELP_STRING([--disable-SOL], [build the SU2_SOL executable (default = yes)]),
	[build_SOL=$enableval], [build_SOL="yes"])
AC_ARG_ENABLE(GEO,
   	AS_HELP_STRING([--disable-GEO], [build the SU2_GEO executable (default = yes)]),
	[build_GEO=$enableval], [build_GEO="yes"])
AC_ARG_ENABLE(complex,
    AS_HELP_STRING([--enable-complex], [build executables with complex datatype (default = no)]),
    [build_COMPLEX="yes"], [build_COMPLEX="no"])
AC_ARG_ENABLE(normal,
    AS_HELP_STRING([--disable-normal], [build executables with normal datatype (default = yes)]),
    [build_NORMAL=$enableval], [build_NORMAL="yes"])

# Check for the old  MPI option so that we can throw an error
AC_ARG_WITH(MPI,
AS_HELP_STRING(),
        [with_MPI=$withval], [with_MPI="no"])
if test "$with_MPI" != "no"
then
    AC_MSG_ERROR([unsupported option --with-MPI. For MPI support, use --enable-mpi and specify your MPI implementations with --with-cc=/path/to/mpicc and --with-cxx=/path/to/mpicxx in your configure call.])
fi

# --------------------------------------------------------------
# Build up contributed packages that we will build from source
# --------------------------------------------------------------
su2_externals_INCLUDES=""
su2_externals_LIBS=""

# Tecplot
CONFIGURE_TECIO
if (test $enabletecio = yes); then
  su2_externals_INCLUDES="-DHAVE_TECIO $TECIO_INCLUDE $su2_externals_INCLUDES"
  su2_externals_LIBS="$TECIO_LIB $su2_externals_LIBS"
else
  su2_externals_INCLUDES="$su2_externals_INCLUDES"
fi
AM_CONDITIONAL(BUILD_TECIO, test x$enabletecio = xyes)
AC_CONFIG_FILES([externals/tecio/Makefile])

# Metis
CONFIGURE_METIS
if (test $enablemetis = yes); then
  su2_externals_INCLUDES="-DHAVE_METIS $METIS_INCLUDE $su2_externals_INCLUDES"
  su2_externals_LIBS="$METIS_LIB $su2_externals_LIBS"
else
  su2_externals_INCLUDES="$su2_externals_INCLUDES"
fi
AM_CONDITIONAL(BUILD_METIS, test x$enablemetis = xyes)
AC_CONFIG_FILES([externals/metis/Makefile])

# Parmetis
CONFIGURE_PARMETIS
if (test $enableparmetis = yes); then
  su2_externals_INCLUDES="-DHAVE_PARMETIS $PARMETIS_INCLUDE $su2_externals_INCLUDES"
  su2_externals_LIBS="$PARMETIS_LIB $su2_externals_LIBS"
else
  su2_externals_INCLUDES="$su2_externals_INCLUDES"
fi
AM_CONDITIONAL(BUILD_PARMETIS, test x$enableparmetis = xyes)
AC_CONFIG_FILES([externals/parmetis/Makefile])


AC_SUBST([su2_externals_INCLUDES])
AC_SUBST([su2_externals_LIBS])

##########################

# check for lib
CGNSlib=libcgns.a
CGNSheader=cgnslib.h
have_CGNS="no"

if test "$with_CGNS_lib" != "no"
then
  	AC_CHECK_FILE([$with_CGNS_lib/$CGNSlib],[have_CGNS="yes"],[have_CGNS="no"])
	if test "$have_CGNS" == "no"
	then
		AC_MSG_ERROR([CGNS requested but library file not found.])
	fi
fi

# check for header
if test "$have_CGNS" != "no"
then
	if test "$with_CGNS_include" != "no"
	then
		AC_CHECK_FILE([$with_CGNS_include/$CGNSheader],[have_CGNS='yes'],[have_CGNS='no'])
		if test "$have_CGNS" == "no"
		then
			AC_MSG_ERROR([CGNS requested but header file not found.])
		fi
	else
		have_CGNS="no"
	fi
fi

if test "$have_CGNS" != "no"
then
  	AM_CONDITIONAL(BUILD_CGNS,true)
	CGNS_CXX="-DHAVE_CGNS -I"$with_CGNS_include""
	CGNS_LD="$with_CGNS_lib"/$CGNSlib
else
	AM_CONDITIONAL(BUILD_CGNS,false)
	CGNS_CXX=
	CGNS_LD=
fi
AC_SUBST([CGNS_CXX])
AC_SUBST([CGNS_LD])

##########################

# check for lib
HDF5lib=libhdf5.a
HDF5header=hdf5.h
have_HDF5="no"

if test "$with_HDF5_lib" != "no"
then
AC_CHECK_FILE([$with_HDF5_lib/$HDF5lib],[have_HDF5="yes"],[have_HDF5="no"])
if test "$have_HDF5" == "no"
then
AC_MSG_ERROR([HDF5 requested but library file not found.])
fi
fi

# check for header
if test "$have_HDF5" != "no"
then
if test "$with_HDF5_include" != "no"
then
AC_CHECK_FILE([$with_HDF5_include/$HDF5header],[have_HDF5='yes'],[have_HDF5='no'])
if test "$have_HDF5" == "no"
then
AC_MSG_ERROR([HDF5 requested but header file not found.])
fi
else
have_HDF5="no"
fi
fi

if test "$have_HDF5" != "no"
then
AM_CONDITIONAL(BUILD_HDF5,true)
HDF5_CXX="-DHAVE_HDF5 -I"$with_HDF5_include""
HDF5_LD="$with_HDF5_lib"/$HDF5lib
else
AM_CONDITIONAL(BUILD_HDF5,false)
HDF5_CXX=
HDF5_LD=
fi
AC_SUBST([HDF5_CXX])
AC_SUBST([HDF5_LD])

##########################

# check for lib
SZIPlib=libsz.a
SZIPheader=szlib.h
have_SZIP="no"

if test "$with_SZIP_lib" != "no"
then
AC_CHECK_FILE([$with_SZIP_lib/$SZIPlib],[have_SZIP="yes"],[have_SZIP="no"])
if test "$have_SZIP" == "no"
then
AC_MSG_ERROR([SZIP requested but library file not found.])
fi
fi

# check for header
if test "$have_SZIP" != "no"
then
if test "$with_SZIP_include" != "no"
then
AC_CHECK_FILE([$with_SZIP_include/$SZIPheader],[have_SZIP='yes'],[have_SZIP='no'])
if test "$have_SZIP" == "no"
then
AC_MSG_ERROR([SZIP requested but header file not found.])
fi
else
have_SZIP="no"
fi
fi

if test "$have_SZIP" != "no"
then
AM_CONDITIONAL(BUILD_SZIP,true)
SZIP_CXX="-DHAVE_SZIP -I"$with_SZIP_include""
SZIP_LD="$with_SZIP_lib"/$SZIPlib
else
AM_CONDITIONAL(BUILD_SZIP,false)
SZIP_CXX=
SZIP_LD=
fi
AC_SUBST([SZIP_CXX])
AC_SUBST([SZIP_LD])

##########################

# check for lib
ZLIBlib=libz.a
ZLIBheader=zlib.h
have_ZLIB="no"

if test "$with_ZLIB_lib" != "no"
then
AC_CHECK_FILE([$with_ZLIB_lib/$ZLIBlib],[have_ZLIB="yes"],[have_ZLIB="no"])
if test "$have_ZLIB" == "no"
then
AC_MSG_ERROR([ZLIB requested but library file not found.])
fi
fi

# check for header
if test "$have_ZLIB" != "no"
then
if test "$with_ZLIB_include" != "no"
then
AC_CHECK_FILE([$with_ZLIB_include/$ZLIBheader],[have_ZLIB='yes'],[have_ZLIB='no'])
if test "$have_ZLIB" == "no"
then
AC_MSG_ERROR([ZLIB requested but header file not found.])
fi
else
have_ZLIB="no"
fi
fi

if test "$have_ZLIB" != "no"
then
AM_CONDITIONAL(BUILD_ZLIB,true)
ZLIB_CXX="-DHAVE_ZLIB -I"$with_ZLIB_include""
ZLIB_LD="$with_ZLIB_lib"/$ZLIBlib
else
AM_CONDITIONAL(BUILD_ZLIB,false)
ZLIB_CXX=
ZLIB_LD=
fi
AC_SUBST([ZLIB_CXX])
AC_SUBST([ZLIB_LD])

##########################

# check for lib
Mutationpplib=libmutation++.dylib
Mutationppheader=mutation++.h
have_Mutationpp="no"

if test "$with_Mutationpp_lib" != "no"
then
  	AC_CHECK_FILE([$with_Mutationpp_lib/$Mutationpplib],[have_Mutationpp="yes"],[have_Mutationpp="no"])
	if test "$have_Mutationpp" == "no"
	then
		AC_MSG_ERROR([Mutation++ requested but library file not found.])
	fi
fi

# check for header
if test "$have_Mutationpp" != "no"
then
	if test "$with_Mutationpp_include" != "no"
	then
		AC_CHECK_FILE([$with_Mutationpp_include/$Mutationppheader],[have_Mutationpp='yes'],[have_Mutationpp='no'])
		if test "$have_Mutationpp" == "no"
		then
			AC_MSG_ERROR([Mutation++ requested but header file not found.])
		fi
	else
		have_Mutationpp="no"
	fi
fi

if test "$have_Mutationpp" != "no"
then
  	AM_CONDITIONAL(BUILD_MUTATIONPP,true)
	MUTATIONPP_CXX="-DHAVE_MUTATIONPP -I"$with_Mutationpp_include""
	MUTATIONPP_LD="$with_Mutationpp_lib"/$Mutationpplib
else
	AM_CONDITIONAL(BUILD_MUTATIONPP,false)
	MUTATIONPP_CXX=
	MUTATION_LD=
fi
AC_SUBST([MUTATIONPP_CXX])
AC_SUBST([MUTATIONPP_LD])

##########################

# check for lib
Jsoncpplib=libjson.a
Jsoncppheader=json/json.h
have_Jsoncpp="no"

if test "$with_Jsoncpp_lib" != "no"
then
  	AC_CHECK_FILE([$with_Jsoncpp_lib/$Jsoncpplib],[have_Jsoncpp="yes"],[have_Jsoncpp="no"])
	if test "$have_Jsoncpp" == "no"
	then
		AC_MSG_ERROR([Jsoncpp requested but library file not found.])
	fi
fi

# check for header
if test "$have_Jsoncpp" != "no"
then
	if test "$with_Jsoncpp_include" != "no"
	then
		AC_CHECK_FILE([$with_Jsoncpp_include/$Jsoncppheader],[have_Jsoncpp='yes'],[have_Jsoncpp='no'])
		if test "$have_Jsoncpp" == "no"
		then
			AC_MSG_ERROR([Jsoncpp requested but header file not found.])
		fi
	else
		have_Jsoncpp="no"
	fi
fi

if test "$have_Jsoncpp" != "no"
then
  	AM_CONDITIONAL(BUILD_JSONCPP,true)
	JSONCPP_CXX="-DHAVE_JSONCPP -I"$with_Jsoncpp_include""
	JSONCPP_LD="$with_Jsoncpp_lib"/$Jsoncpplib
else
	AM_CONDITIONAL(BUILD_JSONCPP,false)
	JSONCPP_CXX=
	JSONCPP_LD=
fi
AC_SUBST([JSONCPP_CXX])
AC_SUBST([JSONCPP_LD])

##########################

# check for lib
LAPACKlib=liblapacke.a
LAPACKheader=lapacke.h
have_LAPACK="no"

if test "$with_LAPACK_lib" != "no"
then
AC_CHECK_FILE([$with_LAPACK_lib/$LAPACKlib],[have_LAPACK="yes"],[have_LAPACK="no"])
if test "$have_LAPACK" == "no"
then
AC_MSG_ERROR([LAPACK requested but library file not found.])
fi
fi

# check for header
if test "$have_LAPACK" != "no"
then
if test "$with_LAPACK_include" != "no"
then
AC_CHECK_FILE([$with_LAPACK_include/$LAPACKheader],[have_LAPACK='yes'],[have_LAPACK='no'])
if test "$have_LAPACK" == "no"
then
AC_MSG_ERROR([LAPACK requested but header file not found.])
fi
else
have_LAPACK="no"
fi
fi

if test "$have_LAPACK" != "no"
then
AM_CONDITIONAL(BUILD_LAPACK,true)
LAPACK_CXX="-DHAVE_LAPACK -I"$with_LAPACK_include""
LAPACK_LD="$with_LAPACK_lib"/$LAPACKlib
else
AM_CONDITIONAL(BUILD_LAPACK,false)
LAPACK_CXX=
LAPACK_LD=
fi
AC_SUBST([LAPACK_CXX])
AC_SUBST([LAPACK_LD])

###########################
# Determine what versions of the code to build

# Complex type
COMPLEX_CXX="-std=gnu++11 -DCOMPLEX_TYPE"

# direct differentation type
build_DIRECTDIFF=no
DIRECTDIFF_CXX=
DIRECTDIFF_LIBS=
# reverse mode type
build_REVERSE=no
REVERSE_CXX=
FORWARD_CXX=
#CONFIGURE_ADOLC
CONFIGURE_CODI

if test $build_COMPLEX != "no"
then 
   DIRECTDIFF_CXX=$COMPLEX_CXX
   build_DIRECTDIFF=yes
   build_REVERSE=no
   build_NORMAL=no
fi

AC_SUBST([DIRECTDIFF_CXX])
AC_SUBST([DIRECTDIFF_LIBS])
AC_SUBST([REVERSE_CXX])
AC_SUBST([REVERSE_LIBS])
# Set the variables
AM_CONDITIONAL([BUILD_NORMAL], [test $build_NORMAL != "no"])
AM_CONDITIONAL([BUILD_DIRECTDIFF], [test $build_DIRECTDIFF != "no"])
AM_CONDITIONAL([BUILD_REVERSE], [test $build_REVERSE != "no"])
if test $build_NORMAL == "no"
then
  build_DOT=no
  build_MSH=no
  build_DEF=no
  build_SOL=no
  build_GEO=no
fi

if test $build_REVERSE == "yes"
then
  build_DOT=yes
fi
###########################

AM_CONDITIONAL([BUILD_CFD],[test $build_CFD != "no"])
AM_CONDITIONAL([BUILD_FSI],[test $build_FSI != "no"])
AM_CONDITIONAL([BUILD_DOT],[test $build_DOT != "no"])
AM_CONDITIONAL([BUILD_MSH],[test $build_MSH != "no"])
AM_CONDITIONAL([BUILD_DEF],[test $build_DEF != "no"])
AM_CONDITIONAL([BUILD_SOL],[test $build_SOL != "no"])
AM_CONDITIONAL([BUILD_GEO],[test $build_GEO != "no"])

###########################

AC_OUTPUT(Makefile \
        externals/Makefile \
	Common/lib/Makefile \
	SU2_CFD/obj/Makefile \
	SU2_FSI/obj/Makefile \
	SU2_DOT/obj/Makefile \
	SU2_MSH/obj/Makefile \
	SU2_DEF/obj/Makefile \
	SU2_SOL/obj/Makefile \
	SU2_GEO/obj/Makefile \
	SU2_PY/Makefile)

abs_srcdir=`(cd $srcdir && pwd)`
abs_prefix=$prefix #`(cd $prefix && pwd)`


AC_MSG_RESULT([

-------------------------------------------------------------------------
|    ___ _   _ ___                                                      |
|   / __| | | |_  )   Release 4.0.1 'Cardinal'                          |
|   \\__ \\ |_| |/ /                                                      |
|   |___/\\___//___|   Suite                                             |
|                                                                       |
-------------------------------------------------------------------------
| SU2 Lead Dev.: Dr. Francisco Palacios, Francisco.D.Palacios@boeing.com|
|                Dr. Thomas D. Economon, economon@stanford.edu          |
-------------------------------------------------------------------------
| SU2 Developers:                                                       |
| - Prof. Juan J. Alonso's group at Stanford University.                |
| - Prof. Piero Colonna's group at Delft University of Technology.      |
| - Prof. Nicolas R. Gauger's group at Kaiserslautern U. of Technology. |
| - Prof. Alberto Guardone's group at Polytechnic University of Milan.  |
| - Prof. Rafael Palacios' group at Imperial College London.            |
-------------------------------------------------------------------------
| Copyright (C) 2012-2015 SU2, the open-source CFD code.                |
|                                                                       |
| SU2 is free software; you can redistribute it and/or                  |
| modify it under the terms of the GNU Lesser General Public            |
| License as published by the Free Software Foundation; either          |
| version 2.1 of the License, or (at your option) any later version.    |
|                                                                       |
| SU2 is distributed in the hope that it will be useful,                |
| but WITHOUT ANY WARRANTY; without even the implied warranty of        |
| MERCHANTABILITY or FITNESS FOR A PARTICULAR PURPOSE. See the GNU      |
| Lesser General Public License for more details.                       |
|                                                                       |
| You should have received a copy of the GNU Lesser General Public      |
| License along with SU2. If not, see <http://www.gnu.org/licenses/>.   |
-------------------------------------------------------------------------

Build Configuration Summary:

    Source code location: ${abs_srcdir}
    Install location: 	  ${abs_prefix}
    Version:              ${VERSION}
    C++ Compiler:         ${CXX}
    C Compiler:           ${CC}
    Preprocessor flags:   ${CPPFLAGS}
    Compiler flags:       ${CXXFLAGS}
    Linker flags:         ${LDFLAGS}
    MPI support:          $have_MPI
    Metis support:        $enablemetis
    Parmetis support:     $enableparmetis
    TecIO support:        $enabletecio
    CGNS support:         $have_CGNS
    HDF5 support:         $have_HDF5
    SZIP support:         $have_SZIP
    ZLIB support:         $have_ZLIB
    Mutation++ support:   $have_Mutationpp
    Jsoncpp support: 	  $have_Jsoncpp
    LAPACK support:       $have_LAPACK
    Datatype support:
        double              $build_NORMAL
        complex             $build_COMPLEX
        codi_reverse        $build_CODI_REVERSE
        codi_forward        $build_CODI_FORWARD

    External includes:    $su2_externals_INCLUDES
    External libs:        $su2_externals_LIBS

    Build SU2_CFD:        $build_CFD
    Build SU2_FSI:        $build_FSI
    Build SU2_DOT:        $build_DOT
    Build SU2_MSH:        $build_MSH
    Build SU2_DEF:        $build_DEF
    Build SU2_SOL:        $build_SOL
    Build SU2_GEO:        $build_GEO

Please be sure to add the [\$]SU2_HOME and [\$]SU2_RUN environment variables,
and update your [\$]PATH (and [\$]PYTHONPATH if applicable) with [\$]SU2_RUN.

Based on the input to this configuration, add these lines to your .bashrc file:

export SU2_RUN="${abs_prefix}/bin"
export SU2_HOME="${abs_srcdir}"
export PATH=[\$]PATH:[\$]SU2_RUN
export PYTHONPATH=[\$]PYTHONPATH:[\$]SU2_RUN

])<|MERGE_RESOLUTION|>--- conflicted
+++ resolved
@@ -36,12 +36,7 @@
 # LAPACK connection added by Teus van der Stelt, 11/13/2014
 # ParMETIS integration added by Ben Kirk & Thomas D. Economon, 2/3/2015
 # SU2_FSI integration added by Ruben Sanchez, 5/19/2015
-<<<<<<< HEAD
-#
-################################################################################
-=======
-##########################
->>>>>>> 0ad3381b
+##########################
 
 AC_INIT([SU2], [4.0.1], [su2code-dev@lists.stanford.edu],
         [SU2], [https://github.com/su2code])
@@ -122,14 +117,8 @@
    	AS_HELP_STRING([--disable-CFD], [build the SU2_CFD executable (default = yes)]),
 	[build_CFD=$enableval], [build_CFD="yes"])
 AC_ARG_ENABLE(FSI,
-<<<<<<< HEAD
-   AS_HELP_STRING([--disable-FSI], [build the SU2_FSI executable (default = yes)]),
-   [build_FSI=$enableval], [build_FSI="yes"])
-	
-=======
    	AS_HELP_STRING([--disable-FSI], [build the SU2_FSI executable (default = yes)]),
 	[build_FSI=$enableval], [build_FSI="yes"])
->>>>>>> 0ad3381b
 AC_ARG_ENABLE(DOT,
    	AS_HELP_STRING([--disable-DOT], [build the SU2_DOT executable (default = yes)]),
 	[build_DOT=$enableval], [build_DOT="yes"])
